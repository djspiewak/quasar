--- conflicted
+++ resolved
@@ -44,10 +44,7 @@
   
   val v1Schema =       "apiKey"  :: "name" :: "description" :: "issuerKey" :: "grants" :: "isRoot" :: HNil
   val v1SafeSchema =   "apiKey"  :: "name" :: "description" :: Omit        :: "grants" :: "isRoot" :: HNil
-<<<<<<< HEAD
-=======
   @deprecated("V0 serialization schemas should be removed when legacy data is no longer needed", "2.1.5")
->>>>>>> 87365aef
   val v0Schema =       "tid"     :: "name" :: "description" :: "cid"       :: "gids"   :: ("isRoot" ||| false) :: HNil
   
   object Serialization {

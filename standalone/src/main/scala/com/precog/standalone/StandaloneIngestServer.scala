/*
 *  ____    ____    _____    ____    ___     ____ 
 * |  _ \  |  _ \  | ____|  / ___|  / _/    / ___|        Precog (R)
 * | |_) | | |_) | |  _|   | |     | |  /| | |  _         Advanced Analytics Engine for NoSQL Data
 * |  __/  |  _ <  | |___  | |___  |/ _| | | |_| |        Copyright (C) 2010 - 2013 SlamData, Inc.
 * |_|     |_| \_\ |_____|  \____|   /__/   \____|        All Rights Reserved.
 *
 * This program is free software: you can redistribute it and/or modify it under the terms of the 
 * GNU Affero General Public License as published by the Free Software Foundation, either version 
 * 3 of the License, or (at your option) any later version.
 *
 * This program is distributed in the hope that it will be useful, but WITHOUT ANY WARRANTY; 
 * without even the implied warranty of MERCHANTABILITY or FITNESS FOR A PARTICULAR PURPOSE. See 
 * the GNU Affero General Public License for more details.
 *
 * You should have received a copy of the GNU Affero General Public License along with this 
 * program. If not, see <http://www.gnu.org/licenses/>.
 *
 */
package com.precog.standalone

import akka.dispatch.Future

import blueeyes.BlueEyesServer
import blueeyes.bkka._
import blueeyes.util.Clock

import scalaz._

import com.precog.accounts._
import com.precog.common.client._
import com.precog.common.security._
import com.precog.common.accounts._
import com.precog.common.jobs._
import com.precog.ingest._
import com.precog.ingest.kafka._

import org.streum.configrity.Configuration

object StandaloneIngestServer extends StandaloneIngestServer with AkkaDefaults {
  val executionContext = defaultFutureDispatch
  implicit val M: Monad[Future] = new FutureMonad(executionContext)
  val clock = Clock.System
 }

<<<<<<< HEAD
trait StandaloneIngestServer
    extends BlueEyesServer
    with EventService {
  def configureEventService(config: Configuration): (EventServiceDeps[Future], Stoppable)  = {
    val apiKey = config[String]("security.masterAccount.apiKey")
    val accountFinder0 = new StaticAccountFinder(apiKey, config[String]("security.masterAccount.accountId"))
    val (eventStore0, stoppable) = KafkaEventStore(config, accountFinder0) getOrElse {
      sys.error("Invalid configuration: eventStore.central.zk.connect required")
    }

    val deps = EventServiceDeps[Future](
      apiKeyFinder = new StaticAPIKeyFinder[Future](apiKey),
=======
  def configure(config: Configuration): (EventServiceDeps[Future], Stoppable)  = {
    val apiKeyFinder0 = new StaticAPIKeyFinder[Future](config[String]("security.masterAccount.apiKey"))
    val accountFinder0 = new StaticAccountFinder[Future](config[String]("security.masterAccount.accountId"))
    val permissionsFinder = new PermissionsFinder(apiKeyFinder0, accountFinder0, clock.instant())
    val (eventStore0, stoppable) = KafkaEventStore(config, permissionsFinder) getOrElse {
      sys.error("Invalid configuration: eventStore.central.zk.connect required")
    }

    val deps = EventServiceDeps[Future]( 
      apiKeyFinder = apiKeyFinder0,
>>>>>>> 73c71626
      accountFinder = accountFinder0,
      eventStore = eventStore0,
      jobManager = new InMemoryJobManager[({ type λ[+α] = EitherT[Future, String, α] })#λ]()
    )

    (deps, stoppable)
  }
}<|MERGE_RESOLUTION|>--- conflicted
+++ resolved
@@ -43,31 +43,20 @@
   val clock = Clock.System
  }
 
-<<<<<<< HEAD
 trait StandaloneIngestServer
     extends BlueEyesServer
     with EventService {
   def configureEventService(config: Configuration): (EventServiceDeps[Future], Stoppable)  = {
     val apiKey = config[String]("security.masterAccount.apiKey")
-    val accountFinder0 = new StaticAccountFinder(apiKey, config[String]("security.masterAccount.accountId"))
-    val (eventStore0, stoppable) = KafkaEventStore(config, accountFinder0) getOrElse {
+    val apiKeyFinder0 = new StaticAPIKeyFinder[Future](apiKey)
+    val accountFinder0 = new StaticAccountFinder[Future](apiKey, config[String]("security.masterAccount.accountId"))
+    val permissionsFinder = new PermissionsFinder(apiKeyFinder0, accountFinder0, Clock.System.instant())
+    val (eventStore0, stoppable) = KafkaEventStore(config, permissionsFinder) getOrElse {
       sys.error("Invalid configuration: eventStore.central.zk.connect required")
     }
 
     val deps = EventServiceDeps[Future](
-      apiKeyFinder = new StaticAPIKeyFinder[Future](apiKey),
-=======
-  def configure(config: Configuration): (EventServiceDeps[Future], Stoppable)  = {
-    val apiKeyFinder0 = new StaticAPIKeyFinder[Future](config[String]("security.masterAccount.apiKey"))
-    val accountFinder0 = new StaticAccountFinder[Future](config[String]("security.masterAccount.accountId"))
-    val permissionsFinder = new PermissionsFinder(apiKeyFinder0, accountFinder0, clock.instant())
-    val (eventStore0, stoppable) = KafkaEventStore(config, permissionsFinder) getOrElse {
-      sys.error("Invalid configuration: eventStore.central.zk.connect required")
-    }
-
-    val deps = EventServiceDeps[Future]( 
       apiKeyFinder = apiKeyFinder0,
->>>>>>> 73c71626
       accountFinder = accountFinder0,
       eventStore = eventStore0,
       jobManager = new InMemoryJobManager[({ type λ[+α] = EitherT[Future, String, α] })#λ]()

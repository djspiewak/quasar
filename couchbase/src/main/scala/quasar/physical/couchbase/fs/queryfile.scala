/*
 * Copyright 2014–2016 SlamData Inc.
 *
 * Licensed under the Apache License, Version 2.0 (the "License");
 * you may not use this file except in compliance with the License.
 * You may obtain a copy of the License at
 *
 *     http://www.apache.org/licenses/LICENSE-2.0
 *
 * Unless required by applicable law or agreed to in writing, software
 * distributed under the License is distributed on an "AS IS" BASIS,
 * WITHOUT WARRANTIES OR CONDITIONS OF ANY KIND, either express or implied.
 * See the License for the specific language governing permissions and
 * limitations under the License.
 */

package quasar.physical.couchbase.fs

import quasar.Predef._
import quasar.{Data, DataCodec, RenderTreeT}
import quasar.common.{PhaseResults, PhaseResultT}
import quasar.common.PhaseResult.{detail, tree}
import quasar.contrib.pathy._
import quasar.effect.{KeyValueStore, Read, MonotonicSeq}
import quasar.effect.uuid.GenUUID
import quasar.fp._, eitherT._
import quasar.fp.free._
import quasar.fp.ski._
import quasar.fs._
import quasar.frontend.logicalplan.LogicalPlan
import quasar.physical.couchbase._, common._, planner._, Planner._
import quasar.Planner.PlannerError
import quasar.qscript.{Read => _, _}
import quasar.RenderTree.ops._

import scala.collection.JavaConverters._

import com.couchbase.client.java.document.JsonDocument
import com.couchbase.client.java.document.json.JsonObject
import com.couchbase.client.java.transcoder.JsonTranscoder
import matryoshka._
import matryoshka.data.Fix
import matryoshka.implicits._
import pathy.Path._
import rx.lang.scala._, JavaConverters._
import scalaz._, Scalaz._
import scalaz.concurrent.Task

object queryfile {
  import QueryFile._

  type Plan[S[_], A] = FileSystemErrT[PhaseResultT[Free[S, ?], ?], A]

  implicit class LiftF[F[_]: Monad, A](p: F[A]) {
    val liftF = p.liftM[PhaseResultT].liftM[FileSystemErrT]
  }

  implicit class LiftFE[A](d: FileSystemError \/ A) {
    def liftFE[S[_]]: Plan[S, A] = EitherT(d.η[Free[S, ?]].liftM[PhaseResultT])
  }

  implicit class liftPE[A](d: PlannerError \/ A) {
    def liftPE[S[_]]: Plan[S, A] = d.leftMap(FileSystemError.qscriptPlanningFailed(_)).liftFE
  }

  implicit val codec = CBDataCodec

  val jsonTranscoder = new JsonTranscoder

  // TODO: Streaming
  def interpret[S[_]](
    implicit
    S0: Read[Context, ?] :<: S,
    S1: MonotonicSeq :<: S,
    S2: KeyValueStore[ResultHandle, Cursor, ?] :<: S,
    S3: GenUUID :<: S,
    S4: Task :<: S
  ): QueryFile ~> Free[S, ?] = λ[QueryFile ~> Free[S, ?]] {
    case ExecutePlan(lp, out) => executePlan(lp, out)
    case EvaluatePlan(lp)     => evaluatePlan(lp)
    case More(h)              => more(h)
    case Close(h)             => close(h)
    case Explain(lp)          => explain(lp)
    case ListContents(dir)    => listContents(dir)
    case FileExists(file)     => fileExists(file)
  }

  def executePlan[T[_[_]]: Recursive: Corecursive: EqualT: ShowT: RenderTreeT, S[_]](
    lp: T[LogicalPlan], out: AFile
  )(implicit
    S0: Read[Context, ?] :<: S,
    S1: MonotonicSeq :<: S,
    S2: GenUUID :<: S,
    S3: Task :<: S
  ): Free[S, (PhaseResults, FileSystemError \/ AFile)] =
    (for {
      n1ql   <- lpToN1ql[T, S](lp)
      r      <- n1qlResults(n1ql)
      bktCol <- bucketCollectionFromPath(out).liftFE
      rObj   <- EitherT(r.traverse(d => DataCodec.render(d).bimap(
                  err => FileSystemError.writeFailed(d, err.shows),
                  str => jsonTranscoder.stringToJsonObject(str))
                ).η[PhaseResultT[Free[S, ?], ?]])
      docs   <- rObj.traverse(d => GenUUID.Ops[S].asks(uuid =>
                  JsonDocument.create(
                    uuid.toString,
                    JsonObject
                      .create()
                      .put("type", bktCol.collection)
                      .put("value", d))
                )).liftF
      ctx    <- Read.Ops[Context, S].ask.liftF
      bkt    <- lift(Task.delay(
                  ctx.cluster.openBucket(bktCol.bucket)
                )).into.liftF
      exists <- lift(existsWithPrefix(bkt, bktCol.collection)).into[S].liftF
      _      <- lift(exists.whenM(deleteHavingPrefix(bkt, bktCol.collection))).into[S].liftF
      _      <- lift(docs.nonEmpty.whenM(Task.delay(
                  Observable
                    .from(docs)
                    .flatMap(bkt.async.insert(_).asScala)
                    .toBlocking
                    .last
                ))).into.liftF
    } yield out).run.run

  def evaluatePlan[T[_[_]]: Recursive: Corecursive: EqualT: ShowT: RenderTreeT, S[_]](
    lp: T[LogicalPlan]
  )(implicit
    S0: Read[Context, ?] :<: S,
    S1: MonotonicSeq :<: S,
    S2: Task :<: S,
    results: KeyValueStore.Ops[ResultHandle, Cursor, S]
  ): Free[S, (PhaseResults, FileSystemError \/ ResultHandle)] =
    (for {
      n1ql <- lpToN1ql[T, S](lp)
      r    <- n1qlResults(n1ql)
      i    <- MonotonicSeq.Ops[S].next.liftF
      h    =  ResultHandle(i)
      _    <- results.put(h, Cursor(r)).liftF
    } yield h).run.run

  def more[S[_]](
    handle: ResultHandle
  )(implicit
    results: KeyValueStore.Ops[ResultHandle, Cursor, S]
  ): Free[S, FileSystemError \/ Vector[Data]] =
    (for {
      h <- results.get(handle).toRight(FileSystemError.unknownResultHandle(handle))
      r <- resultsFromCursor(h).η[FileSystemErrT[Free[S, ?], ?]]
      _ <- results.put(handle, r._1).liftM[FileSystemErrT]
    } yield r._2).run

  def close[S[_]](
    handle: ResultHandle
  )(implicit
    results: KeyValueStore.Ops[ResultHandle, Cursor, S]
  ): Free[S, Unit] =
    results.delete(handle)

  def explain[T[_[_]]: Recursive: Corecursive: EqualT: ShowT: RenderTreeT, S[_]](
    lp: T[LogicalPlan]
  )(implicit
    S0: Read[Context, ?] :<: S,
    S1: MonotonicSeq :<: S,
    S2: Task :<: S
  ): Free[S, (PhaseResults, FileSystemError \/ ExecutionPlan)] =
    ((lpToN1ql[T, S](lp) >>= (RenderQuery.compact(_).liftPE)) ∘ (ExecutionPlan(FsType, _))).run.run

  def listContents[S[_]](
    dir: APath
  )(implicit
    S0: Task :<: S,
    context: Read.Ops[Context, S]
  ): Free[S, FileSystemError \/ Set[PathSegment]] =
    if (dir === rootDir)
      listRootContents
    else
      listNonRootContents(dir)

  def fileExists[S[_]](
    file: AFile
  )(implicit
    S0: Task :<: S,
    context: Read.Ops[Context, S]
  ): Free[S, Boolean] =
    (for {
      ctx    <- context.ask.liftM[FileSystemErrT]
      bktCol <- EitherT(bucketCollectionFromPath(file).η[Free[S, ?]])
      bkt    <- EitherT(getBucket(bktCol.bucket))
      exists <- lift(existsWithPrefix(bkt, bktCol.collection)).into.liftM[FileSystemErrT]
    } yield exists).exists(ι)

  def n1qlResults[T[_[_]]: Recursive: Corecursive, S[_]](
    n1ql: T[N1QL]
  )(implicit
    S0: Task :<: S,
    context: Read.Ops[Context, S]
  ): Plan[S, Vector[Data]] =
    for {
      ctx     <- context.ask.liftF
      bkt     <- lift(Task.delay(
                   ctx.cluster.openBucket()
                 )).into.liftF
      q       <- RenderQuery.compact(n1ql).map(n1qlQuery).liftPE
      r       <- EitherT(lift(Task.delay(
                   bkt.query(q)
                     .allRows
                     .asScala
                     .toVector
                     .traverse(rowToData)
                 )).into.liftM[PhaseResultT])
    } yield r

  def lpToN1ql[T[_[_]]: Recursive: Corecursive: EqualT: ShowT: RenderTreeT, S[_]](
    lp: T[LogicalPlan]
  )(implicit
    S0: Read[Context, ?] :<: S,
    S1: MonotonicSeq :<: S,
    S2: Task :<: S
  ): Plan[S, T[N1QL]] = {
    val lc: DiscoverPath.ListContents[Plan[S, ?]] =
      (d: ADir) => EitherT(listContents(d).liftM[PhaseResultT])

    lpLcToN1ql[T, S](lp, lc)
  }

  def lpLcToN1ql[T[_[_]]: Recursive: Corecursive: EqualT: ShowT: RenderTreeT, S[_]](
    lp: T[LogicalPlan],
    lc: DiscoverPath.ListContents[Plan[S, ?]]
  )(implicit
    S1: MonotonicSeq :<: S,
    S2: Task :<: S
  ): Plan[S, T[N1QL]] = {
    type CBQS[A] = (QScriptCore[T, ?] :\: EquiJoin[T, ?] :/: Const[ShiftedRead, ?])#M[A]

    val tell = MonadTell[Plan[S, ?], PhaseResults].tell _
    val rewrite = new Rewrite[T]
    val C = Coalesce[T, CBQS, CBQS]

    for {
      _    <- tell(Vector(tree("lp", lp)))
<<<<<<< HEAD
      qs   <- convertToQScriptRead[
                Fix,
                Plan[S, ?],
                QScriptRead[Fix, ?]
              ](lc)(lp)
      _    <- tell(Vector(tree("QS post convertToQScriptRead", qs)))
      shft =  simplifyRead[Fix, QScriptRead[Fix, ?], QScriptShiftRead[Fix, ?], CBQScript].apply(qs)
      _    <- tell(Vector(tree("QS post shiftRead", shft)))
      opz  =  shft.transHylo(
                rewrite.optimize(reflNT[CBQScript]),
                repeatedly(C.coalesceQC[CBQScript](idPrism))       >>>
                  repeatedly(C.coalesceEJ[CBQScript](idPrism.get)) >>>
                  repeatedly(C.coalesceSR[CBQScript](idPrism))     >>>
                  repeatedly(Normalizable[CBQScript].normalizeF(_: CBQScript[Fix[CBQScript]])))
      _    <- tell(Vector(tree("QScript (Optimized)", opz)))
      n1ql <- opz.cataM(
                Planner[Free[S, ?], CBQScript].plan
              ).leftMap(FileSystemError.planningFailed(lp, _))
      q    =  outerN1ql(n1ql)
      _    <- tell(Vector(detail("N1QL", n1qlQueryString(q))))
    } yield q
=======
      qs   <- convertToQScriptRead[T, Plan[S, ?], QScriptRead[T, ?]](lc)(lp)
      _    <- tell(Vector(tree("QScript (post convertToQScriptRead)", qs)))
      shft =  simplifyRead[T, QScriptRead[T, ?], QScriptShiftRead[T, ?], CBQS].apply(qs)
      _    <- tell(Vector(tree("QScript (post shiftRead)", shft)))
      opz  =  shft
                .transAna(
                   repeatedly(C.coalesceQC[CBQS](idPrism))     >>>
                   repeatedly(C.coalesceEJ[CBQS](idPrism.get)) >>>
                   repeatedly(C.coalesceSR[CBQS](idPrism))     >>>
                   repeatedly(Normalizable[CBQS].normalizeF(_: CBQS[T[CBQS]])))
                .transCata(rewrite.optimize(reflNT))
      _    <- tell(Vector(tree("QScript (optimized)", opz)))
      n1ql <- shft.cataM(
                Planner[T, Free[S, ?], CBQS].plan
              ).leftMap(FileSystemError.qscriptPlanningFailed(_))
      q    <- RenderQuery.compact(n1ql).liftPE
      _    <- tell(Vector(detail("N1QL AST", n1ql.render.shows)))
      _    <- tell(Vector(detail("N1QL", q)))
    } yield n1ql
>>>>>>> e0b9869c
  }

  def listRootContents[S[_]]
  (implicit
    S0: Task :<: S,
    context: Read.Ops[Context, S]
  ): Free[S, FileSystemError \/ Set[PathSegment]] =
    (for {
      ctx      <- context.ask.liftM[FileSystemErrT]
      bktNames <- lift(Task.delay(
                    ctx.manager.getBuckets.asScala.toList.map(_.name)
                  )).into.liftM[FileSystemErrT]
    } yield bktNames.map(DirName(_).left[FileName]).toSet).run

  def listNonRootContents[S[_]](
    dir: APath
  )(implicit
    S0: Task :<: S,
    context: Read.Ops[Context, S]
  ): Free[S, FileSystemError \/ Set[PathSegment]] =
    (for {
      ctx    <- context.ask.liftM[FileSystemErrT]
      bktCol <- EitherT(bucketCollectionFromPath(dir).η[Free[S, ?]])
      bkt    <- EitherT(getBucket(bktCol.bucket))
      types  <- lift(docTypesFromPrefix(bkt, bktCol.collection)).into.liftM[FileSystemErrT]
      _      <- EitherT((
                  if (types.isEmpty) FileSystemError.pathErr(PathError.pathNotFound(dir)).left
                  else ().right
                ).η[Free[S, ?]])
    } yield pathSegmentsFromPrefixTypes(bktCol.collection, types)).run

}<|MERGE_RESOLUTION|>--- conflicted
+++ resolved
@@ -39,7 +39,6 @@
 import com.couchbase.client.java.document.json.JsonObject
 import com.couchbase.client.java.transcoder.JsonTranscoder
 import matryoshka._
-import matryoshka.data.Fix
 import matryoshka.implicits._
 import pathy.Path._
 import rx.lang.scala._, JavaConverters._
@@ -85,7 +84,7 @@
     case FileExists(file)     => fileExists(file)
   }
 
-  def executePlan[T[_[_]]: Recursive: Corecursive: EqualT: ShowT: RenderTreeT, S[_]](
+  def executePlan[T[_[_]]: BirecursiveT: EqualT: ShowT: RenderTreeT, S[_]](
     lp: T[LogicalPlan], out: AFile
   )(implicit
     S0: Read[Context, ?] :<: S,
@@ -124,7 +123,7 @@
                 ))).into.liftF
     } yield out).run.run
 
-  def evaluatePlan[T[_[_]]: Recursive: Corecursive: EqualT: ShowT: RenderTreeT, S[_]](
+  def evaluatePlan[T[_[_]]: BirecursiveT: EqualT: ShowT: RenderTreeT, S[_]](
     lp: T[LogicalPlan]
   )(implicit
     S0: Read[Context, ?] :<: S,
@@ -158,7 +157,7 @@
   ): Free[S, Unit] =
     results.delete(handle)
 
-  def explain[T[_[_]]: Recursive: Corecursive: EqualT: ShowT: RenderTreeT, S[_]](
+  def explain[T[_[_]]: BirecursiveT: EqualT: ShowT: RenderTreeT, S[_]](
     lp: T[LogicalPlan]
   )(implicit
     S0: Read[Context, ?] :<: S,
@@ -191,7 +190,7 @@
       exists <- lift(existsWithPrefix(bkt, bktCol.collection)).into.liftM[FileSystemErrT]
     } yield exists).exists(ι)
 
-  def n1qlResults[T[_[_]]: Recursive: Corecursive, S[_]](
+  def n1qlResults[T[_[_]]: BirecursiveT, S[_]](
     n1ql: T[N1QL]
   )(implicit
     S0: Task :<: S,
@@ -212,7 +211,7 @@
                  )).into.liftM[PhaseResultT])
     } yield r
 
-  def lpToN1ql[T[_[_]]: Recursive: Corecursive: EqualT: ShowT: RenderTreeT, S[_]](
+  def lpToN1ql[T[_[_]]: BirecursiveT: EqualT: ShowT: RenderTreeT, S[_]](
     lp: T[LogicalPlan]
   )(implicit
     S0: Read[Context, ?] :<: S,
@@ -225,7 +224,7 @@
     lpLcToN1ql[T, S](lp, lc)
   }
 
-  def lpLcToN1ql[T[_[_]]: Recursive: Corecursive: EqualT: ShowT: RenderTreeT, S[_]](
+  def lpLcToN1ql[T[_[_]]: BirecursiveT: EqualT: ShowT: RenderTreeT, S[_]](
     lp: T[LogicalPlan],
     lc: DiscoverPath.ListContents[Plan[S, ?]]
   )(implicit
@@ -239,50 +238,24 @@
     val C = Coalesce[T, CBQS, CBQS]
 
     for {
-      _    <- tell(Vector(tree("lp", lp)))
-<<<<<<< HEAD
-      qs   <- convertToQScriptRead[
-                Fix,
-                Plan[S, ?],
-                QScriptRead[Fix, ?]
-              ](lc)(lp)
-      _    <- tell(Vector(tree("QS post convertToQScriptRead", qs)))
-      shft =  simplifyRead[Fix, QScriptRead[Fix, ?], QScriptShiftRead[Fix, ?], CBQScript].apply(qs)
-      _    <- tell(Vector(tree("QS post shiftRead", shft)))
-      opz  =  shft.transHylo(
-                rewrite.optimize(reflNT[CBQScript]),
-                repeatedly(C.coalesceQC[CBQScript](idPrism))       >>>
-                  repeatedly(C.coalesceEJ[CBQScript](idPrism.get)) >>>
-                  repeatedly(C.coalesceSR[CBQScript](idPrism))     >>>
-                  repeatedly(Normalizable[CBQScript].normalizeF(_: CBQScript[Fix[CBQScript]])))
-      _    <- tell(Vector(tree("QScript (Optimized)", opz)))
-      n1ql <- opz.cataM(
-                Planner[Free[S, ?], CBQScript].plan
-              ).leftMap(FileSystemError.planningFailed(lp, _))
-      q    =  outerN1ql(n1ql)
-      _    <- tell(Vector(detail("N1QL", n1qlQueryString(q))))
-    } yield q
-=======
       qs   <- convertToQScriptRead[T, Plan[S, ?], QScriptRead[T, ?]](lc)(lp)
       _    <- tell(Vector(tree("QScript (post convertToQScriptRead)", qs)))
       shft =  simplifyRead[T, QScriptRead[T, ?], QScriptShiftRead[T, ?], CBQS].apply(qs)
       _    <- tell(Vector(tree("QScript (post shiftRead)", shft)))
-      opz  =  shft
-                .transAna(
-                   repeatedly(C.coalesceQC[CBQS](idPrism))     >>>
-                   repeatedly(C.coalesceEJ[CBQS](idPrism.get)) >>>
-                   repeatedly(C.coalesceSR[CBQS](idPrism))     >>>
-                   repeatedly(Normalizable[CBQS].normalizeF(_: CBQS[T[CBQS]])))
-                .transCata(rewrite.optimize(reflNT))
+      opz  =  shft.transHylo(
+                rewrite.optimize(reflNT[CBQS]),
+                repeatedly(C.coalesceQC[CBQS](idPrism))       >>>
+                  repeatedly(C.coalesceEJ[CBQS](idPrism.get)) >>>
+                  repeatedly(C.coalesceSR[CBQS](idPrism))     >>>
+                  repeatedly(Normalizable[CBQS].normalizeF(_: CBQS[T[CBQS]])))
       _    <- tell(Vector(tree("QScript (optimized)", opz)))
-      n1ql <- shft.cataM(
+      n1ql <- opz.cataM(
                 Planner[T, Free[S, ?], CBQS].plan
               ).leftMap(FileSystemError.qscriptPlanningFailed(_))
       q    <- RenderQuery.compact(n1ql).liftPE
       _    <- tell(Vector(detail("N1QL AST", n1ql.render.shows)))
       _    <- tell(Vector(detail("N1QL", q)))
     } yield n1ql
->>>>>>> e0b9869c
   }
 
   def listRootContents[S[_]]

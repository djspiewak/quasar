--- conflicted
+++ resolved
@@ -27,67 +27,19 @@
 
 final class ReduceFuncPlanner[T[_[_]]: CorecursiveT, F[_]: Monad] extends Planner[T, F, ReduceFunc] {
 
-<<<<<<< HEAD
-  def plan: AlgebraM[M, ReduceFunc, N1QL] = {
-    case Arbitrary(a)     =>
-      val aN1ql   = n1ql(a)
-      val n1qlStr = s"min($aN1ql)"
-      prtell[M](Vector(detail(
-        "N1QL Arbitrary",
-        s"""  a:    $aN1ql
-           |  n1ql: $n1qlStr""".stripMargin('|')
-      ))).as(
-        partialQueryString(n1qlStr)
-      )
-    case Avg(a)           =>
-      partialQueryString(s"avg(${n1ql(a)})").point[M]
-    case Count(a)         =>
-      partialQueryString(s"count(${n1ql(a)})").point[M]
-    case First(a)         =>
-      partialQueryString(s"firstk(${n1ql(a)})").point[M]
-    case Last(a)          =>
-      partialQueryString(s"last(${n1ql(a)})").point[M]
-    case Max(a)           =>
-      partialQueryString(s"max(${n1ql(a)})").point[M]
-    case Min(a)           =>
-      partialQueryString(s"min(${n1ql(a)})").point[M]
-    case Sum(a)           =>
-      partialQueryString(s"sum(${n1ql(a)})").point[M]
-    case UnshiftArray(a)  =>
-      val aN1ql   = n1ql(a)
-      val n1qlStr = s"array_agg($aN1ql)"
-      prtell[M](Vector(detail(
-        "N1QL UnshiftArray",
-        s"""  a:    $aN1ql
-           |  n1ql: $n1qlStr""".stripMargin('|')
-      ))).as(
-        partialQueryString(n1qlStr)
-      )
-    case UnshiftMap(k, v) =>
-      val kN1ql   = n1ql(k)
-      val vN1ql   = n1ql(v)
-      val n1qlStr = s"object_add({}, $kN1ql, $vN1ql)"
-      prtell[M](Vector(detail(
-        "N1QL UnshiftMap",
-        s"""  k:    $kN1ql
-           |  v:    $vN1ql
-           |  n1ql: $n1qlStr""".stripMargin('|')
-      ))).as(
-        partialQueryString(n1qlStr)
-      )
-=======
   def plan: AlgebraM[M, ReduceFunc, T[N1QL]] = planʹ >>> (_.embed.η[M])
 
   val planʹ: Transform[T[N1QL], ReduceFunc, N1QL] = {
     case RF.Arbitrary(a1)      => Min(a1)
     case RF.Avg(a1)            => Avg(a1)
     case RF.Count(a1)          => Count(a1)
+    case RF.First(a1)          => ???
+    case RF.Last(a1)           => ???
     case RF.Max(a1)            => Max(a1)
     case RF.Min(a1)            => Min(a1)
     case RF.Sum(a1)            => Sum(a1)
     case RF.UnshiftArray(a1)   => ArrAgg(a1)
     case RF.UnshiftMap(a1, a2) => Obj(Map(a1 -> a2))
->>>>>>> 1147c87e
   }
 
 }
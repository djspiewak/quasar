/*
 * Copyright 2014–2016 SlamData Inc.
 *
 * Licensed under the Apache License, Version 2.0 (the "License");
 * you may not use this file except in compliance with the License.
 * You may obtain a copy of the License at
 *
 *     http://www.apache.org/licenses/LICENSE-2.0
 *
 * Unless required by applicable law or agreed to in writing, software
 * distributed under the License is distributed on an "AS IS" BASIS,
 * WITHOUT WARRANTIES OR CONDITIONS OF ANY KIND, either express or implied.
 * See the License for the specific language governing permissions and
 * limitations under the License.
 */

package quasar.physical.couchbase.planner

import quasar.NameGenerator
import quasar.common.PhaseResultT
<<<<<<< HEAD
import quasar.contrib.matryoshka.ShowT
import quasar.contrib.pathy.{AFile, APath}
=======
>>>>>>> 98cac6d2
import quasar.physical.couchbase._
import quasar.qscript._

import matryoshka._
import scalaz._

abstract class Planner[T[_[_]], F[_], QS[_]] {
  type M[A]  = CBPhaseLog[F, A]
  type PR[A] = PhaseResultT[F, A]

  def plan: AlgebraM[M, QS, T[N1QL]]
}

object Planner {
  def apply[T[_[_]], F[_], QS[_]](implicit ev: Planner[T, F, QS]): Planner[T, F, QS] = ev

  implicit def coproduct[T[_[_]], N[_]: Monad, F[_], G[_]](
    implicit F: Planner[T, N, F], G: Planner[T, N, G]
  ): Planner[T, N, Coproduct[F, G, ?]] =
    new Planner[T, N, Coproduct[F, G, ?]] {
      val plan: AlgebraM[M, Coproduct[F, G, ?], T[N1QL]] =
        _.run.fold(F.plan, G.plan)
    }

  implicit def constDeadEndPlanner[T[_[_]], F[_]: Monad]
    : Planner[T, F, Const[DeadEnd, ?]] =
    new UnreachablePlanner[T, F, Const[DeadEnd, ?]]

<<<<<<< HEAD
  implicit def constReadPlanner[F[_]: Monad, A]
    : Planner[F, Const[Read[A], ?]] =
    new UnreachablePlanner[F, Const[Read[A], ?]]

  implicit def constShiftedReadPathPlanner[F[_]: Monad]
    : Planner[F, Const[ShiftedRead[APath], ?]] =
    new UnreachablePlanner[F, Const[ShiftedRead[APath], ?]]

  implicit def constShiftedReadFile[F[_]: Monad]
    : Planner[F, Const[ShiftedRead[AFile], ?]] =
    new ShiftedReadFilePlanner[F]
=======
  implicit def constReadPlanner[T[_[_]], F[_]: Monad]
    : Planner[T, F, Const[Read, ?]] =
    new UnreachablePlanner[T, F, Const[Read, ?]]

  implicit def constShiftedRead[T[_[_]]: CorecursiveT, F[_]: Monad: NameGenerator]
    : Planner[T, F, Const[ShiftedRead, ?]] =
    new ShiftedReadPlanner[T, F]
>>>>>>> 98cac6d2

  implicit def equiJoinPlanner[T[_[_]]: BirecursiveT: ShowT, F[_]: Monad: NameGenerator]
    : Planner[T, F, EquiJoin[T, ?]] =
    new EquiJoinPlanner[T, F]

  def mapFuncPlanner[T[_[_]]: BirecursiveT: ShowT, F[_]: Monad: NameGenerator]
    : Planner[T, F, MapFunc[T, ?]] =
    new MapFuncPlanner[T, F]

  implicit def projectBucketPlanner[T[_[_]]: RecursiveT: ShowT, F[_]: Monad: NameGenerator]
    : Planner[T, F, ProjectBucket[T, ?]] =
    new UnreachablePlanner[T, F, ProjectBucket[T, ?]]

  implicit def qScriptCorePlanner[T[_[_]]: BirecursiveT: ShowT, F[_]: Monad: NameGenerator]
    : Planner[T, F, QScriptCore[T, ?]] =
    new QScriptCorePlanner[T, F]

  def reduceFuncPlanner[T[_[_]]: CorecursiveT, F[_]: Monad]
    : Planner[T, F, ReduceFunc] =
    new ReduceFuncPlanner[T, F]

  implicit def thetaJoinPlanner[T[_[_]]: RecursiveT: ShowT, F[_]: Monad: NameGenerator]
    : Planner[T, F, ThetaJoin[T, ?]] =
    new UnreachablePlanner[T, F, ThetaJoin[T, ?]]

}<|MERGE_RESOLUTION|>--- conflicted
+++ resolved
@@ -18,11 +18,7 @@
 
 import quasar.NameGenerator
 import quasar.common.PhaseResultT
-<<<<<<< HEAD
-import quasar.contrib.matryoshka.ShowT
 import quasar.contrib.pathy.{AFile, APath}
-=======
->>>>>>> 98cac6d2
 import quasar.physical.couchbase._
 import quasar.qscript._
 
@@ -51,27 +47,17 @@
     : Planner[T, F, Const[DeadEnd, ?]] =
     new UnreachablePlanner[T, F, Const[DeadEnd, ?]]
 
-<<<<<<< HEAD
-  implicit def constReadPlanner[F[_]: Monad, A]
-    : Planner[F, Const[Read[A], ?]] =
-    new UnreachablePlanner[F, Const[Read[A], ?]]
+  implicit def constReadPlanner[T[_[_]], F[_]: Monad, A]
+    : Planner[T, F, Const[Read[A], ?]] =
+    new UnreachablePlanner[T, F, Const[Read[A], ?]]
 
-  implicit def constShiftedReadPathPlanner[F[_]: Monad]
-    : Planner[F, Const[ShiftedRead[APath], ?]] =
-    new UnreachablePlanner[F, Const[ShiftedRead[APath], ?]]
+  implicit def constShiftedReadPathPlanner[T[_[_]], F[_]: Monad]
+    : Planner[T, F, Const[ShiftedRead[APath], ?]] =
+    new UnreachablePlanner[T, F, Const[ShiftedRead[APath], ?]]
 
-  implicit def constShiftedReadFile[F[_]: Monad]
-    : Planner[F, Const[ShiftedRead[AFile], ?]] =
-    new ShiftedReadFilePlanner[F]
-=======
-  implicit def constReadPlanner[T[_[_]], F[_]: Monad]
-    : Planner[T, F, Const[Read, ?]] =
-    new UnreachablePlanner[T, F, Const[Read, ?]]
-
-  implicit def constShiftedRead[T[_[_]]: CorecursiveT, F[_]: Monad: NameGenerator]
-    : Planner[T, F, Const[ShiftedRead, ?]] =
-    new ShiftedReadPlanner[T, F]
->>>>>>> 98cac6d2
+  implicit def constShiftedReadFile[T[_[_]]: CorecursiveT, F[_]: Monad: NameGenerator]
+    : Planner[T, F, Const[ShiftedRead[AFile], ?]] =
+    new ShiftedReadFilePlanner[T, F]
 
   implicit def equiJoinPlanner[T[_[_]]: BirecursiveT: ShowT, F[_]: Monad: NameGenerator]
     : Planner[T, F, EquiJoin[T, ?]] =

--- conflicted
+++ resolved
@@ -18,6 +18,7 @@
 
 import slamdata.Predef._
 import quasar.{Data => QData, NameGenerator}
+import quasar.Planner.{PlannerErrorME, InternalError}
 import quasar.ejson
 import quasar.fp._
 import quasar.fp.ski.κ
@@ -26,7 +27,6 @@
   N1QL.{Id, Union, Unreferenced, _},
   planner.Planner._,
   Select.{Filter, Value, _}, Case._
-import quasar.Planner.{PlannerErrorME, InternalError}
 import quasar.qscript, qscript._
 
 import matryoshka._
@@ -126,28 +126,17 @@
 
     case qscript.Reduce(src, bucket, reducers, repair) =>
       for {
-<<<<<<< HEAD
-        id1 <- genId[T[N1QL], M]
-        id2 <- genId[T[N1QL], M]
-        id3 <- genId[T[N1QL], M]
+        id1 <- genId[T[N1QL], F]
+        id2 <- genId[T[N1QL], F]
+        id3 <- genId[T[N1QL], F]
         b   <- processFreeMap(bucket match {
-          case Nil => MapFuncs.NullLit()
-          case _   => MapFunc.StaticArray(bucket)
+          case Nil => MapFuncsCore.NullLit()
+          case _   => MapFuncCore.StaticArray(bucket)
         }, id1)
         red <- reducers.traverse(_.traverse(processFreeMap(_, id1)) >>=
                  reduceFuncPlanner[T, F].plan)
         rep <- repair.cataM(interpretM(
-                 _.idx.fold(i => SelectElem(SelectElem(ArrAgg(b).embed, int(0)).embed, int(i)).embed, red(_)).point[M],
-=======
-        id1 <- genId[T[N1QL], F]
-        id2 <- genId[T[N1QL], F]
-        id3 <- genId[T[N1QL], F]
-        b   <- processFreeMap(bucket, id1)
-        red <- reducers.traverse(_.traverse(processFreeMap(_, id1)) >>=
-                 reduceFuncPlanner[T, F].plan)
-        rep <- repair.cataM(interpretM(
-                 _.idx.fold(SelectElem(ArrAgg(b).embed, int(0)).embed)(red(_)).point[F],
->>>>>>> 6bfef4e9
+                 _.idx.fold(i => SelectElem(SelectElem(ArrAgg(b).embed, int(0)).embed, int(i)).embed, red(_)).point[F],
                  mapFuncPlanner[T, F].plan))
       } yield {
         val s = Select(
@@ -175,17 +164,10 @@
 
     case qscript.Sort(src, bucket, order) =>
       for {
-<<<<<<< HEAD
-        id1 <- genId[T[N1QL], M]
-        id2 <- genId[T[N1QL], M]
-        id3 <- genId[T[N1QL], M]
-        b   <- processFreeMap(MapFunc.StaticArray(bucket), id1)
-=======
         id1 <- genId[T[N1QL], F]
         id2 <- genId[T[N1QL], F]
         id3 <- genId[T[N1QL], F]
-        b   <- processFreeMap(bucket, id1)
->>>>>>> 6bfef4e9
+        b   <- processFreeMap(MapFuncCore.StaticArray(bucket), id1)
         o   <- order.traverse { case (or, d) =>
                  (processFreeMap(or, id3) ∘ (OrderBy(_, d)))
                }

--- conflicted
+++ resolved
@@ -134,17 +134,7 @@
         }
       })
 
-<<<<<<< HEAD
       console.start()
-=======
-        queue.enqueueOne(command).run
-        
-        0
-      }
-    })
-
-    console.start()
->>>>>>> ea5dadff
 
       (out, queue.dequeue)
     }

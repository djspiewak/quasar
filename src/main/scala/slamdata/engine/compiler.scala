--- conflicted
+++ resolved
@@ -187,13 +187,13 @@
       case JoinRelation(left, right, _, _) =>
         LogicalPlan.Invoke(ObjectConcat,
           List(
-            flattenJoins(LogicalPlan.Invoke(MakeObject, List(term, LogicalPlan.Constant(Data.Str("left")))), left),
-            flattenJoins(LogicalPlan.Invoke(MakeObject, List(term, LogicalPlan.Constant(Data.Str("right")))), right)))
+            flattenJoins(LogicalPlan.Invoke(ObjectProject, List(term, LogicalPlan.Constant(Data.Str("left")))), left),
+            flattenJoins(LogicalPlan.Invoke(ObjectProject, List(term, LogicalPlan.Constant(Data.Str("right")))), right)))
       case CrossRelation(left, right) =>
         LogicalPlan.Invoke(ObjectConcat,
           List(
-            flattenJoins(LogicalPlan.Invoke(MakeObject, List(term, LogicalPlan.Constant(Data.Str("left")))), left),
-            flattenJoins(LogicalPlan.Invoke(MakeObject, List(term, LogicalPlan.Constant(Data.Str("right")))), right)))
+            flattenJoins(LogicalPlan.Invoke(ObjectProject, List(term, LogicalPlan.Constant(Data.Str("left")))), left),
+            flattenJoins(LogicalPlan.Invoke(ObjectProject, List(term, LogicalPlan.Constant(Data.Str("right")))), right)))
     }
 
     def buildJoinDirectionMap(relations: SqlRelation): Map[String, List[JoinDir]] = {
@@ -237,13 +237,8 @@
         for {
           stepName <- CompilerState.freshName("tmp")
           current  <- current
-<<<<<<< HEAD
           next2    <- CompilerState.contextual(tableContext(LogicalPlan.Free(stepName), relations))(next)
-        } yield LogicalPlan.Let(Map(stepName -> current), next2)
-=======
-          next2    <- CompilerState.contextual(tableContext(LogicalPlan.free(stepName), relations))(next)
-        } yield LogicalPlan.let(stepName, current, next2)
->>>>>>> d7550112
+        } yield LogicalPlan.Let(stepName, current, next2)
       }.getOrElse(next)
     }
 
@@ -570,12 +565,8 @@
                 case FullJoin  => LogicalPlan.JoinType.FullOuter
               }, tuple._1, tuple._2, tuple._3)
           }
-<<<<<<< HEAD
-        } yield LogicalPlan.Let(Map(leftName -> left0, rightName -> right0), join)
-=======
-        } yield LogicalPlan.let(leftName, left0,
-          LogicalPlan.let(rightName, right0, join))
->>>>>>> d7550112
+        } yield LogicalPlan.Let(leftName, left0,
+          LogicalPlan.Let(rightName, right0, join))
 
       case CrossRelation(left, right) =>
         for {

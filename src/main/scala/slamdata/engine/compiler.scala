--- conflicted
+++ resolved
@@ -332,30 +332,6 @@
 
         val projs = projections.map(_.expr)
 
-<<<<<<< HEAD
-        val stepBuilder = step(relations)
-
-        if (relations.length == 0) for {
-          projs <- projs.map(compile0).sequenceU
-        } yield buildRecord(names, projs)
-        else for {
-          joined <- relations.map(compile0).sequenceU
-
-          crossed = Foldable[List].foldLeftM[CompilerM, Term[LogicalPlan], Term[LogicalPlan]](
-            joined.tail, joined.head
-          )((left, right) => emit[Term[LogicalPlan]](LogicalPlan.invoke(Cross, left :: right :: Nil)))
-
-          rez <- stepBuilder(Some(crossed)) {
-            val filtered = filter map { filter =>
-              for {
-                t <- CompilerState.rootTableReq
-                f <- compile0(filter)
-              } yield Filter(t, f)
-            }
-
-            stepBuilder(filtered) {
-              val grouped = groupBy map { groupBy =>
-=======
         relations match {
           case None => for {
             projs <- projs.map(compile0).sequenceU
@@ -364,7 +340,6 @@
             val stepBuilder = step(relations)
             stepBuilder(Some(compile0(relations))) {
               val filtered = filter map { filter =>
->>>>>>> 4b32e700
                 for {
                   t <- CompilerState.rootTableReq
                   f <- compile0(filter)
@@ -382,52 +357,6 @@
                 stepBuilder(grouped) {
                   val having = groupBy.flatMap(_.having) map { having =>
                     for {
-<<<<<<< HEAD
-                      projs <- projs.map(compile0).sequenceU
-                    } yield buildRecord(names, projs)
-                  }
-
-                  stepBuilder(select) {
-                    def compileOrderByKey(key: Expr, ot: OrderType): CompilerM[Term[LogicalPlan]] =
-                      for {
-                        key <- compile0(key)
-                      } yield buildRecord(Some("key") :: Some("order") :: Nil,
-                                          key :: LogicalPlan.constant(Data.Str(ot.toString)) :: Nil)
-
-                    val sort = orderBy map { orderBy =>
-                      for {
-                        t <- CompilerState.rootTableReq
-                        keys <- orderBy.keys.map(t => compileOrderByKey(t._1, t._2)).sequenceU
-                      } yield OrderBy(t, buildArray(keys))
-                    }
-
-                    stepBuilder(sort) {
-                      // Note: inspecting the name is not the most awesome imaginable way to identify 
-                      // fields that were introduced to support "order by"
-                      val synthetic: Option[String] => Boolean = {
-                        case Some(name) => name.startsWith("__sd__")
-                        case None => false
-                      }
-                      
-                      val pruned = if (names.exists(synthetic)) 
-                        Some {
-                          for {
-                            t <- CompilerState.rootTableReq
-                            ns = names.collect {
-                              case Some(name) if !synthetic(Some(name)) => name
-                            }
-                            ts = ns.map(name => ObjectProject(t, LogicalPlan.constant(Data.Str(name))))
-                          } yield buildRecord(ns.map(name => Some(name)), ts)
-                        } 
-                        else None
-                      
-                      stepBuilder(pruned) {
-                        val drop = offset map { offset =>
-                          for {
-                            t <- CompilerState.rootTableReq
-                          } yield Drop(t, LogicalPlan.constant(Data.Int(offset)))
-                        }
-=======
                       t <- CompilerState.rootTableReq
                       h <- compile0(having)
                     } yield Filter(t, h)
@@ -453,7 +382,6 @@
                         keys <- orderBy.keys.map(t => compileOrderByKey(t._1, t._2)).sequenceU
                       } yield OrderBy(t, buildArray(keys))
                       }
->>>>>>> 4b32e700
 
                       stepBuilder(sort) {
                         // Note: inspecting the name is not the most awesome imaginable way to identify

package slamdata.engine.physical.mongodb

import slamdata.engine._
import slamdata.engine.fp._
import slamdata.engine.fs.Path
import slamdata.engine.std.StdLib._

import scalaz.{Free => FreeM, Node => _, _}
import scalaz.task.Task

import Scalaz._

object MongoDbPlanner extends Planner[Workflow] {
  import LogicalPlan._

  import slamdata.engine.analysis.fixplate._

  import agg._
  import math._
  import relations._
  import set._
  import string._
  import structural._

  /**
   * This phase works bottom-up to assemble sequences of object dereferences into
   * the format required by MongoDB -- e.g. "foo.bar.baz".
   *
   * This is necessary because MongoDB does not treat object dereference as a 
   * first-class binary operator, and the resulting irregular structure cannot
   * be easily generated without computing this intermediate.
   *
   * This annotation can also be used to help detect two spans of dereferences
   * separated by non-dereference operations. Such "broken" dereferences cannot
   * be translated into a single pipeline operation and require 3 pipeline 
   * operations (or worse): [dereference, middle op, dereference].
   */
  def FieldPhase[A]: PhaseE[LogicalPlan, PlannerError, A, Option[BsonField]] = lpBoundPhaseE {
    type Output = Option[BsonField]
    
    liftPhaseE(Phase { (attr: LPAttr[A]) =>
      synthPara2(forget(attr)) { (node: LogicalPlan[(LPTerm, Output)]) =>
        node.fold[Output](
          read      = Function.const(None), 
          constant  = Function.const(None),
          join      = (left, right, tpe, rel, lproj, rproj) => None,
          invoke    = (func, args) => 
                      if (func == ObjectProject) {
                        // TODO: Make pattern matching safer (i.e. generate error if pattern not matched):
                        val (objTerm, objAttrOpt) :: (Term(LogicalPlan.Constant(Data.Str(fieldName))), _) :: Nil = args

                        Some(objAttrOpt match {
                          case Some(objAttr) => objAttr \ BsonField.Name(fieldName)

                          case None => BsonField.Name(fieldName)
                        })
                      } else if (func == ArrayProject) {
                        // Mongo treats array derefs the same as object derefs.
                        val (objTerm, objAttrOpt) :: (Term(LogicalPlan.Constant(Data.Int(index))), _) :: Nil = args

                        Some(objAttrOpt match {
                          case Some(objAttr) => objAttr \ BsonField.Name(index.toString)

                          case None => BsonField.Name(index.toString)
                        })
                      } else {
                        None
                      },
          free      = Function.const(None),
          let       = (let, in) => None // ???
        )
      }
    })
  }

  /**
   * This phase builds up expression operations from field attributes.
   *
   * As it works its way up the tree, at some point, it will reach a place where
   * the value cannot be computed as an expression operation. The phase will produce
   * None at these points. Further up the tree from such a position, it may again
   * be possible to build expression operations, so this process will naturally
   * result in spans of expressions alternating with spans of nothing (i.e. None).
   *
   * The "holes" represent positions where a pipeline operation or even a workflow
   * task is required to compute the given expression.
   */
  def ExprPhase: PhaseE[LogicalPlan, PlannerError, Option[BsonField], Option[ExprOp]] = lpBoundPhaseE {
    type Output = PlannerError \/ Option[ExprOp]

    toPhaseE(Phase { (attr: LPAttr[Option[BsonField]]) =>
      scanCata(attr) { (fieldAttr: Option[BsonField], node: LogicalPlan[Output]) =>
        def emit(expr: ExprOp): Output = \/- (Some(expr))

        // Promote a bson field annotation to an expr op:
        def promoteField = \/- (fieldAttr.map(ExprOp.DocField.apply _))

        def nothing = \/- (None)

        def invoke(func: Func, args: List[Output]): Output = {
          def invoke1(f: ExprOp => ExprOp) = {
            val x :: Nil = args

            x.map(_.map(f))
          }
          def invoke2(f: (ExprOp, ExprOp) => ExprOp) = {
            val x :: y :: Nil = args

            (x |@| y)(f)
          }

          func match {
            case `Add`      => invoke2(ExprOp.Add.apply _)
            case `Multiply` => invoke2(ExprOp.Multiply.apply _)
            case `Subtract` => invoke2(ExprOp.Subtract.apply _)
            case `Divide`   => invoke2(ExprOp.Divide.apply _)

            case `Eq`       => invoke2(ExprOp.Eq.apply _)
            case `Neq`      => invoke2(ExprOp.Neq.apply _)
            case `Lt`       => invoke2(ExprOp.Lt.apply _)
            case `Lte`      => invoke2(ExprOp.Lte.apply _)
            case `Gt`       => invoke2(ExprOp.Gt.apply _)
            case `Gte`      => invoke2(ExprOp.Gte.apply _)

            case `Concat`   => invoke2(ExprOp.Concat(_, _, Nil))

            case `Count`    => emit(ExprOp.Count)
            case `Sum`      => invoke1(ExprOp.Sum.apply _)
            case `Avg`      => invoke1(ExprOp.Avg.apply _)
            case `Min`      => invoke1(ExprOp.Min.apply _)
            case `Max`      => invoke1(ExprOp.Max.apply _)

            // case `Between`  => emit(ExprOp.And(NonEmptyList.nel(
            //                         )))
            case `Between`  => emit(ExprOp.Literal(Bson.Int32(0)))  // HACK

            case `ObjectProject`  => promoteField
            case `ArrayProject`   => promoteField

            case _ => nothing
          }
        }

        node.fold[Output](
          read      = name => emit(ExprOp.DocVar.ROOT()),
          constant  = data => Bson.fromData(data).bimap[PlannerError, Option[ExprOp]](
                        _ => PlannerError.NonRepresentableData(data), 
                        d => Some(ExprOp.Literal(d))
                      ),
          join      = (_, _, _, _, _, _) => nothing,
          invoke    = invoke(_, _),
          free      = _ => nothing,
          let       = (_, in) => in
        )
      }
    })
  }

  private type EitherPlannerError[A] = PlannerError \/ A

  /**
   * The selector phase tries to turn expressions into MongoDB selectors -- i.e.
   * Mongo query expressions. Selectors are only used for the filtering pipeline op,
   * so it's quite possible we build more stuff than is needed (but it doesn't matter, 
   * unneeded annotations will be ignored by the pipeline phase).
   *
   * Like the expression op phase, this one requires bson field annotations.
   *
   * Most expressions cannot be turned into selector expressions without using the
   * "\$where" operator, which allows embedding JavaScript code. Unfortunately, using
   * this operator turns filtering into a full table scan. We should do a pass over
   * the tree to identify partial boolean expressions which can be turned into selectors,
   * factoring out the leftovers for conversion using $where.
   *
   */
  def SelectorPhase: PhaseE[LogicalPlan, PlannerError, Option[BsonField], Option[Selector]] = lpBoundPhaseE {
    type Input = Option[BsonField]
    type Output = Option[Selector]

    liftPhaseE(Phase { (attr: LPAttr[Input]) =>
      scanPara2(attr) { (fieldAttr: Input, node: LogicalPlan[(Term[LogicalPlan], Input, Output)]) =>
        def emit(sel: Selector): Output = Some(sel)

        def invoke(func: Func, args: List[(Term[LogicalPlan], Input, Output)]): Output = {
 
          def extractValue(t: Term[LogicalPlan]): Option[Bson] =
            t.unFix.fold(
              read      = _ => None,
              constant  = data => Bson.fromData(data).toOption,
              join      = (_, _, _, _, _, _) => None,
              invoke    = (_, _) => None,
              free      = _ => None,
              let       = (_, _) => None
            )

          def extractValues(t: Term[LogicalPlan]): Option[List[Bson]] =
            t.unFix.fold(
              read      = _ => None,
              constant  = _ => None,
              join      = (_, _, _, _, _, _) => None,
              invoke    = (_, args) => args.map(extractValue).sequence,
              free      = _ => None,
              let       = (_, _) => None
            )
           
          def extractArrayValues(t: Term[LogicalPlan]): Option[List[Bson]] = {
            def extract(func: Func, args: List[Term[LogicalPlan]]): Option[List[Bson]] = (func, args) match {
              case (`MakeArray`, x :: Nil) => extractValue(x).map(_ :: Nil)
              case (`ArrayConcat`, a :: b :: Nil) => (extractArrayValues(a) |@| extractArrayValues(b))(_ ::: _)//.sequence
              case _ => None
            }
            t.unFix.fold(
              read      = _ => None,
              constant  = _ => None,
              join      = (_, _, _, _, _, _) => None,
              invoke    = (func, args) => extract(func, args),
              free      = _ => None,
              let       = (_, _) => None
            )
          }
           
          /**
           * Attempts to extract a BsonField annotation and a Bson value from
           * an argument list of length two (in any order).
           */
          def extractFieldAndSelector: Option[(BsonField, Bson)] = {
            val (t1, f1, _) :: (t2, f2, _) :: Nil = args
            
            val v1 = extractValue(t1)
            val v2 = extractValue(t2)

            f1.map((_, v2)).orElse(f2.map((_, v1))).flatMap {
              case (field, optSel) => 
                optSel.map((field, _))
            }
          }

          /**
           * All the relational operators require a field as one parameter, and 
           * BSON literal value as the other parameter. So we have to try to
           * extract out both a field annotation and a selector and then verify
           * the selector is actually a BSON literal value before we can 
           * construct the relational operator selector. If this fails for any
           * reason, it just means the given expression cannot be represented
           * using MongoDB's query operators, and must instead be written as
           * Javascript using the "$where" operator.
           */
          def relop(f: Bson => Selector.Condition) =
            for {
              (field, value) <- extractFieldAndSelector
            } yield Selector.Doc(Map(field -> Selector.Expr(f(value))))

          def stringOp(f: String => Selector.Condition) =
            for {
              (field, value) <- extractFieldAndSelector
              str <- value match { case Bson.Text(s) => Some(s); case _ => None }
            } yield (Selector.Doc(Map(field -> Selector.Expr(f(str)))))

          def invoke2Nel(f: (Selector, Selector) => Selector) = {
            val x :: y :: Nil = args.map(_._3)

            (x |@| y)(f)
          }

          def regexForLikePattern(pattern: String): String = {
            // TODO: handle '\' escapes in the pattern
            val escape: PartialFunction[Char, String] = {
              case '_'                                => "."
              case '%'                                => ".*"
              case c if ("\\^$.|?*+()[{".contains(c)) => "\\" + c
              case c                                  => c.toString
            }
            "^" + pattern.map(escape).mkString + "$"
          }

          func match {
            case `Eq`       => relop(Selector.Eq.apply _)
            case `Neq`      => relop(Selector.Neq.apply _)
            case `Lt`       => relop(Selector.Lt.apply _)
            case `Lte`      => relop(Selector.Lte.apply _)
            case `Gt`       => relop(Selector.Gt.apply _)
            case `Gte`      => relop(Selector.Gte.apply _)

            case `Like`     => stringOp(s => Selector.Regex(regexForLikePattern(s), false, false, false, false))

            case `Between`  => {
              val (_, f1, _) :: (t2, _, _) :: Nil = args
              for {
                f <- f1
                args <- extractValues(t2)
              } yield Selector.And(
                Selector.Doc(f -> Selector.Gte(args(0))),
                Selector.Doc(f -> Selector.Lte(args(1)))
              )
            }

            case `And`      => invoke2Nel(Selector.And.apply _)
            case `Or`       => invoke2Nel(Selector.Or.apply _)
            // case `Not`      => invoke1(Selector.Not.apply _)

            case _ => None
          }
        }

        node.fold[Output](
          read      = _ => None,
          constant  = _ => None,
          join      = (_, _, _, _, _, _) => None,
          invoke    = invoke(_, _),
          free      = _ => None,
          let       = (_, in) => in._3
        )
      }
    })
  }

  private def getOrElse[A, B](b: B)(a: Option[A]): B \/ A = a.map(\/- apply).getOrElse(-\/ apply b)

  /**
   * In ANSI SQL, ORDER BY (AKA Sort) may operate either on fields derived in 
   * the query selection, or fields in the original data set.
   *
   * WHERE and GROUP BY (AKA Filter / GroupBy) may operate only on fields in the
   * original data set (or inline derivations thereof).
   *
   * HAVING may operate on fields in the original data set or fields in the selection.
   *
   * Meanwhile, in a MongoDB pipeline, operators may only reference data in the 
   * original data set prior to a $project (PipelineOp.Project). All fields not
   * referenced in a $project are deleted from the pipeline.
   *
   * Further, MongoDB does not allow any field transformations in sorts or 
   * groupings.
   *
   * This means that we need to perform a LOT of pre-processing:
   *
   * 1. If WHERE or GROUPBY use inline transformations of original fields, then 
   *    these derivations have to be explicitly materialized as fields in the
   *    selection, and then these new fields used for the filtering / grouping.
   *
   * 2. Move Filter and GroupBy to just after the joins, so they can operate
   *    on the original data. These should be translated into MongoDB pipeline 
   *    operators ($match and $group, respectively).
   *
   * 3. For all original fields, we need to augment the selection with these
   *    original fields (using unique names), so they can survive after the
   *    projection, at which point we can insert a MongoDB Sort ($sort).
   *
   */

  /**
   * A helper function to determine if a plan consists solely of dereference 
   * operations. In MongoDB terminology, such a plan is referred to as a 
   * "field".
   */
  def justDerefs(t: Term[LogicalPlan]): Boolean = {
    t.cata { (fa: LogicalPlan[Boolean]) =>
      fa.fold(
        read      = _ => true,
        constant  = _ => false,
        join      = (_, _, _, _, _, _) => false,
        invoke    = (f, _) => f match {
          case `ObjectProject` => true
          case `ArrayProject` => true
          case _ => false
        },
        free      = _ => false,
        let       = (_, _) => false
      )
    }
  }

  /**
   * The pipeline phase tries to turn expressions and selectors into pipeline 
   * operations.
   *
   */
  def PipelinePhase: PhaseE[LogicalPlan, PlannerError, (Option[Selector], Option[ExprOp]), Option[PipelineBuilder]] = lpBoundPhaseE {
    /*
      Notes on new approach:
      
      1. If this node is annotated with an ExprOp, DON'T DO ANYTHING.
      2. If this node is NOT annotated with an ExprOp, we need to try to create a Pipeline.
          a. If the children have Pipelines, then use those to form the new pipeline in a function-specific fashion.
          b. If the children don't have Pipelines, try to promote them to pipelines in a function-specific manner,
             then use those pipelines to form the new pipeline in a function-specific manner.
          c. If the node cannot be converted to a Pipeline, the process ends here.
  
    */
    type Input  = (Option[Selector], Option[ExprOp])
    type Output = PlannerError \/ Option[PipelineBuilder]

    import PipelineOp._

    def nothing = \/- (None)

    object HasExpr {
      def unapply(v: Attr[LogicalPlan, (Input, Output)]): Option[ExprOp] = v.unFix.attr._1._2
    }

    object HasField {
      def unapply(v: Attr[LogicalPlan, (Input, Output)]): Option[BsonField] = HasExpr.unapply(v) collect {
        case ExprOp.DocVar(_, Some(f)) => f
      }
    }

    object HasLiteral {
      def unapply(v: Attr[LogicalPlan, (Input, Output)]): Option[Bson] = HasExpr.unapply(v) collect {
        case ExprOp.Literal(d) => d
      }
    }

    object HasStringConstant {
      def unapply(node: Attr[LogicalPlan, (Input, Output)]): Option[String] = HasLiteral.unapply(node).collect { 
        case Bson.Text(str) => str
      }
    }

    object HasSelector {
      def unapply(v: Attr[LogicalPlan, (Input, Output)]): Option[Selector] = v.unFix.attr._1._1
    }

    object HasPipeline {
      def unapply(v: Attr[LogicalPlan, (Input, Output)]): Option[List[PipelineOp]] = {
        val defaultCase = v.unFix.attr._2.toOption.flatten.map(_.buffer)

        v.unFix.unAnn.fold(
          read      = _ => defaultCase orElse (Some(Nil)),
          constant  = _ => defaultCase,
          join      = (_, _, _, _, _, _) => defaultCase,
          invoke    = (_, _) => defaultCase,
          free      = _ => defaultCase,
          let       = (_, _) => defaultCase
        )
      }
    }

    type OpSplit[A <: PipelineOp] = (List[ShapePreservingOp], A, List[PipelineOp])

    type ProjectSplit = OpSplit[Project]

    object HasProject {
      def unapply(v: Attr[LogicalPlan, (Input, Output)]): Option[ProjectSplit] = {
        v.unFix.attr._2.toOption.flatten.map(_.buffer).flatMap { ops =>
          val prefix = (ops.takeWhile {
            case x : ShapePreservingOp => true
            case _ => false
          }).collect {
            case x : ShapePreservingOp => x
          }

          val rest = ops.drop(prefix.length)

          val project = rest.headOption.collect {
            case x : Project => x
          }

          val tail = rest.drop(1)

          project.map((prefix, _, tail))
        }
      }
    }

    object IsArray {
      def unapply(node: Attr[LogicalPlan, (Input, Output)]): Option[List[Attr[LogicalPlan, (Input, Output)]]] = {
        node.unFix.unAnn match {
          case MakeArray(x :: Nil) =>
            Some(x :: Nil)

          case ArrayConcat(x :: y :: Nil) =>
            (unapply(x) |@| unapply(y))(_ ::: _)

          case _ => None
        }
      }
    }

    object IsObject {
      def unapply(node: Attr[LogicalPlan, (Input, Output)]): Option[List[(Attr[LogicalPlan, (Input, Output)], Attr[LogicalPlan, (Input, Output)])]] = {
        node.unFix.unAnn match {
          case MakeObject(x :: y :: Nil) =>
            Some((x, y) :: Nil)

          case ObjectConcat(x :: y :: Nil) =>
            (unapply(x) |@| unapply(y))(_ ::: _)

          case _ => None
        }
      }
    }

    object AllExprs {
      def unapply(args: List[Attr[LogicalPlan, (Input, Output)]]): Option[List[ExprOp]] = args.map(_.unFix.attr._1._2).sequenceU
    }

    object AllFields {
      def unapply(args: List[Attr[LogicalPlan, (Input, Output)]]): Option[List[BsonField]] = args match {
        case AllExprs(exprs) => 
          (exprs.map {
            case ExprOp.DocVar(_, Some(field)) => Some(field)
            case _ => None
          }).sequenceU

        case _ => None
      }
    }

    object IsSortKey {
      def unapply(node: Attr[LogicalPlan, (Input, Output)]): Option[(BsonField, SortType)] = 
        node match {
          case IsObject((HasStringConstant("key"), HasField(key)) ::
                            (HasStringConstant("order"), HasStringConstant(orderStr)) :: 
                            Nil)
                  => Some(key -> (if (orderStr == "ASC") Ascending else Descending))
                  
           case _ => None
        }
    }
    
    object AllSortKeys {
      def unapply(args: List[Attr[LogicalPlan, (Input, Output)]]): Option[List[(BsonField, SortType)]] = 
        args.map(IsSortKey.unapply(_)).sequenceU
    }

    object HasSortFields {
      def unapply(v: Attr[LogicalPlan, (Input, Output)]): Option[NonEmptyList[(BsonField, SortType)]] = {
        v match {
          case IsArray(AllSortKeys(k :: ks)) => Some(NonEmptyList.nel(k, ks))
          case _ => None
        }
      }
    }

    def mergeRev(left: List[PipelineOp], right: List[PipelineOp]): Output = {
      mergeRev0(left, MergePatch.Id, right, MergePatch.Id).map(t => Some(PipelineBuilder(t._1)))
    }

    def mergeRev0(left: List[PipelineOp], lp: MergePatch, right: List[PipelineOp], rp: MergePatch): PlannerError \/ (List[PipelineOp], MergePatch, MergePatch) = {
      PipelineOp.mergeOps(Nil, left.reverse, lp, right.reverse, rp).leftMap(e => PlannerError.InternalError(e.message)).map {
        case (ops, lp, rp) => (ops.reverse, lp, rp)
      }
    }

    def emit[A](a: A): PlannerError \/ A = \/- (a)

    def error[A](msg: String): PlannerError \/ A = -\/ (PlannerError.InternalError(msg))

    def projField(ts: (String, ExprOp \/ Reshape)*): Reshape = Reshape.Doc(ts.map(t => BsonField.Name(t._1) -> t._2).toMap)
    def projIndex(ts: (Int,    ExprOp \/ Reshape)*): Reshape = Reshape.Arr(ts.map(t => BsonField.Index(t._1) -> t._2).toMap)

    def emitOps(ops: List[PipelineOp]): Output = \/-(Some(PipelineBuilder(ops)))

    def combine[A <: PipelineOp, B <: PipelineOp](t1: OpSplit[A], t2: OpSplit[B])(f: PartialFunction[(A, B), PlannerError \/ (List[PipelineOp], MergePatch, MergePatch)]): PlannerError \/ (List[PipelineOp], MergePatch, MergePatch) = {

      val (lafter, lop0, lbefore) = t1
      val (rafter, rop0, rbefore) = t2

      for {
        beforet <- mergeRev0(lbefore, MergePatch.Id, rbefore, MergePatch.Id)

        (before, lp0, rp0) = beforet

        (lop, lp1) = lp0(lop0)
        (rop, rp1) = rp0(rop0)

        _ <- if (f.isDefinedAt((lop, rop))) \/-(()) else -\/ (PlannerError.InternalError("Combining " + lop + " and " + rop + " is undefined"))
        
        ft <- f(lop, rop).leftMap(e => PlannerError.InternalError(e.message))

        (mid, lp2, rp2) = ft

        aftert  <- mergeRev0(lafter, lp1 |+| lp2, rafter, rp1 |+| rp2)

        (after, lp3, rp3) = aftert
      } yield (after ::: mid ::: before, lp3, rp3)
    }

    def combineOut[A <: PipelineOp, B <: PipelineOp](t1: OpSplit[A], t2: OpSplit[B])(f: PartialFunction[(A, B), PlannerError \/ (List[PipelineOp], MergePatch, MergePatch)]): Output = {
      combine(t1, t2)(f).map(t => Some(PipelineBuilder(t._1)))
    }

    def reviseHistory[A <: PipelineOp](t: OpSplit[A])(f: PartialFunction[A, PlannerError \/ (List[PipelineOp], MergePatch, MergePatch)]): Output = {
      combineOut[A, A](t, t)(new PartialFunction[(A, A), PlannerError \/ (List[PipelineOp], MergePatch, MergePatch)] {
        def isDefinedAt(t: (A, A)) = f.isDefinedAt(t._1)

        def apply(t: (A, A)) = f(t._1)
      })
    }

    def combineMerge[A <: PipelineOp](t1: (List[ShapePreservingOp], A, List[PipelineOp]), t2: (List[ShapePreservingOp], A, List[PipelineOp])): Output = 
      combineOut(t1, t2) { case (a, b) => a.merge(b).map(_.tuple).leftMap(e => PlannerError.InternalError(e.message)) }

    def splitProjectGroup(r: Reshape, by: ExprOp \/ Reshape): (Project, Group) = {
      r match {
        case Reshape.Doc(v) => 
          val (gs, ps) = ((v.toList.map {
            case (n, -\/(e : ExprOp.GroupOp)) => ((n -> e) :: Nil, Nil)
            case t @ (_,  _) => (Nil, t :: Nil)
            case _ => sys.error("oh no")
          }).unzip : (List[List[(BsonField.Name, ExprOp.GroupOp)]], List[List[(BsonField.Name, ExprOp \/ Reshape)]])).bimap(_.flatten, _.flatten)

          Project(Reshape.Doc(ps.toMap)) -> Group(Grouped(gs.toMap), by)

        case Reshape.Arr(v) =>
          val (gs, ps) = ((v.toList.map {
            case (n, -\/(e : ExprOp.GroupOp)) => ((n -> e) :: Nil, Nil)
            case t @ (_,  _) => (Nil, t :: Nil)
            case _ => sys.error("oh no")
          }).unzip : (List[List[(BsonField.Index, ExprOp.GroupOp)]], List[List[(BsonField.Index, ExprOp \/ Reshape)]])).bimap(_.flatten, _.flatten)

          Project(Reshape.Arr(ps.toMap)) -> Group(Grouped(gs.toMap), by)
      }
    }

    def sortBy(r0: Reshape, by: ExprOp \/ Reshape): (Project, Sort) = {
      val (sortFields, r) = r0 match {
        case Reshape.Doc(m) => 
          val field = BsonField.genUniqName(m.keys)

          NonEmptyList(field -> Ascending) -> Reshape.Doc(m + (field -> by))

        case Reshape.Arr(m) => 
          val field = BsonField.genUniqIndex(m.keys)

          NonEmptyList(field -> Ascending) -> Reshape.Arr(m + (field -> by))
      }

      Project(r) -> Sort(sortFields)
    }

    def invoke(func: Func, args: List[Attr[LogicalPlan, (Input, Output)]]): Output = {
<<<<<<< HEAD
      def funcError[A](msg: String): PlannerError \/ A = {
        def argSumm(n: Attr[LogicalPlan, (Input, Output)]) = 
          "    " + Show[LogicalPlan[_]].show(n.unFix.unAnn) :: 
            "      selector: " + n.unFix.attr._1._1 ::
            "      expr:     " + n.unFix.attr._1._2 ::
            "      pipeline: " + n.unFix.attr._2 ::
            Nil
        -\/ (PlannerError.InternalError((msg :: "  func: " + func.toString :: "  args:" :: args.flatMap(argSumm)).mkString("\n")))
      }
      
=======
      // FIXME: this fxn is generic, could go in fixplate.scala?
      def funcFormatter[A](func: Func, args: List[Attr[LogicalPlan, A]])(anns: List[(String, A => Any)]): (String => String) = {
        val labelWidth = anns.map(_._1.length).max + 2
        def pad(l: String) = l.padTo(labelWidth, " ").mkString
        def argSumm(n: Attr[LogicalPlan, A]) = 
          "    " + Show[LogicalPlan[_]].show(n.unFix.unAnn) :: 
          anns.map { case (label, f) => "      " + pad(label + ": ") + f(n.unFix.attr) }
        msg => (msg :: "  func: " + func.toString :: "  args:" :: args.flatMap(argSumm)).mkString("\n")
      }
      
      val ff = funcFormatter(func, args)(("selector" -> ((a: (Input, Output)) => a._1._1)) :: 
                                         ("expr"     -> ((a: (Input, Output)) => a._1._2)) :: 
                                         ("pipeline" -> ((a: (Input, Output)) => a._2)) :: Nil)
      def funcError(msg: String) = -\/ (PlannerError.InternalError(ff(msg)))

>>>>>>> c8fc6275
      func match {
        case `MakeArray` => 
          args match {
            // TODO: Allow shape preserving ops after project
            case HasPipeline(Project(reshape) :: tail) :: Nil => 
              emitOps(Project(reshape.nestIndex(0)) :: tail)

            case HasExpr(e) :: Nil => emitOps(Project(projIndex(0 -> -\/(e))) :: Nil)
            
            case _ => funcError("Cannot compile a MakeArray because neither an expression nor a reshape pipeline were found")
          }

        case `MakeObject` =>
          args match {
            // TODO: Allow shape preserving ops after project
            case HasLiteral(Bson.Text(name)) :: HasPipeline(Project(reshape) :: tail) :: Nil => 
              emitOps(Project(reshape.nestField(name)) :: tail)

            case HasLiteral(Bson.Text(name)) :: HasExpr(e) :: Nil => emitOps(Project(projField(name -> -\/(e))) :: Nil)

            case _ => funcError("Cannot compile a MakeObject because neither an expression nor a reshape pipeline were found")
          }
        
        case `ObjectConcat` =>
          args match {
            case HasProject(t1) :: HasProject(t2) :: Nil => combineMerge(t1, t2)

            case _ => funcError("Cannot compile an ObjectConcat because both sides are not projects")
          }
        
        case `ArrayConcat` =>
          args match {
            case HasProject(t1) :: HasProject(t2) :: Nil => 
              combineOut(t1, t2) {
                case (Project(l), Project(r)) => 
                  val (m, rp) = l.merge(r, ExprOp.DocVar.ROOT())

                  \/- ((Project(m) :: Nil, MergePatch.Id, rp))
              }

            case _ => funcError("Cannot compile an ArrayConcat because both sides are not projects building arrays")
          }

        case `Filter` => 
          args match {
            case HasPipeline(ops) :: HasSelector(q) :: Nil => emitOps(Match(q) :: ops)

            case _ => funcError("Cannot compile a Filter because the set has no pipeline or the predicate has no selector")
          }

        case `Drop` =>
          args match {
            case HasPipeline(ops) :: HasLiteral(Bson.Int64(v)) :: Nil => emitOps(Skip(v) :: ops)

            case _ => funcError("Cannot compile Drop because the set has no pipeline or number has no literal")
          }
        
        case `Take` => 
          args match {
            case HasPipeline(ops) :: HasLiteral(Bson.Int64(v)) :: Nil => emitOps(Limit(v) :: ops)

            case _ => funcError("Cannot compile Take because the set has no pipeline or number has no literal")
          }

        case `GroupBy` =>
          args match {
            case HasProject(t1) :: HasProject(t2) :: Nil => 
              combineOut(t1, t2) {
                case (Project(r1 @ Reshape(_)), Project(r2 @ Reshape(_))) =>
                  val (p, g) = splitProjectGroup(r1, \/-(r2))

                  val r1Doc = r1.toDoc

                  val names = r1Doc.value.keys

                  val groupByName = BsonField.genUniqName(names)

                  val rightPatch = MergePatch.Rename(ExprOp.DocVar.ROOT(), ExprOp.DocVar.ROOT(groupByName))

                  val ops = Project(Reshape.Doc(r1Doc.value + (groupByName -> \/-(r2)))) :: g :: Nil

                  \/- ((ops, MergePatch.Id, rightPatch))
              }

            case HasProject(post, Project(r), pre) :: HasExpr(e) :: Nil => 
              // TODO: Flatten out nesting!!!!!!!!!!!!!!!!
              val (p, g) = splitProjectGroup(r, -\/(e))

              combineMerge((post, p, pre), (post, g, pre))

            case _ => funcError("Cannot compile GroupBy because a projection or a projection / expression could not be extracted")
          }

        case `OrderBy` =>
          args match {
            case HasProject(post, Project(r0), pre) :: HasExpr(e) :: Nil =>
              val (proj, sort) = sortBy(r0, -\/(e))

              emitOps(sort :: post ::: proj :: pre)

            case HasProject(t1) :: HasProject(t2) :: Nil =>
              combineOut(t1, t2) {
                case (Project(r1), Project(r2)) =>
                  val (proj, sort) = sortBy(r1, \/-(r2))

                  val ops = sort :: proj :: Nil

                  \/- ((ops, MergePatch.Id, MergePatch.Id))
              }

            case HasPipeline(ops) :: HasSortFields(fields) :: Nil =>
              // TODO: Can generalize this simply by adding patches to PipelineBuilder so we can propagate
              // rename / nest information through the whole tree.
              emitOps(Sort(fields) :: ops) 

            case _ => funcError("Cannot compile OrderBy because cannot extract out a project and a project / expression")
          }

        case `ObjectProject` =>
          args match {
            case HasPipeline((proj @ Project(_)) :: tail) :: HasLiteral(Bson.Text(field)) :: Nil =>
              proj.field(field).map { _ fold(
                  _ => nothing, // FIXME!!! This indicates a deref resulted in an expression which cannot be translated into pipeline op.
                  projField => emitOps(projField :: tail)
                )
              } getOrElse (funcError("No field of value " + field + " could be found"))

            case HasProject(t) :: HasLiteral(Bson.Text(field)) :: Nil =>
              reviseHistory(t) {
                case proj @ Project(_) =>
                  val patch = MergePatch.Rename(ExprOp.DocVar.ROOT(BsonField.Name(field)), ExprOp.DocVar.ROOT())

                  proj.field(field).map { 
                    _ fold(
                      _         => funcError("Cannot project into expression"),
                      projField => \/- (projField :: Nil, patch, patch)
                    )
                  }.getOrElse(funcError("Could not find the field " + field))
              }

            case _ => funcError("Unknown format for object project")
          }
        
        case `ArrayProject` =>
          args match {
            // TODO: Generalize this so we can handle operations after the Project.
            case HasPipeline((proj @ Project(_)) :: tail) :: HasLiteral(Bson.Int64(idx)) :: Nil =>
              proj.index(idx.toInt).map { _ fold(
                  _ => nothing, // FIXME!!! This indicates a deref resulted in an expression which cannot be translated into pipeline op.
                  projField => emitOps(projField :: tail)
                )
              } getOrElse (funcError("No index of value " + idx + " could be found"))

            case _ => funcError("Unknown format for array project")
<<<<<<< HEAD
          }
       
        case `Between` =>
          args match {
            // TODO: generalize to handle non-constant range
            // case HasPipeline(ops) :: IsArray(HasLiteral(min) :: HasLiteral(max) :: Nil) :: Nil =>
            case _ :: IsArray(HasLiteral(min) :: HasLiteral(max) :: Nil) :: Nil =>
            emitOps(Nil) // HACK
            
            case _ => funcError("Unknown format for between")
=======
>>>>>>> c8fc6275
          }
        
        case _ => funcError("Function " + func + " cannot be compiled to a pipeline op")
      }
    }

    toPhaseE(Phase[LogicalPlan, Input, Output] { (attr: Attr[LogicalPlan, Input]) =>
      println(Show[Attr[LogicalPlan, Input]].show(attr).toString)

      val attr2 = scanPara0(attr) { (orig: Attr[LogicalPlan, Input], node: LogicalPlan[Attr[LogicalPlan, (Input, Output)]]) =>
        val (optSel, optExprOp) = orig.unFix.attr

        // Only try to build pipelines on nodes not annotated with an expr op, but
        // propagate pipelines on other expression types:
        optExprOp.map { _ =>
          node.fold[Output](
            read      = _ => nothing,
            constant  = _ => nothing,
            join      = (_, _, _, _, _, _) => nothing,
            invoke    = (f, vs) => {
                          val ps: List[Option[Pipeline]] = vs.map(_.unFix.attr).map {
                            case ((_, _), \/-(Some(pOp))) => Some(pOp.build)
                            case _ => None
                          }
                          
                          // If at least one argument has a pipeline...
                          if (ps.exists(_.isDefined)) {
                            // We have to create a pipeline for this node:
                            invoke(f, vs)
                          } else nothing
                        },
            free      = _ => nothing,
            let       = (let, in) => in.unFix.attr._2
          )
        } getOrElse {
          node.fold[Output](
            read      = _ => nothing,
            constant  = _ => nothing,
            join      = (_, _, _, _, _, _) => nothing,
            invoke    = invoke(_, _),
            free      = _ => nothing,
            let       = (let, in) => in.unFix.attr._2
          )
        }
      }

      // println(Show[Attr[LogicalPlan, Output]].show(attr2).toString)

      attr2
    })
  }

  private def collectReads(t: Term[LogicalPlan]): List[Path] = {
    t.foldMap[List[Path]] { term =>
      term.unFix.fold(
        read      = _ :: Nil,
        constant  = _ => Nil,
        join      = (_, _, _, _, _, _) => Nil,
        invoke    = (_, _) => Nil,
        free      = _ => Nil,
        let       = (_, _) => Nil
      )
    }
  }

  val AllPhases = (FieldPhase[Unit]).fork(SelectorPhase, ExprPhase) >>> PipelinePhase

  def plan(logical: Term[LogicalPlan]): PlannerError \/ Workflow = {
    import WorkflowTask._

    def trivial(p: Path) = \/- (Workflow(WorkflowTask.ReadTask(Collection(p.filename))))

    def nonTrivial = {
      val paths = collectReads(logical)

      AllPhases(attrUnit(logical)).map(_.unFix.attr).flatMap { pbOpt =>
        paths match {
          case path :: Nil => 
            val read = WorkflowTask.ReadTask(Collection(path.filename))

            pbOpt match {
              case Some(builder) => \/- (Workflow(WorkflowTask.PipelineTask(read, builder.build)))

              case None => -\/ (PlannerError.InternalError("The plan cannot yet be compiled to a MongoDB workflow"))
            }

          case _ => -\/ (PlannerError.InternalError("Pipeline compiler requires a single source for reading data from"))
        }
      }
    }

    logical.unFix.fold(
      read      = p => trivial(p),
      constant  = _ => nonTrivial,
      join      = (_, _, _, _, _, _) => nonTrivial,
      invoke    = (_, _) => nonTrivial,
      free      = _ => nonTrivial,
      let       = (_, _) => nonTrivial
    )
  }
}<|MERGE_RESOLUTION|>--- conflicted
+++ resolved
@@ -630,18 +630,6 @@
     }
 
     def invoke(func: Func, args: List[Attr[LogicalPlan, (Input, Output)]]): Output = {
-<<<<<<< HEAD
-      def funcError[A](msg: String): PlannerError \/ A = {
-        def argSumm(n: Attr[LogicalPlan, (Input, Output)]) = 
-          "    " + Show[LogicalPlan[_]].show(n.unFix.unAnn) :: 
-            "      selector: " + n.unFix.attr._1._1 ::
-            "      expr:     " + n.unFix.attr._1._2 ::
-            "      pipeline: " + n.unFix.attr._2 ::
-            Nil
-        -\/ (PlannerError.InternalError((msg :: "  func: " + func.toString :: "  args:" :: args.flatMap(argSumm)).mkString("\n")))
-      }
-      
-=======
       // FIXME: this fxn is generic, could go in fixplate.scala?
       def funcFormatter[A](func: Func, args: List[Attr[LogicalPlan, A]])(anns: List[(String, A => Any)]): (String => String) = {
         val labelWidth = anns.map(_._1.length).max + 2
@@ -657,7 +645,6 @@
                                          ("pipeline" -> ((a: (Input, Output)) => a._2)) :: Nil)
       def funcError(msg: String) = -\/ (PlannerError.InternalError(ff(msg)))
 
->>>>>>> c8fc6275
       func match {
         case `MakeArray` => 
           args match {
@@ -812,7 +799,6 @@
               } getOrElse (funcError("No index of value " + idx + " could be found"))
 
             case _ => funcError("Unknown format for array project")
-<<<<<<< HEAD
           }
        
         case `Between` =>
@@ -823,8 +809,6 @@
             emitOps(Nil) // HACK
             
             case _ => funcError("Unknown format for between")
-=======
->>>>>>> c8fc6275
           }
         
         case _ => funcError("Function " + func + " cannot be compiled to a pipeline op")

package slamdata.engine.physical.mongodb

import slamdata.engine._
import slamdata.engine.fp._
import slamdata.engine.fs.Path
import slamdata.engine.std.StdLib._

import scalaz.{Free => FreeM, Node => _, _}
import scalaz.task.Task

import Scalaz._

object MongoDbPlanner extends Planner[Workflow] {
  import LogicalPlan._

  import slamdata.engine.analysis.fixplate._

  import agg._
  import array._
  import date._
  import math._
  import relations._
  import set._
  import string._
  import structural._

  /**
   * This phase works bottom-up to assemble sequences of object dereferences
   * into the format required by MongoDB -- e.g. "foo.bar.baz".
   *
   * This is necessary because MongoDB does not treat object dereference as a 
   * first-class binary operator, and the resulting irregular structure cannot
   * be easily generated without computing this intermediate.
   *
   * This annotation can also be used to help detect two spans of dereferences
   * separated by non-dereference operations. Such "broken" dereferences cannot
   * be translated into a single pipeline operation and require 3 pipeline 
   * operations (or worse): [dereference, middle op, dereference].
   */
  def FieldPhase[A]: PhaseE[LogicalPlan, PlannerError, A, Option[BsonField]] = lpBoundPhaseE {
    type Output = PlannerError \/ Option[BsonField]

    toPhaseE(Phase { (attr: Attr[LogicalPlan, A]) =>
      synthPara2(forget(attr)) { (node: LogicalPlan[(Term[LogicalPlan], Output)]) => {
        def nothing: Output = \/- (None)
        def emit(field: BsonField): Output = \/- (Some(field))
        
        def buildProject(parent: Option[BsonField], child: BsonField.Leaf) =
          emit(parent match {
            case Some(objAttr) => objAttr \ child
            case None          => child
          })

        node match {
          case ObjectProject((_, \/- (objAttrOpt)) :: (Constant(Data.Str(fieldName)), _) :: Nil) =>
            buildProject(objAttrOpt, BsonField.Name(fieldName))

          case ObjectProject(_) => -\/ (PlannerError.UnsupportedPlan(node))

          case ArrayProject((_, \/- (objAttrOpt)) :: (Constant(Data.Int(index)), _) :: Nil) =>
            buildProject(objAttrOpt, BsonField.Index(index.toInt))

          case ArrayProject(_) => -\/ (PlannerError.UnsupportedPlan(node))

          case _ => nothing
        }
      }
    }})
  }

  /**
   * This phase builds up expression operations from field attributes.
   *
   * As it works its way up the tree, at some point, it will reach a place where
   * the value cannot be computed as an expression operation. The phase will
   * produce None at these points. Further up the tree from such a position, it
   * may again be possible to build expression operations, so this process will
   * naturally result in spans of expressions alternating with spans of nothing
   * (i.e. None).
   *
   * The "holes" represent positions where a pipeline operation or even a
   * workflow task is required to compute the given expression.
   */
  def ExprPhase: PhaseE[LogicalPlan, PlannerError, Option[BsonField], Option[ExprOp]] = lpBoundPhaseE {
    type Output = PlannerError \/ Option[ExprOp]

    toPhaseE(Phase { (attr: Attr[LogicalPlan, Option[BsonField]]) =>
      scanCata(attr) { (fieldAttr: Option[BsonField], node: LogicalPlan[Output]) =>
        def emit(expr: ExprOp): Output = \/- (Some(expr))

        // Promote a bson field annotation to an expr op:
        def promoteField = \/- (fieldAttr.map(ExprOp.DocField.apply _))

        def nothing = \/- (None)

        def invoke(func: Func, args: List[Output]): Output = {
          def invoke1(f: ExprOp => ExprOp) = {
            val x :: Nil = args

            x.map(_.map(f))
          }
          def invoke2(f: (ExprOp, ExprOp) => ExprOp) = {
            val x :: y :: Nil = args

            (x |@| y)(f)
          }

          def invoke3(f: (ExprOp, ExprOp, ExprOp) => ExprOp) = {
            val x :: y :: z :: Nil = args

            (x |@| y |@| z)(f)
          }

          func match {
            case `Add`      => invoke2(ExprOp.Add.apply _)
            case `Multiply` => invoke2(ExprOp.Multiply.apply _)
            case `Subtract` => invoke2(ExprOp.Subtract.apply _)
            case `Divide`   => invoke2(ExprOp.Divide.apply _)
            case `Modulo`   => invoke2(ExprOp.Mod.apply _)

            case `Eq`       => invoke2(ExprOp.Eq.apply _)
            case `Neq`      => invoke2(ExprOp.Neq.apply _)
            case `Lt`       => invoke2(ExprOp.Lt.apply _)
            case `Lte`      => invoke2(ExprOp.Lte.apply _)
            case `Gt`       => invoke2(ExprOp.Gt.apply _)
            case `Gte`      => invoke2(ExprOp.Gte.apply _)
            case `Cond`     => invoke3(ExprOp.Cond.apply _)
            case `Coalesce` => invoke2(ExprOp.IfNull.apply _)

            case `Concat`    => invoke2(ExprOp.Concat(_, _, Nil))
            case `Substring` => invoke3(ExprOp.Substr(_, _, _))
            case `Lower`     => invoke1(ExprOp.ToLower.apply _)
            case `Upper`     => invoke1(ExprOp.ToUpper.apply _)

            case `ArrayLength` => args match {
              case \/-(Some(arr)) :: \/-(Some(ExprOp.Literal(Bson.Int64(1)))) :: Nil =>
                emit(ExprOp.Size(arr))
              case _ => nothing
            }

            case `Extract`   => {
              val field :: date :: Nil = args

              def simpleEx(f: ExprOp => ExprOp) =
                date.map(_.map(f))

              field match {
                case \/-(Some(ExprOp.Literal(Bson.Text(value)))) =>
                  value match {
                    case "century"      =>
                      simpleEx(ExprOp.Year.apply _).map(_.map(
                        ExprOp.Divide(
                          _,
                          ExprOp.Literal(Bson.Int32(100)))))
                    case "day"          => simpleEx(ExprOp.DayOfMonth.apply _)
                    // FIXME: `dow` returns the wrong value for Sunday
                    case "dow"          => simpleEx(ExprOp.DayOfWeek.apply _)
                    case "doy"          => simpleEx(ExprOp.DayOfYear.apply _)
                    case "hour"         => simpleEx(ExprOp.Hour.apply _)
                    case "isodow"       => simpleEx(ExprOp.DayOfWeek.apply _)
                    case "microseconds" =>
                      simpleEx(ExprOp.Millisecond.apply _).map(_.map(
                        ExprOp.Multiply(
                          _,
                          ExprOp.Literal(Bson.Int32(1000)))))
                    case "millennium"   =>
                      simpleEx(ExprOp.Year.apply _).map(_.map(
                        ExprOp.Divide(
                          _,
                          ExprOp.Literal(Bson.Int32(1000)))))
                    case "milliseconds" => simpleEx(ExprOp.Millisecond.apply _)
                    case "minute"       => simpleEx(ExprOp.Minute.apply _)
                    case "month"        => simpleEx(ExprOp.Month.apply _)
                    case "quarter"      =>
                      simpleEx(ExprOp.DayOfYear.apply _).map(_.map(field =>
                        ExprOp.Add(
                          ExprOp.Divide(
                            field,
                            ExprOp.Literal(Bson.Int32(92))),
                          ExprOp.Literal(Bson.Int32(1)))))
                    case "second"       => simpleEx(ExprOp.Second.apply _)
                    case "week"         => simpleEx(ExprOp.Week.apply _)
                    case "year"         => simpleEx(ExprOp.Year.apply _)
                    case _              => nothing
                  }
                  case _ => nothing
              }
            }

            case `Count`    => emit(ExprOp.Count)
            case `Sum`      => invoke1(ExprOp.Sum.apply _)
            case `Avg`      => invoke1(ExprOp.Avg.apply _)
            case `Min`      => invoke1(ExprOp.Min.apply _)
            case `Max`      => invoke1(ExprOp.Max.apply _)

            case `Between`  => args match {
              case \/- (Some(x)) :: \/- (Some(lower)) :: \/- (Some(upper)) :: Nil =>
                emit(ExprOp.And(NonEmptyList.nel(
                  ExprOp.Gte(x, lower),
                  ExprOp.Lte(x, upper) ::
                  Nil
                )))

              case _ => nothing
            }

            case `ObjectProject`  => promoteField
            case `ArrayProject`   => promoteField

            case _ => nothing
          }
        }

        node.fold[Output](
          read      = name => emit(ExprOp.DocVar.ROOT()),
          constant  = data => Bson.fromData(data).bimap[PlannerError, Option[ExprOp]](
                        _ => PlannerError.NonRepresentableData(data), 
                        d => Some(ExprOp.Literal(d))
                      ),
          join      = (_, _, _, _, _, _) => nothing,
          invoke    = invoke(_, _),
          free      = _ => nothing,
          let       = (_, _, in) => in
        )
      }
    })
  }

  private type EitherPlannerError[A] = PlannerError \/ A

  /**
   * The selector phase tries to turn expressions into MongoDB selectors -- i.e.
   * Mongo query expressions. Selectors are only used for the filtering pipeline
   * op, so it's quite possible we build more stuff than is needed (but it
   * doesn't matter, unneeded annotations will be ignored by the pipeline
   * phase).
   *
   * Like the expression op phase, this one requires bson field annotations.
   *
   * Most expressions cannot be turned into selector expressions without using
   * the "\$where" operator, which allows embedding JavaScript
   * code. Unfortunately, using this operator turns filtering into a full table
   * scan. We should do a pass over the tree to identify partial boolean
   * expressions which can be turned into selectors, factoring out the leftovers
   * for conversion using $where.
   */
  def SelectorPhase: PhaseE[LogicalPlan, PlannerError, Option[BsonField], Option[Selector]] = lpBoundPhaseE {
    type Input = Option[BsonField]
    type Output = Option[Selector]

    liftPhaseE(Phase { (attr: Attr[LogicalPlan,Input]) =>
      scanPara2(attr) { (fieldAttr: Input, node: LogicalPlan[(Term[LogicalPlan], Input, Output)]) =>
        def emit(sel: Selector): Output = Some(sel)

        def invoke(func: Func, args: List[(Term[LogicalPlan], Input, Output)]): Output = {
          object IsBson {
            def unapply(v: Term[LogicalPlan]): Option[Bson] = Constant.unapply(v).flatMap(Bson.fromData(_).toOption)
          }

          /**
           * Attempts to extract a BsonField annotation and a Bson value from
           * an argument list of length two (in any order).
           */
          def extractFieldAndSelector: Option[(BsonField, Bson)] = args match {
            case (IsBson(v1), _, _) :: (_, Some(f2), _) :: Nil => Some(f2 -> v1)
            case (_, Some(f1), _) :: (IsBson(v2), _, _) :: Nil => Some(f1 -> v2)
            case _                                             => None
          }

          /**
           * All the relational operators require a field as one parameter, and 
           * BSON literal value as the other parameter. So we have to try to
           * extract out both a field annotation and a selector and then verify
           * the selector is actually a BSON literal value before we can 
           * construct the relational operator selector. If this fails for any
           * reason, it just means the given expression cannot be represented
           * using MongoDB's query operators, and must instead be written as
           * Javascript using the "$where" operator.
           */
          def relop(f: Bson => Selector.Condition) =
            for {
              (field, value) <- extractFieldAndSelector
            } yield Selector.Doc(Map(field -> Selector.Expr(f(value))))

          def stringOp(f: String => Selector.Condition) =
            for {
              (field, value) <- extractFieldAndSelector
              str <- value match { case Bson.Text(s) => Some(s); case _ => None }
            } yield (Selector.Doc(Map(field -> Selector.Expr(f(str)))))

          def invoke2Nel(f: (Selector, Selector) => Selector) = {
            val x :: y :: Nil = args.map(_._3)

            (x |@| y)(f)
          }

          def regexForLikePattern(pattern: String): String = {
            // TODO: handle '\' escapes in the pattern
            val escape: PartialFunction[Char, String] = {
              case '_'                                => "."
              case '%'                                => ".*"
              case c if ("\\^$.|?*+()[{".contains(c)) => "\\" + c
              case c                                  => c.toString
            }
            "^" + pattern.map(escape).mkString + "$"
          }

          func match {
            case `Eq`       => relop(Selector.Eq.apply _)
            case `Neq`      => relop(Selector.Neq.apply _)
            case `Lt`       => relop(Selector.Lt.apply _)
            case `Lte`      => relop(Selector.Lte.apply _)
            case `Gt`       => relop(Selector.Gt.apply _)
            case `Gte`      => relop(Selector.Gte.apply _)

            case `Like`     => stringOp(s => Selector.Regex(regexForLikePattern(s), false, false, false, false))

            case `Between`  => args match {
              case (_, Some(f), _) :: (IsBson(lower), _, _) :: (IsBson(upper), _, _) :: Nil =>
                Some(Selector.And(
                  Selector.Doc(f -> Selector.Gte(lower)),
                  Selector.Doc(f -> Selector.Lte(upper))
                ))

                case _ => None
            }

            case `And`      => invoke2Nel(Selector.And.apply _)
            case `Or`       => invoke2Nel(Selector.Or.apply _)
            // case `Not`      => invoke1(Selector.Not.apply _)

            case _ => None
          }
        }

        node.fold[Output](
          read      = _ => None,
          constant  = _ => None,
          join      = (_, _, _, _, _, _) => None,
          invoke    = invoke(_, _),
          free      = _ => None,
          let       = (_, _, in) => in._3
        )
      }
    })
  }

  private def getOrElse[A, B](b: B)(a: Option[A]): B \/ A = a.map(\/- apply).getOrElse(-\/ apply b)

  /**
   * In ANSI SQL, ORDER BY (AKA Sort) may operate either on fields derived in 
   * the query selection, or fields in the original data set.
   *
   * WHERE and GROUP BY (AKA Filter / GroupBy) may operate only on fields in the
   * original data set (or inline derivations thereof).
   *
   * HAVING may operate on fields in the original data set or fields in the
   * selection.
   *
   * Meanwhile, in a MongoDB pipeline, operators may only reference data in the 
   * original data set prior to a $project (PipelineOp.Project). All fields not
   * referenced in a $project are deleted from the pipeline.
   *
   * Further, MongoDB does not allow any field transformations in sorts or 
   * groupings.
   *
   * This means that we need to perform a LOT of pre-processing:
   *
   * 1. If WHERE or GROUPBY use inline transformations of original fields, then 
   *    these derivations have to be explicitly materialized as fields in the
   *    selection, and then these new fields used for the filtering / grouping.
   *
   * 2. Move Filter and GroupBy to just after the joins, so they can operate
   *    on the original data. These should be translated into MongoDB pipeline 
   *    operators ($match and $group, respectively).
   *
   * 3. For all original fields, we need to augment the selection with these
   *    original fields (using unique names), so they can survive after the
   *    projection, at which point we can insert a MongoDB Sort ($sort).
   */

  /**
   * A helper function to determine if a plan consists solely of dereference 
   * operations. In MongoDB terminology, such a plan is referred to as a 
   * "field".
   */
  def justDerefs(t: Term[LogicalPlan]): Boolean = {
    t.cata { (fa: LogicalPlan[Boolean]) =>
      fa.fold(
        read      = _ => true,
        constant  = _ => false,
        join      = (_, _, _, _, _, _) => false,
        invoke    = (f, _) => f match {
          case `ObjectProject` => true
          case `ArrayProject` => true
          case _ => false
        },
        free      = _ => false,
        let       = (_, _, _) => false
      )
    }
  }

  /**
   * The pipeline phase tries to turn expressions and selectors into pipeline 
   * operations.
   */
  def PipelinePhase: PhaseE[LogicalPlan, PlannerError, (Option[Selector], Option[ExprOp]), Option[PipelineBuilder]] = lpBoundPhaseE {
    /*
      Notes on new approach:
      
      1. If this node is annotated with an ExprOp, DON'T DO ANYTHING.
      2. If this node is NOT annotated with an ExprOp, we need to try to create
         a Pipeline.
        a. If the children have Pipelines, then use those to form the new
           pipeline in a function-specific fashion.
        b. If the children don't have Pipelines, try to promote them to
           pipelines in a function-specific manner, then use those pipelines to
           form the new pipeline in a function-specific manner.
        c. If the node cannot be converted to a Pipeline, the process ends here.
    */
    type Input  = (Option[Selector], Option[ExprOp])
    type Output = PlannerError \/ Option[PipelineBuilder]

    import PipelineOp._

    def nothing = \/- (None)
    
    object HasSelector {
      def unapply(v: Attr[LogicalPlan, (Input, Output)]): Option[Selector] = v match {
        case Attr(((sel, _), _), _) => sel
        case _ => None
      }
    }

    object HasExpr {
      def unapply(v: Attr[LogicalPlan, (Input, Output)]): Option[ExprOp] = v.unFix.attr._1._2
    }

    object HasJustExpr {
      def unapply(v: Attr[LogicalPlan, (Input, Output)]): Option[ExprOp] = v match {
        case HasPipeline(_) => None
        case _ => HasExpr.unapply(v)
      }
    }

    object HasPipelinedExpr {
      def unapply(v: Attr[LogicalPlan, (Input, Output)]): Option[(ExprOp, PipelineBuilder)] = (v, v) match {
        case (HasExpr(e), HasPipeline(p)) => Some(e -> p)
        case _ => None
      }
    }

    object HasGroupOp {
      def unapply(v: Attr[LogicalPlan, (Input, Output)]): Option[ExprOp.GroupOp] = v match {
        case HasExpr(x : ExprOp.GroupOp) => Some(x)
        case _ => None
      }
    }

    object HasJustGroupOp {
      def unapply(v: Attr[LogicalPlan, (Input, Output)]): Option[ExprOp.GroupOp] = v match {
        case HasJustExpr(x : ExprOp.GroupOp) => Some(x)
        case _ => None
      }
    }

    object HasField {
      def unapply(v: Attr[LogicalPlan, (Input, Output)]): Option[BsonField] = HasExpr.unapply(v) collect {
        case ExprOp.DocVar(_, Some(f)) => f
      }
    }

    object HasLiteral {
      def unapply(v: Attr[LogicalPlan, (Input, Output)]): Option[Bson] = HasExpr.unapply(v) collect {
        case ExprOp.Literal(d) => d
      }
    }

    object HasStringConstant {
      def unapply(node: Attr[LogicalPlan, (Input, Output)]): Option[String] = HasLiteral.unapply(node) collect { 
        case Bson.Text(str) => str
      }
    }

    object HasPipeline {
      def unapply(v: Attr[LogicalPlan, (Input, Output)]): Option[PipelineBuilder] = {
        val defaultCase = v.unFix.attr._2.toOption.flatten
        defaultCase.orElse(v match {
          case Read.Attr(_) => Some(PipelineBuilder.empty)
          case _ => None
        })
      }
    }

    object HasJustPipeline {
      def unapply(v: Attr[LogicalPlan, (Input, Output)]): Option[PipelineBuilder] = v match {
        case HasExpr(ExprOp.DocVar.ROOT(None)) => HasPipeline.unapply(v)
        case HasExpr(_) => None
        case _ => HasPipeline.unapply(v)
      }
    }

    object LeadingProject {
      def unapply(v: Attr[LogicalPlan, (Input, Output)]): Option[(Project, PipelineBuilder)] = v match {
        case HasJustPipeline(p) => p.buffer.find(_.isNotShapePreservingOp).collect {
          case p @ Project(_) => p
        }.headOption.map(_ -> p)

        case _ => None
      }
    }

    object LeadingGroup {
      def unapply(v: Attr[LogicalPlan, (Input, Output)]): Option[(Group, PipelineBuilder)] = v match {
        case HasPipeline(p) => p.buffer.find(_.isNotShapePreservingOp).collect {
          case g @ Group(_, _) => g
        }.headOption.map(_ -> p)
      }
    }

    object AllExprs {
      def unapply(args: List[Attr[LogicalPlan, (Input, Output)]]): Option[List[ExprOp]] = args.map(_.unFix.attr._1._2).sequenceU
    }

    object AllFields {
      def unapply(args: List[Attr[LogicalPlan, (Input, Output)]]): Option[List[BsonField]] = args match {
        case AllExprs(exprs) => 
          (exprs.map {
            case ExprOp.DocVar(_, Some(field)) => Some(field)
            case _ => None
          }).sequenceU

        case _ => None
      }
    }

    object IsSortKey {
      def unapply(node: Attr[LogicalPlan, (Input, Output)]): Option[(ExprOp, Option[PipelineBuilder], SortType)] =
        node match {
          case MakeObjectN.Attr((HasStringConstant("key"), keyAttr) ::
                                (HasStringConstant("order"), HasStringConstant(orderStr)) :: 
                                Nil)
                  => {
                    val pipe = keyAttr match {
                      case HasPipeline(pipe) => Some(pipe)
                      case _ => None
                    }
                    keyAttr match {
                      case HasExpr(key) =>
                        Some((key, pipe, (if (orderStr == "ASC") Ascending else Descending)))

                      case _ => None
                    }
                  }
                  
           case _ => None
        }
    }
    
    object AllSortKeys {
      def unapply(args: List[Attr[LogicalPlan, (Input, Output)]]): Option[List[(ExprOp, Option[PipelineBuilder], SortType)]] = 
        args.map(IsSortKey.unapply(_)).sequenceU
    }

    object HasSortKeys {
      def unapply(v: Attr[LogicalPlan, (Input, Output)]): Option[NonEmptyList[(ExprOp, Option[PipelineBuilder], SortType)]] = {
        v match {
          case MakeArrayN.Attr(AllSortKeys(k :: ks)) => Some(NonEmptyList.nel(k, ks))
          case _ => None
        }
      }
    }

    val GroupBy1 = -\/ (ExprOp.Literal(Bson.Int32(1)))

    val convertError = (e: MergePatchError) => PlannerError.InternalError(e.message)

    def emit[A](a: A): PlannerError \/ A = \/- (a)

    def emitSome[A](a: A): PlannerError \/ Option[A] = \/- (Some(a))

    def emitOp(op: PipelineOp): PlannerError \/ PipelineBuilder = PipelineBuilder(op).leftMap(convertError)

    def emitSomeOp(op: PipelineOp): Output = emitOp(op).map(Some.apply)

    def error[A](msg: String): PlannerError \/ A = -\/ (PlannerError.InternalError(msg))

    def projField(ts: (String, ExprOp \/ Reshape)*): Reshape = Reshape.Doc(ts.map(t => BsonField.Name(t._1) -> t._2).toMap)
    def projIndex(ts: (Int,    ExprOp \/ Reshape)*): Reshape = Reshape.Arr(ts.map(t => BsonField.Index(t._1) -> t._2).toMap)    

    def merge(pipe1: PipelineBuilder, pipe2: PipelineBuilder): PlannerError \/ PipelineBuilder = {
      pipe1.merge(pipe2).leftMap(convertError)
    }

    def mergeSome(pipe1: PipelineBuilder, pipe2: PipelineBuilder): Output = merge(pipe1, pipe2).map(Some.apply)

    def addOp(pipe: PipelineBuilder, op: PipelineOp): PlannerError \/ PipelineBuilder = (pipe + op).leftMap(convertError)

    def addAllOps(pipe: PipelineBuilder, ops: List[PipelineOp]): PlannerError \/ PipelineBuilder = (pipe ++ ops).leftMap(convertError)

    def addAllOpsSome(pipe: PipelineBuilder, ops: List[PipelineOp]): Output = addAllOps(pipe, ops).map(Some.apply)

    def addOpSome(pipe: PipelineBuilder, op: PipelineOp): Output = addOp(pipe, op).map(Some.apply)

    // This also has functionally equivalent implementation as pipelinedExpr2(PipelineBuilder.empty)
    def pipelinedExpr1(expr: ExprOp, p1: PipelineBuilder)(f: ExprOp.DocVar => PlannerError \/ PipelineOp): Output = {
      // println("pipelinedExpr1: \nExpr = " + expr.show + ", \np1 = " + p1.show)

      val ExprFieldName = "__sd_expr"
      val ExprField = BsonField.Name(ExprFieldName)

      for {
        p2 <- PipelineBuilder(Project(Reshape.Doc(Map(ExprField -> -\/ (expr))))).leftMap(convertError)

        t <- p1.merge0(p2).leftMap(convertError)

        (merged, lp, rp) = t

        newRef = rp.applyVar(ExprOp.DocVar.ROOT(ExprField)) // Where'd it go?

        finalOp <- f(newRef)

        r <- (merged + finalOp).leftMap(convertError)
      } yield Some(r)
    } 

    def pipelinedExpr2(p1: PipelineBuilder)(expr: ExprOp, p2: PipelineBuilder)(f: ExprOp.DocVar => PlannerError \/ PipelineOp): Output = {
      val LeftField = BsonField.Name("left")

      val nestLeft = Project(Reshape.Doc(Map(LeftField -> -\/ (ExprOp.DocVar.ROOT()))))

      val RightField = BsonField.Name("right")

      val nestRight = Project(Reshape.Doc(Map(RightField -> -\/ (expr))))

      for {
        p1 <- (p1 + nestLeft).leftMap(convertError)
        p2 <- (p2 + nestRight).leftMap(convertError)

        t <- p1.merge0(p2).leftMap(convertError)

        (merged, lp, rp) = t

        leftRef  = lp.applyVar(ExprOp.DocVar.ROOT(LeftField))
        rightRef = rp.applyVar(ExprOp.DocVar.ROOT(RightField))

        finalOp <- f(rightRef)

        r <- (merged + finalOp).leftMap(convertError)
      } yield Some(r.patchSeq(MergePatch.Rename(ExprOp.DocVar.ROOT(), leftRef)))
    }

    def splitProjectGroup(r: Reshape, by: ExprOp \/ Reshape): (Project, Group) = {
      r match {
        case Reshape.Doc(v) => 
          val (gs, ps) = ((v.toList.map {
            case (n, -\/(e : ExprOp.GroupOp)) => ((n -> e) :: Nil, Nil)
            case t @ (_,  _) => (Nil, t :: Nil)
            case _ => sys.error("oh no")
          }).unzip : (List[List[(BsonField.Name, ExprOp.GroupOp)]], List[List[(BsonField.Name, ExprOp \/ Reshape)]])).bimap(_.flatten, _.flatten)

          Project(Reshape.Doc(ps.toMap)) -> Group(Grouped(gs.toMap), by)

        case Reshape.Arr(v) =>
          val (gs, ps) = ((v.toList.map {
            case (n, -\/(e : ExprOp.GroupOp)) => ((n -> e) :: Nil, Nil)
            case t @ (_,  _) => (Nil, t :: Nil)
            case _ => sys.error("oh no")
          }).unzip : (List[List[(BsonField.Index, ExprOp.GroupOp)]], List[List[(BsonField.Index, ExprOp \/ Reshape)]])).bimap(_.flatten, _.flatten)

          Project(Reshape.Arr(ps.toMap)) -> Group(Grouped(gs.toMap), by)
      }
    }

<<<<<<< HEAD
    // def groupBy(pipe: PipelineBuilder, er: ExprOp \/ Reshape): Output = {
    //   val groupByName = BsonField.Name("__sd_group_by")

    //   (pipe.absorbLast(PipelineBuilder(Project(Reshape.Doc(Map(groupByName -> er))))) {
    //     case Group(grouped, `GroupBy1`) =>
    //       (patch: MergePatch) =>
    //         Group(grouped, -\/ (patch.applyVar(ExprOp.DocField(groupByName))))
    //   }).bimap(convertError, Some.apply)
    // }

    // def groupBy2(group: PipelineBuilder, grouped: PipelineBuilder): Output = {
    //   val groupByName = BsonField.Name("__sd_group_by")

    //   (group.absorbLast(grouped) {
    //     case Group(Grouped(Map()), by) =>
    //       (patch: MergePatch) => Group(grouped, -\/ (patch.applyVar(ExprOp.DocField(groupByName))))
    //   }).bimap(convertError, Some.apply)
    // }

    def sortBy(p: Project, by: ExprOp \/ Reshape): (Project, Sort) = {
      val (sortFields, r) = p.shape match {
        case Reshape.Doc(m) => 
          val field = BsonField.genUniqName(m.keys)
=======
    def sortBy(p: Project, by: NonEmptyList[(ExprOp, _, SortType)]): List[PipelineOp] = {
      def zipWithIndex[A](as: NonEmptyList[A]): NonEmptyList[(A, Int)] = as.zip(NonEmptyList.nel(0, (1 until as.tail.length+1).toList))
>>>>>>> 0553bd17

      val indexed: NonEmptyList[(BsonField.Index, ExprOp, SortType)] = zipWithIndex(by).map { case ((f, p, t), i) => (BsonField.Index(i), f, t) }

      def fields(parent: BsonField.Leaf): NonEmptyList[(BsonField, SortType)] = indexed.map { case (i, _, t) => (parent \ i) -> t }

      val newShape = \/- (Reshape.Arr(Map(indexed.map { case (i, n, _) => i -> -\/ (n) }.list: _*)))

      p match {
        case Project(Reshape.Doc(m)) =>
          val field = BsonField.genUniqName(m.keys)
          Project(Reshape.Doc(m + (field -> newShape))) :: Sort(fields(field)) :: Nil

        case Project(Reshape.Arr(m)) =>
          val field = BsonField.genUniqIndex(m.keys)
          Project(Reshape.Arr(m + (field -> newShape))) :: Sort(fields(field)) :: Nil
      }
    }

    def invoke(func: Func, args: List[Attr[LogicalPlan, (Input, Output)]]): Output = {
      def funcError(msg: String) = {
        def funcFormatter[A](args: List[Attr[LogicalPlan, A]])(anns: List[(String, A => String)])(implicit slp: Show[LogicalPlan[_]]): (String => String) = {
          val labelWidth = anns.map(_._1.length).max + 2
          def pad(l: String) = l.padTo(labelWidth, " ").mkString
          def argSumm(n: Attr[LogicalPlan, A]) = 
            "    " + slp.show(n.unFix.unAnn) ::
            anns.map { case (label, f) => "      " + pad(label + ": ") + f(n.unFix.attr) }
          msg => (msg :: "  func: " + func.toString :: "  args:" :: args.flatMap(argSumm)).mkString("\n")
        }

        val ff = funcFormatter(args)(("selector" -> ((a: (Input, Output)) => a._1._1.shows)) ::
                                     ("expr"     -> ((a: (Input, Output)) => a._1._2.shows)) ::
                                     ("pipeline" -> ((a: (Input, Output)) => a._2.shows)) :: Nil)

        -\/ (PlannerError.InternalError(ff(msg)))
      }

      func match {
        case `MakeArray` => 
          args match {
            case LeadingProject(proj, pipe) :: Nil => 
              addOpSome(pipe, proj.id.nestIndex(0))

            case HasJustGroupOp(e) :: Nil => 
              emitSomeOp(Group(Grouped(Map(BsonField.Index(0) -> e)), GroupBy1))

            case HasJustExpr(e) :: Nil => 
              emitSomeOp(Project(projIndex(0 -> -\/ (e))))

            case HasPipelinedExpr(d, p) :: Nil =>
              addOpSome(p, Project(projIndex(0 -> -\/ (d))))

            case _ => funcError("Cannot compile a MakeArray because neither an expression nor a reshape pipeline were found")
          }

        case `MakeObject` =>
          args match {
            case HasLiteral(Bson.Text(name)) :: LeadingProject(proj, pipe) :: Nil => 
              addOpSome(pipe, proj.id.nestField(name))

            case HasLiteral(Bson.Text(name)) :: HasJustGroupOp(e) :: Nil => 
              emitSomeOp(Group(Grouped(Map(BsonField.Name(name) -> e)), GroupBy1))

            case HasLiteral(Bson.Text(name)) :: HasJustExpr(e) :: Nil => 
              emitSomeOp(Project(projField(name -> -\/ (e))))

            case HasLiteral(Bson.Text(name)) :: HasPipelinedExpr(d, p) :: Nil =>
              addOpSome(p, Project(projField(name -> -\/ (d))))

            case _ => funcError("Cannot compile a MakeObject because neither an expression nor a reshape pipeline were found")
          }
        
        case `ObjectConcat` =>
          args match {
            case LeadingProject(_, pipe1) :: LeadingProject(_, pipe2) :: Nil => mergeSome(pipe1, pipe2)

            case LeadingGroup(_, pipe1) :: LeadingGroup(_, pipe2) :: Nil => mergeSome(pipe1, pipe2)

            case _ => funcError("Cannot compile an ObjectConcat because both sides are not projects")
          }
        
        case `ArrayConcat` =>
          args match {
            case LeadingProject(_, pipe1) :: LeadingProject(_, pipe2) :: Nil => mergeSome(pipe1, pipe2)

            case LeadingGroup(_, pipe1) :: LeadingGroup(_, pipe2) :: Nil => mergeSome(pipe1, pipe2)

            case _ => funcError("Cannot compile an ArrayConcat because both sides are not arrays")
          }

        case `Filter` => 
          args match {
            case HasJustPipeline(p1) :: HasSelector(q) :: Nil => 
              for {
                p2 <- emitOp(Match(q))
                r  <- mergeSome(p1, p2) 
              } yield r

            case _ => funcError("Cannot compile a Filter because the set has no pipeline or the predicate has no selector")
          }

        case `Drop` =>
          args match {
            case HasJustPipeline(p) :: HasLiteral(Bson.Int64(v)) :: Nil => addOpSome(p, Skip(v))

            case _ => funcError("Cannot compile Drop because the set has no pipeline or number has no literal")
          }
        
        case `Take` => 
          args match {
            case HasJustPipeline(p) :: HasLiteral(Bson.Int64(v)) :: Nil => addOpSome(p, Limit(v))

            case _ => funcError("Cannot compile Take because the set has no pipeline or number has no literal")
          }

        case `GroupBy` =>
          args match {
            /* case HasJustPipeline(p) :: HasJustExpr(e) :: Nil =>
              pipelinedExpr1(e, p) { docVar =>
                \/- (Group(Grouped(Map()), -\/ (docVar)))
              } */

            case HasJustPipeline(p1) :: LeadingProject(proj, p2) :: Nil =>
              for {
                m <- merge(p1, p2)
                m <- addOp(m, Group(Grouped(Map()), \/- (proj.id.shape)))
              } yield Some(m)

            // TODO: HasPipelinedExpr

            case _ => funcError("Cannot compile GroupBy because a group or a group by expression could not be extracted")
          }

<<<<<<< HEAD
        /* case `Count` =>
          args match {
            case LeadingGroup(Group(Grouped(Map(BsonField.Name("__sd_grouped_expr") -> y)), by), p1) :: Nil =>



            case _ => funcError("Cannot compile Count")
          } 

        case `ArrayProject` =>
          args match {
            case LeadingProject(proj, pipe) :: HasLiteral(Bson.Int64(idx)) :: Nil =>
              proj.id.index(idx.toInt).map { 
                case -\/  (ref : DocVar)  => pipe.makeMappingExpr(ref)
                case -\/  (e)             => funcError("Expected to find doc var but found " + e)
                case  \/- (r)             => addOpSome(pipe, Project(r))
              }.getOrElse(funcError("The specified index " + idx + " does not exist"))

            case _ => funcError("Cannot compile ArrayProject because a pipeline or an index could not be extracted")
          }

        case `ObjectProject` =>
          ???

        */ 

        case `OrderBy` =>
          args match {
            case LeadingProject(_, pipe) :: HasJustExpr(e) :: Nil =>
              // TODO: Support descending and sorting fields individually
              pipelinedExpr1(e, pipe) { docVar =>
                \/- (Sort(NonEmptyList(docVar.field -> Ascending)))
              }

            case LeadingProject(proj1, pipe1) :: LeadingProject(proj2, pipe2) :: Nil =>
              // TODO: Support descending and sorting fields individually
              val (proj, sort) = sortBy(proj1.id, \/- (proj2.id.shape))

              for {
                mpipe <- merge(pipe1, pipe2)
                mpipe <- addAllOpsSome(mpipe, proj :: sort :: Nil)
              } yield mpipe

            case HasJustPipeline(p) :: HasSortFields(fields) :: Nil =>
              addOpSome(p, Sort(fields)) 
=======
        case `OrderBy` => {
          def propagatePipelineOps(pipe1: PipelineBuilder, pipes: List[(Option[PipelineBuilder])], ops: List[PipelineOp]): PlannerError \/ Option[PipelineBuilder] =
            for {
              mpipe <- pipes.flatten.foldLeft[PlannerError \/ PipelineBuilder](\/- (pipe1))((p, p2) => p.flatMap(merge(_, p2)))
              mpipe <- addAllOpsSome(pipe1, ops)
            } yield mpipe
>>>>>>> 0553bd17

          args match {
            case LeadingProject(proj1, pipe1) :: HasSortKeys(keys) :: Nil =>
              val ops = sortBy(proj1.id, keys)
              propagatePipelineOps(pipe1, keys.map(_._2).list, ops)

            case HasJustPipeline(pipe1) :: HasSortKeys(keys) :: Nil =>
              // Note: since we have no projection, we need to preserve the (unknown)
              // shape of the collection being sorted. Therefore, we cannot currently
              // introduce a temporary to hold the sort keys and we have to restrict the
              // keys to be simple derefs which can be directly used.
              def extractKeyAndType(node: LogicalPlan[_], t: (ExprOp, Option[PipelineBuilder], SortType)): PlannerError \/ (BsonField, SortType) =
                t match {
                  case (ExprOp.DocVar(_, Some(f)), _, st) => \/- (f, st)
                  case _ => -\/ (PlannerError.UnsupportedPlan(node, Some("sort key is an expression and shape of collection is unknown")))
                }
              val sortKeys = keys.map(t => extractKeyAndType(args(1).unFix.unAnn, t)).sequenceU
              sortKeys.flatMap(keys => addOpSome(pipe1, Sort(keys)))

            case _ => funcError("Cannot compile OrderBy because cannot extract out a project and a project / expression")
          }
        }

        case `Like` => nothing  // FIXME

        case _ => funcError("Function " + func + " cannot be compiled to a pipeline op")
      }
    }

    toPhaseE(Phase[LogicalPlan, Input, Output] { (attr: Attr[LogicalPlan, Input]) =>
      // println(Show[Attr[LogicalPlan, Input]].show(attr).toString)
      // println(RenderTree.showGraphviz(attr))

      val attr2 = scanPara0(attr) { (orig: Attr[LogicalPlan, Input], node: LogicalPlan[Attr[LogicalPlan, (Input, Output)]]) =>
        val (optSel, optExprOp) = orig.unFix.attr

        // Only try to build pipelines on nodes not annotated with an expr op, but
        // propagate pipelines on other expression types:
        optExprOp.map { _ =>
          // This node is annotated with an expr op. See if we have to propagate
          // pipeline information along:
          node.fold[Output](
            read      = _ => nothing,
            constant  = _ => nothing,
            join      = (_, _, _, _, _, _) => nothing,
            invoke    = (f, vs) => {
                          val pipes: List[Option[PipelineBuilder]] = vs.map(_.unFix.attr).map {
                            case ((_, _), \/-(Some(pOp))) => Some(pOp)
                            case _ => None
                          }

                          def extract(v: Attr[LogicalPlan, (Input, Output)]): Output = v.unFix.attr._2

                          f match {
                            case `ObjectProject` => extract(vs.head)
                            case `ArrayProject`  => extract(vs.head)

                            case _ => 
                              if (pipes.exists(_.isDefined)) -\/ (PlannerError.InternalError("An argument has a pipeline: " + f))
                              else \/- (None)
                          }
                        },
            free      = _ => nothing,
            let       = (_, _, in) => in.unFix.attr._2
          )
        } getOrElse {
          node.fold[Output](
            read      = _ => nothing,
            constant  = _ => nothing,
            join      = (_, _, _, _, _, _) => nothing,
            invoke    = invoke(_, _),
            free      = _ => nothing,
            let       = (_, _, in) => in.unFix.attr._2
          )
        }
      }

      // println(Show[Attr[LogicalPlan, Output]].show(attr2).toString)
      // println(RenderTree.showGraphviz(attr2))

      attr2
    })
  }

  private def collectReads(t: Term[LogicalPlan]): List[Path] = {
    t.foldMap[List[Path]] { term =>
      term.unFix.fold(
        read      = _ :: Nil,
        constant  = _ => Nil,
        join      = (_, _, _, _, _, _) => Nil,
        invoke    = (_, _) => Nil,
        free      = _ => Nil,
        let       = (_, _, _) => Nil
      )
    }
  }

  val AllPhases = (FieldPhase[Unit]).fork(SelectorPhase, ExprPhase) >>> PipelinePhase

  def plan(logical: Term[LogicalPlan]): PlannerError \/ Workflow = {
    import WorkflowTask._

    def trivial(p: Path) = \/- (Workflow(WorkflowTask.ReadTask(Collection(p.filename))))

    def nonTrivial = {
      val paths = collectReads(logical)

      AllPhases(attrUnit(logical)).map(_.unFix.attr).flatMap { pbOpt =>
        paths match {
          case path :: Nil => 
            val read = WorkflowTask.ReadTask(Collection(path.filename))

            pbOpt match {
              case Some(builder) => \/- (Workflow(WorkflowTask.PipelineTask(read, builder.build)))

              case None => -\/ (PlannerError.InternalError("The plan cannot yet be compiled to a MongoDB workflow"))
            }

          case _ => -\/ (PlannerError.InternalError("Pipeline compiler requires a single source for reading data from"))
        }
      }
    }

    logical.unFix.fold(
      read      = p => trivial(p),
      constant  = _ => nonTrivial,
      join      = (_, _, _, _, _, _) => nonTrivial,
      invoke    = (_, _) => nonTrivial,
      free      = _ => nonTrivial,
      let       = (_, _, _) => nonTrivial
    )
  }
}<|MERGE_RESOLUTION|>--- conflicted
+++ resolved
@@ -673,34 +673,8 @@
       }
     }
 
-<<<<<<< HEAD
-    // def groupBy(pipe: PipelineBuilder, er: ExprOp \/ Reshape): Output = {
-    //   val groupByName = BsonField.Name("__sd_group_by")
-
-    //   (pipe.absorbLast(PipelineBuilder(Project(Reshape.Doc(Map(groupByName -> er))))) {
-    //     case Group(grouped, `GroupBy1`) =>
-    //       (patch: MergePatch) =>
-    //         Group(grouped, -\/ (patch.applyVar(ExprOp.DocField(groupByName))))
-    //   }).bimap(convertError, Some.apply)
-    // }
-
-    // def groupBy2(group: PipelineBuilder, grouped: PipelineBuilder): Output = {
-    //   val groupByName = BsonField.Name("__sd_group_by")
-
-    //   (group.absorbLast(grouped) {
-    //     case Group(Grouped(Map()), by) =>
-    //       (patch: MergePatch) => Group(grouped, -\/ (patch.applyVar(ExprOp.DocField(groupByName))))
-    //   }).bimap(convertError, Some.apply)
-    // }
-
-    def sortBy(p: Project, by: ExprOp \/ Reshape): (Project, Sort) = {
-      val (sortFields, r) = p.shape match {
-        case Reshape.Doc(m) => 
-          val field = BsonField.genUniqName(m.keys)
-=======
     def sortBy(p: Project, by: NonEmptyList[(ExprOp, _, SortType)]): List[PipelineOp] = {
       def zipWithIndex[A](as: NonEmptyList[A]): NonEmptyList[(A, Int)] = as.zip(NonEmptyList.nel(0, (1 until as.tail.length+1).toList))
->>>>>>> 0553bd17
 
       val indexed: NonEmptyList[(BsonField.Index, ExprOp, SortType)] = zipWithIndex(by).map { case ((f, p, t), i) => (BsonField.Index(i), f, t) }
 
@@ -833,60 +807,12 @@
             case _ => funcError("Cannot compile GroupBy because a group or a group by expression could not be extracted")
           }
 
-<<<<<<< HEAD
-        /* case `Count` =>
-          args match {
-            case LeadingGroup(Group(Grouped(Map(BsonField.Name("__sd_grouped_expr") -> y)), by), p1) :: Nil =>
-
-
-
-            case _ => funcError("Cannot compile Count")
-          } 
-
-        case `ArrayProject` =>
-          args match {
-            case LeadingProject(proj, pipe) :: HasLiteral(Bson.Int64(idx)) :: Nil =>
-              proj.id.index(idx.toInt).map { 
-                case -\/  (ref : DocVar)  => pipe.makeMappingExpr(ref)
-                case -\/  (e)             => funcError("Expected to find doc var but found " + e)
-                case  \/- (r)             => addOpSome(pipe, Project(r))
-              }.getOrElse(funcError("The specified index " + idx + " does not exist"))
-
-            case _ => funcError("Cannot compile ArrayProject because a pipeline or an index could not be extracted")
-          }
-
-        case `ObjectProject` =>
-          ???
-
-        */ 
-
-        case `OrderBy` =>
-          args match {
-            case LeadingProject(_, pipe) :: HasJustExpr(e) :: Nil =>
-              // TODO: Support descending and sorting fields individually
-              pipelinedExpr1(e, pipe) { docVar =>
-                \/- (Sort(NonEmptyList(docVar.field -> Ascending)))
-              }
-
-            case LeadingProject(proj1, pipe1) :: LeadingProject(proj2, pipe2) :: Nil =>
-              // TODO: Support descending and sorting fields individually
-              val (proj, sort) = sortBy(proj1.id, \/- (proj2.id.shape))
-
-              for {
-                mpipe <- merge(pipe1, pipe2)
-                mpipe <- addAllOpsSome(mpipe, proj :: sort :: Nil)
-              } yield mpipe
-
-            case HasJustPipeline(p) :: HasSortFields(fields) :: Nil =>
-              addOpSome(p, Sort(fields)) 
-=======
         case `OrderBy` => {
           def propagatePipelineOps(pipe1: PipelineBuilder, pipes: List[(Option[PipelineBuilder])], ops: List[PipelineOp]): PlannerError \/ Option[PipelineBuilder] =
             for {
               mpipe <- pipes.flatten.foldLeft[PlannerError \/ PipelineBuilder](\/- (pipe1))((p, p2) => p.flatMap(merge(_, p2)))
               mpipe <- addAllOpsSome(pipe1, ops)
             } yield mpipe
->>>>>>> 0553bd17
 
           args match {
             case LeadingProject(proj1, pipe1) :: HasSortKeys(keys) :: Nil =>

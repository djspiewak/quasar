--- conflicted
+++ resolved
@@ -494,16 +494,9 @@
           getOrFail("Expected pipeline op for set being sorted and keys")(args match {
             case set :: keys :: Nil => for {
               ops <- pipelineOp(set)
-<<<<<<< HEAD
               keyNames <- invokeProjectArrayConcat(keys)
               val sortType: SortType = Ascending  // TODO: asc vs. desc
-            } yield PipelineOp.Sort(keyNames.map(n => (n -> sortType))) :: ops
-=======
-              tablesAndKeys <- invokeProjectArray(keys)
-              val sortType = Ascending  // TODO: asc vs. desc
-              // FIXME: Don't need String, need BsonField representation for field!!!!!!!!!!!!
-            } yield PipelineOp.Sort(Map(BsonField.Name(tablesAndKeys(0)._2) -> sortType)) :: ops
->>>>>>> 51498872
+            } yield PipelineOp.Sort(keyNames.map(n => (BsonField.Name(n) -> sortType))) :: ops
             
             case _ => None
           })

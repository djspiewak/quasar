package slamdata.engine.physical.mongodb

import slamdata.engine.Error

import com.mongodb.DBObject

import scalaz._
import Scalaz._

import slamdata.engine.{RenderTree, Terminal, NonTerminal}
import slamdata.engine.fp._

final case class Pipeline(ops: List[PipelineOp]) {
  def repr: java.util.List[DBObject] = ops.foldLeft(new java.util.ArrayList[DBObject](): java.util.List[DBObject]) {
    case (list, op) =>
      list.add(op.bson.repr)

      list
  }

  def reverse: Pipeline = copy(ops = ops.reverse)

  def merge(that: Pipeline): PipelineMergeError \/ Pipeline = mergeM[Free.Trampoline](that).run.map(_._1).map(Pipeline(_))

  private def mergeM[F[_]](that: Pipeline)(implicit F: Monad[F]): F[PipelineMergeError \/ (List[PipelineOp], MergePatch, MergePatch)] = {
    PipelineMerge.mergeOpsM[F](Nil, this.ops, MergePatch.Id, that.ops, MergePatch.Id).run
  }
}
object Pipeline {
  implicit def PipelineRenderTree(implicit RO: RenderTree[PipelineOp]) = new RenderTree[Pipeline] {
    override def render(p: Pipeline) = NonTerminal("Pipeline", p.ops.map(RO.render(_)))
  }
}

<<<<<<< HEAD
sealed trait PipelineSchema {
  def accum(op: PipelineOp): PipelineSchema = op match {
    case (p @ PipelineOp.Project(_)) => p.schema
    case (g @ PipelineOp.Group(_, _)) => g.schema
    case _ => this
  }
}
object PipelineSchema {
  import ExprOp.DocVar
  import PipelineOp.{Reshape, Project}

  def apply(ops: List[PipelineOp]): PipelineSchema = ops.foldLeft[PipelineSchema](Init)((s, o) => s.accum(o))

  case object Init extends PipelineSchema
  case class Succ(proj: Map[BsonField.Leaf, Unit \/ Succ]) extends PipelineSchema {
    private def toProject0(prefix: DocVar, s: Succ): Project = {
      def rec[A <: BsonField.Leaf](prefix: DocVar, x: A, y: Unit \/ Succ): (A, ExprOp \/ Reshape) = {
        x -> y.fold(_ => -\/ (prefix), s => \/- (s.toProject0(prefix, s).shape))
      }

      val indices = proj.collect {
        case (x : BsonField.Index, y) => 
          rec(prefix \ x, x, y)
      }

      val fields = proj.collect {
        case (x : BsonField.Name, y) =>
          rec(prefix \ x, x, y)
      }

      val arr = Reshape.Arr(indices)
      val doc = Reshape.Doc(fields)

      Project(arr ++ doc)
    }

    def toProject: Project = toProject0(DocVar.ROOT(), this)
  }
}

/**
 * A `PipelineBuilder` consists of a list of pipeline operations in *reverse*
 * order and a patch to be applied to all subsequent additions to the pipeline.
 *
 * This abstraction represents a work-in-progress, where more operations are 
 * expected to be patched and added to the pipeline. At some point, the `build`
 * method will be invoked to convert the `PipelineBuilder` into a `Pipeline`.
 */
case class PipelineBuilder private (buffer: List[PipelineOp], patch: MergePatch) {
  def build: Pipeline = Pipeline(buffer.reverse)

  def schema: PipelineSchema = PipelineSchema(buffer.reverse)

  def + (op: PipelineOp): MergePatchError \/ PipelineBuilder = {
    for {
      t <- patch(op)

      (ops2, patch2) = t
    } yield copy(buffer = ops2.reverse ::: buffer, patch2)
  }

  def ++ (ops: List[PipelineOp]): MergePatchError \/ PipelineBuilder = {
    type EitherE[X] = MergePatchError \/ X

    ops.foldLeftM[EitherE, PipelineBuilder](this) {
      case (pipe, op) => pipe + op
    }
  }

  def patch(patch2: MergePatch)(f: (MergePatch, MergePatch) => MergePatch): PipelineBuilder = copy(patch = f(patch, patch2))

  def patchSeq(patch2: MergePatch) = patch(patch2)(_ >> _)

  def patchPar(patch2: MergePatch) = patch(patch2)(_ && _)

  def fby(that: PipelineBuilder): MergePatchError \/ PipelineBuilder = {
    for {
      t <- patch.applyAll(that.buffer.reverse)

      (thatOps2, thisPatch2) = t
    } yield PipelineBuilder(thatOps2.reverse ::: this.buffer, thisPatch2 >> that.patch)
  }

  def merge0(that: PipelineBuilder): MergePatchError \/ (PipelineBuilder, MergePatch, MergePatch) = {
    for {
      t <- PipelineOp.mergeOps(Nil, this.buffer.reverse, this.patch, that.buffer.reverse, that.patch).leftMap(MergePatchError.Pipeline.apply)

      (ops, lp, rp) = t
    } yield (PipelineBuilder(ops.reverse, lp && rp), lp, rp)
  }

  def merge(that: PipelineBuilder): MergePatchError \/ PipelineBuilder = merge0(that).map(_._1)
}
object PipelineBuilder {
  def empty = PipelineBuilder(Nil, MergePatch.Id)

  def apply(p: PipelineOp): PipelineBuilder = PipelineBuilder(p :: Nil, MergePatch.Id)

  implicit def PipelineBuilderRenderTree(implicit RO: RenderTree[PipelineOp]) = new RenderTree[PipelineBuilder] {
    override def render(v: PipelineBuilder) = NonTerminal("PipelineBuilder", v.buffer.reverse.map(RO.render(_)))
  }
}

=======
>>>>>>> b42f8f3b
sealed trait PipelineOp {
  def bson: Bson.Doc

  def isShapePreservingOp: Boolean = this match {
    case x : PipelineOp.ShapePreservingOp => true
    case _ => false
  }

  def isNotShapePreservingOp: Boolean = !isShapePreservingOp

  def commutesWith(that: PipelineOp): Boolean = false
}

object PipelineOp {
  sealed trait ShapePreservingOp extends PipelineOp

  implicit def PiplineOpRenderTree(implicit RG: RenderTree[Grouped], RS: RenderTree[Selector])  = new RenderTree[PipelineOp] {
    def render(op: PipelineOp) = op match {
      case Project(Reshape.Doc(map)) => NonTerminal("Project", (map.map { case (name, x) => Terminal(name + " -> " + x) } ).toList)
      case Project(Reshape.Arr(map)) => NonTerminal("Project", (map.map { case (index, x) => Terminal(index + " -> " + x) } ).toList)
      case Group(grouped, by)        => NonTerminal("Group", RG.render(grouped) :: Terminal(by.toString) :: Nil)
      case Match(selector)           => NonTerminal("Match", RS.render(selector) :: Nil)
      case Sort(keys)                => NonTerminal("Sort", (keys.map { case (expr, ot) => Terminal(expr + " -> " + ot) } ).toList)
      case _                         => Terminal(op.toString)
    }
  }
  
  implicit def GroupedRenderTree = new RenderTree[Grouped] {
    def render(grouped: Grouped) = NonTerminal("Grouped", (grouped.value.map { case (name, expr) => Terminal(name + " -> " + expr) } ).toList)
  }
  
  private[PipelineOp] abstract sealed class SimpleOp(op: String) extends PipelineOp {
    def rhs: Bson

    def bson = Bson.Doc(Map(op -> rhs))
  }

  sealed trait Reshape {
    def toDoc: Reshape.Doc

    def bson: Bson.Doc

    def schema: PipelineSchema.Succ

    def nestField(name: String): Reshape.Doc = Reshape.Doc(Map(BsonField.Name(name) -> \/-(this)))

    def nestIndex(index: Int): Reshape.Arr = Reshape.Arr(Map(BsonField.Index(index) -> \/-(this)))

    def ++ (that: Reshape): Reshape = {
      implicit val sg = Semigroup.lastSemigroup[ExprOp \/ Reshape]

      (this, that) match {
        case (Reshape.Arr(m1), Reshape.Arr(m2)) => Reshape.Arr(m1 |+| m2)

        case (r1_, r2_) => 
          val r1 = r1_.toDoc 
          val r2 = r2_.toDoc

          Reshape.Doc(r1.value |+| r2.value)
      }
    }

    def merge(that: Reshape, path: ExprOp.DocVar): (Reshape, MergePatch) = {
      def mergeDocShapes(leftShape: Reshape.Doc, rightShape: Reshape.Doc, path: ExprOp.DocVar): (Reshape, MergePatch) = {
        rightShape.value.foldLeft((leftShape, MergePatch.Id: MergePatch)) { 
          case ((Reshape.Doc(shape), patch), (name, right)) => 
            shape.get(name) match {
              case None => (Reshape.Doc(shape + (name -> right)), patch)
      
              case Some(left) => (left, right) match {
                case (l, r) if (r == l) =>
                  (Reshape.Doc(shape), patch)
                
                case (\/- (l), \/- (r)) =>
                  val (mergedShape, innerPatch) = l.merge(r, path \ name)
                  (Reshape.Doc(shape + (name -> \/- (mergedShape))), innerPatch) 

                case _ =>
                  val tmpName = BsonField.genUniqName(shape.keySet)
                  (Reshape.Doc(shape + (tmpName -> right)), patch >> MergePatch.Rename(path \ name, (path \ tmpName)))
              }
            }
        }
      }

      def mergeArrShapes(leftShape: Reshape.Arr, rightShape: Reshape.Arr, path: ExprOp.DocVar): (Reshape.Arr, MergePatch) = {
        rightShape.value.foldLeft((leftShape, MergePatch.Id: MergePatch)) { 
          case ((Reshape.Arr(shape), patch), (name, right)) => 
            shape.get(name) match {
              case None => (Reshape.Arr(shape + (name -> right)), patch)
      
              case Some(left) => (left, right) match {
                case (l, r) if (r == l) =>
                  (Reshape.Arr(shape), patch)
                
                case (\/- (l), \/- (r)) =>
                  val (mergedShape, innerPatch) = l.merge(r, path \ name)
                  (Reshape.Arr(shape + (name -> \/- (mergedShape))), innerPatch) 

                case _ =>
                  val tmpName = BsonField.genUniqIndex(shape.keySet)
                  (Reshape.Arr(shape + (tmpName -> right)), patch >> MergePatch.Rename(path \ name, (path \ tmpName)))
              }
            }
        }
      }

      (this, that) match {
        case (r1 @ Reshape.Arr(_), r2 @ Reshape.Arr(_)) => mergeArrShapes(r1, r2, path)
        case (r1 @ Reshape.Doc(_), r2 @ Reshape.Doc(_)) => mergeDocShapes(r1, r2, path)
        case (r1, r2) => mergeDocShapes(r1.toDoc, r2.toDoc, path)
      }
    }
  }

  object Reshape {
    def unapply(v: Reshape): Option[Reshape] = Some(v)
    
    case class Doc(value: Map[BsonField.Name, ExprOp \/ Reshape]) extends Reshape {
      def schema: PipelineSchema.Succ = PipelineSchema.Succ(value.map {
        case (n, v) => (n: BsonField.Leaf) -> v.fold(_ => -\/ (()), r => \/-(r.schema))
      })

      def bson: Bson.Doc = Bson.Doc(value.map {
        case (field, either) => field.asText -> either.fold(_.bson, _.bson)
      })

      def toDoc = this
    }
    case class Arr(value: Map[BsonField.Index, ExprOp \/ Reshape]) extends Reshape {      
      def schema: PipelineSchema.Succ = PipelineSchema.Succ(value.map {
        case (n, v) => (n: BsonField.Leaf) -> v.fold(_ => -\/ (()), r => \/-(r.schema))
      })

      def bson: Bson.Doc = Bson.Doc(value.map {
        case (field, either) => field.asText -> either.fold(_.bson, _.bson)
      })

      def minIndex: Option[Int] = {
        val keys = value.keys

        keys.headOption.map(_ => keys.map(_.value).min)
      }

      def maxIndex: Option[Int] = {
        val keys = value.keys

        keys.headOption.map(_ => keys.map(_.value).max)
      }

      def offset(i0: Int) = Reshape.Arr(value.map {
        case (BsonField.Index(i), v) => BsonField.Index(i0 + i) -> v
      })

      def toDoc: Doc = Doc(value.map(t => t._1.toName -> t._2))

      // def flatten: (Map[BsonField.Index, ExprOp], Reshape.Arr)
    }

    implicit val ReshapeMonoid = new Monoid[Reshape] {
      def zero = Reshape.Arr(Map())

      def append(v10: Reshape, v20: => Reshape): Reshape = {
        val v1 = v10.toDoc
        val v2 = v20.toDoc

        val m1 = v1.value
        val m2 = v2.value
        val keys = m1.keySet ++ m2.keySet

        Reshape.Doc(keys.foldLeft(Map.empty[BsonField.Name, ExprOp \/ Reshape]) {
          case (map, key) =>
            val left  = m1.get(key)
            val right = m2.get(key)

            val result = ((left |@| right) {
              case (-\/(e1), -\/(e2)) => -\/ (e2)
              case (-\/(e1), \/-(r2)) => \/- (r2)
              case (\/-(r1), \/-(r2)) => \/- (append(r1, r2))
              case (\/-(r1), -\/(e2)) => -\/ (e2)
            }) orElse (left) orElse (right)

            map + (key -> result.get)
        })
      }
    }
  }

  case class Grouped(value: Map[BsonField.Leaf, ExprOp.GroupOp]) {
    def schema: PipelineSchema.Succ = PipelineSchema.Succ(value.mapValues(_ => -\/(())))

    def bson = Bson.Doc(value.map(t => t._1.asText -> t._2.bson))
  }
  
  case class Project(shape: Reshape) extends SimpleOp("$project") {
    def rhs = shape.bson

    def schema: PipelineSchema = shape.schema

    def id: Project = {
      def loop(prefix: Option[BsonField], p: Project): Project = {
        def nest(child: BsonField): BsonField = prefix.map(_ \ child).getOrElse(child)

        Project(p.shape match {
          case Reshape.Doc(m) => 
            Reshape.Doc(
              m.transform {
                case (k, v) =>
                  v.fold(
                    _ => -\/  (ExprOp.DocVar.ROOT(nest(k))),
                    r =>  \/- (loop(Some(nest(k)), Project(r)).shape)
                  )
              }
            )

          case Reshape.Arr(m) =>
            Reshape.Arr(
              m.transform {
                case (k, v) =>
                  v.fold(
                    _ => -\/  (ExprOp.DocVar.ROOT(nest(k))),
                    r =>  \/- (loop(Some(nest(k)), Project(r)).shape)
                  )
              }
            )
        })
      }

      loop(None, this)
    }

    def nestField(name: String): Project = Project(shape.nestField(name))

    def nestIndex(index: Int): Project = Project(shape.nestIndex(index))

    def ++ (that: Project): Project = Project(this.shape ++ that.shape)

    def field(name: String): Option[ExprOp \/ Project] = shape match {
      case Reshape.Doc(m) => m.get(BsonField.Name(name)).map { _ match {
          case e @ -\/(_) => e
          case     \/-(r) => \/- (Project(r))
        }
      }

      case _ => None
    }

    def index(idx: Int): Option[ExprOp \/ Project] = shape match {
      case Reshape.Arr(m) => m.get(BsonField.Index(idx)).map { _ match {
          case e @ -\/(_) => e
          case     \/-(r) => \/- (Project(r))
        }
      }

      case _ => None
    }
  }
  case class Match(selector: Selector) extends SimpleOp("$match") with ShapePreservingOp {
    def rhs = selector.bson
  }
  case class Redact(value: ExprOp) extends SimpleOp("$redact") {
    def rhs = value.bson

    def fields: List[ExprOp.DocVar] = {
      import scalaz.std.list._

      ExprOp.foldMap({
        case f : ExprOp.DocVar => f :: Nil
      })(value)
    }
  }

  object Redact {
    val DESCEND = ExprOp.DocVar(ExprOp.DocVar.Name("DESCEND"),  None)
    val PRUNE   = ExprOp.DocVar(ExprOp.DocVar.Name("PRUNE"),    None)
    val KEEP    = ExprOp.DocVar(ExprOp.DocVar.Name("KEEP"),     None)
  }
  
  case class Limit(value: Long) extends SimpleOp("$limit") with ShapePreservingOp {
    def rhs = Bson.Int64(value)
  }
  case class Skip(value: Long) extends SimpleOp("$skip") with ShapePreservingOp {
    def rhs = Bson.Int64(value)
  }
  case class Unwind(field: ExprOp.DocVar) extends SimpleOp("$unwind") {
    def rhs = Bson.Text(field.field.asField)
  }
  case class Group(grouped: Grouped, by: ExprOp \/ Reshape) extends SimpleOp("$group") {
    def schema: PipelineSchema = grouped.schema

    def rhs = {
      val Bson.Doc(m) = grouped.bson

      Bson.Doc(m + ("_id" -> by.fold(_.bson, _.bson)))
    }
  }
  case class Sort(value: NonEmptyList[(BsonField, SortType)]) extends SimpleOp("$sort") with ShapePreservingOp {
    // Note: Map doesn't in general preserve the order of entries, which means we need a different representation for Bson.Doc.
    def rhs = Bson.Doc(Map((value.map { case (k, t) => k.asText -> t.bson }).list: _*))
  }
  case class Out(collection: Collection) extends SimpleOp("$out") with ShapePreservingOp {
    def rhs = Bson.Text(collection.name)
  }
  case class GeoNear(near: (Double, Double), distanceField: BsonField, 
                     limit: Option[Int], maxDistance: Option[Double],
                     query: Option[FindQuery], spherical: Option[Boolean],
                     distanceMultiplier: Option[Double], includeLocs: Option[BsonField],
                     uniqueDocs: Option[Boolean]) extends SimpleOp("$geoNear") {
    def rhs = Bson.Doc(List(
      List("near"           -> Bson.Arr(Bson.Dec(near._1) :: Bson.Dec(near._2) :: Nil)),
      List("distanceField"  -> distanceField.bson),
      limit.toList.map(limit => "limit" -> Bson.Int32(limit)),
      maxDistance.toList.map(maxDistance => "maxDistance" -> Bson.Dec(maxDistance)),
      query.toList.map(query => "query" -> query.bson),
      spherical.toList.map(spherical => "spherical" -> Bson.Bool(spherical)),
      distanceMultiplier.toList.map(distanceMultiplier => "distanceMultiplier" -> Bson.Dec(distanceMultiplier)),
      includeLocs.toList.map(includeLocs => "includeLocs" -> includeLocs.bson),
      uniqueDocs.toList.map(uniqueDocs => "uniqueDocs" -> Bson.Bool(uniqueDocs))
    ).flatten.toMap)
<<<<<<< HEAD

    def merge(that: PipelineOp): PipelineOpMergeError \/ MergeResult = that match {
      case _: GeoNear if (this == that) => mergeThisAndDropThat
      case _: GeoNear                   => error(this, that, "Cannot merge multiple $geoNear ops")
      
      case _ => delegateMerge(that)
    }
  }
}

sealed trait ExprOp {
  def bson: Bson

  import ExprOp._

  def mapUp(f0: PartialFunction[ExprOp, ExprOp]): ExprOp = {
    (mapUpM[Free.Trampoline](new PartialFunction[ExprOp, Free.Trampoline[ExprOp]] {
      def isDefinedAt(v: ExprOp) = f0.isDefinedAt(v)
      def apply(v: ExprOp) = f0(v).point[Free.Trampoline]
    })).run
  }

  // TODO: Port physical plan to fixplate to eliminate this madness!!!!!!!!!!!!!!!!!!!!!
  def mapUpM[F[_]](f0: PartialFunction[ExprOp, F[ExprOp]])(implicit F: Monad[F]): F[ExprOp] = {
    val f0l = f0.lift
    val f = (e: ExprOp) => f0l(e).getOrElse(e.point[F])

    def mapUp0(v: ExprOp): F[ExprOp] = {
      val rec = (v match {
        case Include            => v.point[F]
        case Exclude            => v.point[F]
        case DocVar(_, _)       => v.point[F]
        case Add(l, r)          => (mapUp0(l) |@| mapUp0(r))(Add(_, _))
        case AddToSet(_)        => v.point[F]
        case And(v)             => v.map(mapUp0 _).sequenceU.map(And(_))
        case SetEquals(l, r)       => (mapUp0(l) |@| mapUp0(r))(SetEquals(_, _))
        case SetIntersection(l, r) => (mapUp0(l) |@| mapUp0(r))(SetIntersection(_, _))
        case SetDifference(l, r)   => (mapUp0(l) |@| mapUp0(r))(SetDifference(_, _))
        case SetUnion(l, r)        => (mapUp0(l) |@| mapUp0(r))(SetUnion(_, _))
        case SetIsSubset(l, r)     => (mapUp0(l) |@| mapUp0(r))(SetIsSubset(_, _))
        case AnyElementTrue(v)     => mapUp0(v).map(AnyElementTrue(_))
        case AllElementsTrue(v)    => mapUp0(v).map(AllElementsTrue(_))
        case ArrayMap(a, b, c)  => (mapUp0(a) |@| mapUp0(c))(ArrayMap(_, b, _))
        case Avg(v)             => mapUp0(v).map(Avg(_))
        case Cmp(l, r)          => (mapUp0(l) |@| mapUp0(r))(Cmp(_, _))
        case Concat(a, b, cs)   => (mapUp0(a) |@| mapUp0(b) |@| cs.map(mapUp0 _).sequenceU)(Concat(_, _, _))
        case Cond(a, b, c)      => (mapUp0(a) |@| mapUp0(b) |@| mapUp0(c))(Cond(_, _, _))
        case DayOfMonth(a)      => mapUp0(a).map(DayOfMonth(_))
        case DayOfWeek(a)       => mapUp0(a).map(DayOfWeek(_))
        case DayOfYear(a)       => mapUp0(a).map(DayOfYear(_))
        case Divide(a, b)       => (mapUp0(a) |@| mapUp0(b))(Divide(_, _))
        case Eq(a, b)           => (mapUp0(a) |@| mapUp0(b))(Eq(_, _))
        case First(a)           => mapUp0(a).map(First(_))
        case Gt(a, b)           => (mapUp0(a) |@| mapUp0(b))(Gt(_, _))
        case Gte(a, b)          => (mapUp0(a) |@| mapUp0(b))(Gte(_, _))
        case Hour(a)            => mapUp0(a).map(Hour(_))
        case Meta                  => v.point[F]
        case Size(a)               => mapUp0(a).map(Size(_))
        case IfNull(a, b)       => (mapUp0(a) |@| mapUp0(b))(IfNull(_, _))
        case Last(a)            => mapUp0(a).map(Last(_))
        case Let(a, b)          => 
          type MapDocVarName[X] = Map[ExprOp.DocVar.Name, X]

          (Traverse[MapDocVarName].sequence[F, ExprOp](a.map(t => t._1 -> mapUp0(t._2))) |@| mapUp0(b))(Let(_, _))

        case Literal(_)         => v.point[F]
        case Lt(a, b)           => (mapUp0(a) |@| mapUp0(b))(Lt(_, _))
        case Lte(a, b)          => (mapUp0(a) |@| mapUp0(b))(Lte(_, _))
        case Max(a)             => mapUp0(a).map(Max(_))
        case Millisecond(a)     => mapUp0(a).map(Millisecond(_))
        case Min(a)             => mapUp0(a).map(Min(_))
        case Minute(a)          => mapUp0(a).map(Minute(_))
        case Mod(a, b)          => (mapUp0(a) |@| mapUp0(b))(Mod(_, _))
        case Month(a)           => mapUp0(a).map(Month(_))
        case Multiply(a, b)     => (mapUp0(a) |@| mapUp0(b))(Multiply(_, _))
        case Neq(a, b)          => (mapUp0(a) |@| mapUp0(b))(Neq(_, _))
        case Not(a)             => mapUp0(a).map(Not(_))
        case Or(a)              => a.map(mapUp0 _).sequenceU.map(Or(_))
        case Push(a)            => v.point[F]
        case Second(a)          => mapUp0(a).map(Second(_))
        case Strcasecmp(a, b)   => (mapUp0(a) |@| mapUp0(b))(Strcasecmp(_, _))
        case Substr(a, b, c)    => mapUp0(a).map(Substr(_, b, c))
        case Subtract(a, b)     => (mapUp0(a) |@| mapUp0(b))(Subtract(_, _))
        case Sum(a)             => mapUp0(a).map(Sum(_))
        case ToLower(a)         => mapUp0(a).map(ToLower(_))
        case ToUpper(a)         => mapUp0(a).map(ToUpper(_))
        case Week(a)            => mapUp0(a).map(Week(_))
        case Year(a)            => mapUp0(a).map(Year(_))
      }) 

      rec >>= f
    }

    mapUp0(this)
  }
}

object ExprOp {
  implicit object ExprOpRenderTree extends RenderTree[ExprOp] {
    override def render(v: ExprOp) = v match {
      case And(nel)   => NonTerminal("And", nel.map(render(_)).toList)
      case Or(nel)    => NonTerminal("Or", nel.map(render(_)).toList)
      
      case Eq(l, r)   => NonTerminal("==", render(l) :: render(r) :: Nil)
      case Neq(l, r)  => NonTerminal("!=", render(l) :: render(r) :: Nil)
      case Gt(l, r)   => NonTerminal(">", render(l) :: render(r) :: Nil)
      case Lt(l, r)   => NonTerminal("<", render(l) :: render(r) :: Nil)
      case Gte(l, r)  => NonTerminal(">=", render(l) :: render(r) :: Nil)
      case Lte(l, r)  => NonTerminal("<=", render(l) :: render(r) :: Nil)
      
      case v: Literal => Terminal(v.bson.repr.toString)
      case v: DocVar  => Terminal(v.bson.repr.toString)
      
      case _          => Terminal(v.toString)
    }
  }

  def children(expr: ExprOp): List[ExprOp] = expr match {
    case Include               => Nil
    case Exclude               => Nil
    case DocVar(_, _)          => Nil
    case Add(l, r)             => l :: r :: Nil
    case AddToSet(_)           => Nil
    case And(v)                => v.toList
    case SetEquals(l, r)       => l :: r :: Nil
    case SetIntersection(l, r) => l :: r :: Nil
    case SetDifference(l, r)   => l :: r :: Nil
    case SetUnion(l, r)        => l :: r :: Nil
    case SetIsSubset(l, r)     => l :: r :: Nil
    case AnyElementTrue(v)     => v :: Nil
    case AllElementsTrue(v)    => v :: Nil
    case ArrayMap(a, _, c)     => a :: c :: Nil
    case Avg(v)                => v :: Nil
    case Cmp(l, r)             => l :: r :: Nil
    case Concat(a, b, cs)      => a :: b :: cs
    case Cond(a, b, c)         => a :: b :: c :: Nil
    case DayOfMonth(a)         => a :: Nil
    case DayOfWeek(a)          => a :: Nil
    case DayOfYear(a)          => a :: Nil
    case Divide(a, b)          => a :: b :: Nil
    case Eq(a, b)              => a :: b :: Nil
    case First(a)              => a :: Nil
    case Gt(a, b)              => a :: b :: Nil
    case Gte(a, b)             => a :: b :: Nil
    case Hour(a)               => a :: Nil
    case Meta                  => Nil
    case Size(a)               => a :: Nil
    case IfNull(a, b)          => a :: b :: Nil
    case Last(a)               => a :: Nil
    case Let(_, b)             => b :: Nil
    case Literal(_)            => Nil
    case Lt(a, b)              => a :: b :: Nil
    case Lte(a, b)             => a :: b :: Nil
    case Max(a)                => a :: Nil
    case Millisecond(a)        => a :: Nil
    case Min(a)                => a :: Nil
    case Minute(a)             => a :: Nil
    case Mod(a, b)             => a :: b :: Nil
    case Month(a)              => a :: Nil
    case Multiply(a, b)        => a :: b :: Nil
    case Neq(a, b)             => a :: b :: Nil
    case Not(a)                => a :: Nil
    case Or(a)                 => a.toList
    case Push(a)               => Nil
    case Second(a)             => a :: Nil
    case Strcasecmp(a, b)      => a :: b :: Nil
    case Substr(a, _, _)       => a :: Nil
    case Subtract(a, b)        => a :: b :: Nil
    case Sum(a)                => a :: Nil
    case ToLower(a)            => a :: Nil
    case ToUpper(a)            => a :: Nil
    case Week(a)               => a :: Nil
    case Year(a)               => a :: Nil
  }

  def foldMap[Z: Monoid](f0: PartialFunction[ExprOp, Z])(v: ExprOp): Z = {
    val f = (e: ExprOp) => f0.lift(e).getOrElse(Monoid[Z].zero)
    Monoid[Z].append(f(v), Foldable[List].foldMap(children(v))(foldMap(f0)))
  }

  private[ExprOp] abstract sealed class SimpleOp(op: String) extends ExprOp {
    def rhs: Bson

    def bson = Bson.Doc(Map(op -> rhs))
  }

  sealed trait IncludeExclude extends ExprOp
  case object Include extends IncludeExclude {
    def bson = Bson.Int32(1)
  }
  case object Exclude extends IncludeExclude {
    def bson = Bson.Int32(0)
  }

  sealed trait FieldLike extends ExprOp {
    def field: BsonField
  }
  object DocField {
    def apply(field: BsonField): DocVar = DocVar.ROOT(field)

    def unapply(docVar: DocVar): Option[BsonField] = docVar match {
      case DocVar.ROOT(tail) => tail
      case _ => None
    }
  }
  case class DocVar(name: DocVar.Name, deref: Option[BsonField]) extends FieldLike {
    def field: BsonField = BsonField.Name(name.name) \\ deref.toList.flatMap(_.flatten)

    def bson = this match {
      case DocVar(DocVar.ROOT, Some(deref)) => Bson.Text(deref.asField)
      case _                                => Bson.Text(field.asVar)
    }

    def nestsWith(that: DocVar): Boolean = this.name == that.name

    def \ (that: DocVar): Option[DocVar] = (this, that) match {
      case (DocVar(n1, f1), DocVar(n2, f2)) if (n1 == n2) => 
        val f3 = (f1 |@| f2)(_ \ _) orElse (f1) orElse (f2)

        Some(DocVar(n1, f3))

      case _ => None
    }

    def \ (field: BsonField): DocVar = copy(deref = Some(deref.map(_ \ field).getOrElse(field)))
  }
  object DocVar {
    case class Name(name: String) {
      def apply() = DocVar(this, None)

      def apply(field: BsonField) = DocVar(this, Some(field))

      def apply(deref: Option[BsonField]) = DocVar(this, deref)

      def apply(leaves: List[BsonField.Leaf]) = DocVar(this, BsonField(leaves))

      def unapply(v: DocVar): Option[Option[BsonField]] = Some(v.deref)
    }
    val ROOT    = Name("ROOT")
    val CURRENT = Name("CURRENT")
  }

  sealed trait GroupOp extends ExprOp
  case class AddToSet(field: DocVar) extends SimpleOp("$addToSet") with GroupOp {
    def rhs = field.bson
  }
  case class Push(field: DocVar) extends SimpleOp("$push") with GroupOp {
    def rhs = field.bson
  }
  case class First(value: ExprOp) extends SimpleOp("$first") with GroupOp {
    def rhs = value.bson
  }
  case class Last(value: ExprOp) extends SimpleOp("$last") with GroupOp {
    def rhs = value.bson
  }
  case class Max(value: ExprOp) extends SimpleOp("$max") with GroupOp {
    def rhs = value.bson
  }
  case class Min(value: ExprOp) extends SimpleOp("$min") with GroupOp {
    def rhs = value.bson
  }
  case class Avg(value: ExprOp) extends SimpleOp("$avg") with GroupOp {
    def rhs = value.bson
  }
  case class Sum(value: ExprOp) extends SimpleOp("$sum") with GroupOp {
    def rhs = value.bson
  }
  object Count extends Sum(Literal(Bson.Int32(1)))

  sealed trait BoolOp extends ExprOp
  case class And(values: NonEmptyList[ExprOp]) extends SimpleOp("$and") with BoolOp {
    def rhs = Bson.Arr(values.list.map(_.bson))
  }
  case class Or(values: NonEmptyList[ExprOp]) extends SimpleOp("$or") with BoolOp {
    def rhs = Bson.Arr(values.list.map(_.bson))
  }
  case class Not(value: ExprOp) extends SimpleOp("$not") with BoolOp {
    def rhs = value.bson
  }

  sealed trait BinarySetOp extends ExprOp {
    def left: ExprOp
    def right: ExprOp
    
    def rhs = Bson.Arr(left.bson :: right.bson :: Nil)
  }
  case class SetEquals(left: ExprOp, right: ExprOp) extends SimpleOp("$setEquals") with BinarySetOp
  case class SetIntersection(left: ExprOp, right: ExprOp) extends SimpleOp("$setIntersection") with BinarySetOp
  case class SetDifference(left: ExprOp, right: ExprOp) extends SimpleOp("$setDifference") with BinarySetOp
  case class SetUnion(left: ExprOp, right: ExprOp) extends SimpleOp("$setUnion") with BinarySetOp
  case class SetIsSubset(left: ExprOp, right: ExprOp) extends SimpleOp("$setIsSubset") with BinarySetOp

  sealed trait UnarySetOp extends ExprOp {
    def value: ExprOp
    
    def rhs = value.bson
  }
  case class AnyElementTrue(value: ExprOp) extends SimpleOp("$anyElementTrue") with UnarySetOp
  case class AllElementsTrue(value: ExprOp) extends SimpleOp("$allElementsTrue") with UnarySetOp

  sealed trait CompOp extends ExprOp {
    def left: ExprOp    
    def right: ExprOp

    def rhs = Bson.Arr(left.bson :: right.bson :: Nil)
  }
  case class Cmp(left: ExprOp, right: ExprOp) extends SimpleOp("$cmp") with CompOp
  case class Eq(left: ExprOp, right: ExprOp) extends SimpleOp("$eq") with CompOp
  case class Gt(left: ExprOp, right: ExprOp) extends SimpleOp("$gt") with CompOp
  case class Gte(left: ExprOp, right: ExprOp) extends SimpleOp("$gte") with CompOp
  case class Lt(left: ExprOp, right: ExprOp) extends SimpleOp("$lt") with CompOp
  case class Lte(left: ExprOp, right: ExprOp) extends SimpleOp("$lte") with CompOp
  case class Neq(left: ExprOp, right: ExprOp) extends SimpleOp("$ne") with CompOp

  sealed trait MathOp extends ExprOp {
    def left: ExprOp
    def right: ExprOp

    def rhs = Bson.Arr(left.bson :: right.bson :: Nil)
  }
  case class Add(left: ExprOp, right: ExprOp) extends SimpleOp("$add") with MathOp
  case class Divide(left: ExprOp, right: ExprOp) extends SimpleOp("$divide") with MathOp
  case class Mod(left: ExprOp, right: ExprOp) extends SimpleOp("$mod") with MathOp
  case class Multiply(left: ExprOp, right: ExprOp) extends SimpleOp("$multiply") with MathOp
  case class Subtract(left: ExprOp, right: ExprOp) extends SimpleOp("$subtract") with MathOp

  sealed trait StringOp extends ExprOp
  case class Concat(first: ExprOp, second: ExprOp, others: List[ExprOp]) extends SimpleOp("$concat") with StringOp {
    def rhs = Bson.Arr(first.bson :: second.bson :: others.map(_.bson))
  }
  case class Strcasecmp(left: ExprOp, right: ExprOp) extends SimpleOp("$strcasecmp") with StringOp {
    def rhs = Bson.Arr(left.bson :: right.bson :: Nil)
  }
  case class Substr(value: ExprOp, start: Int, count: Int) extends SimpleOp("$substr") with StringOp {
    def rhs = Bson.Arr(value.bson :: Bson.Int32(start) :: Bson.Int32(count) :: Nil)
  }
  case class ToLower(value: ExprOp) extends SimpleOp("$toLower") with StringOp {
    def rhs = value.bson
  }
  case class ToUpper(value: ExprOp) extends SimpleOp("$toUpper") with StringOp {
    def rhs = value.bson
  }

  sealed trait TextSearchOp extends ExprOp
  case object Meta extends SimpleOp("$meta") with TextSearchOp {
    def rhs = Bson.Text("textScore")
  }

  sealed trait ArrayOp extends ExprOp
  case class Size(array: ExprOp) extends SimpleOp("$size") with ArrayOp {
    def rhs = array.bson
  }

  sealed trait ProjOp extends ExprOp
  case class ArrayMap(input: ExprOp, as: String, in: ExprOp) extends SimpleOp("$map") with ProjOp {
    def rhs = Bson.Doc(Map(
      "input" -> input.bson,
      "as"    -> Bson.Text(as),
      "in"    -> in.bson
    ))
  }
  case class Let(vars: Map[DocVar.Name, ExprOp], in: ExprOp) extends SimpleOp("$let") with ProjOp {
    def rhs = Bson.Doc(Map(
      "vars" -> Bson.Doc(vars.map(t => (t._1.name, t._2.bson))),
      "in"   -> in.bson
    ))
  }
  case class Literal(value: Bson) extends ProjOp {
    def bson = value match {
      case Bson.Text(str) if (str.startsWith("$")) => Bson.Doc(Map("$literal" -> value))
      
      case Bson.Doc(value)                         => Bson.Doc(value.transform((_, x) => Literal(x).bson))
      case Bson.Arr(value)                         => Bson.Arr(value.map(x => Literal(x).bson))
      
      case _                                       => value
    }
  }

  sealed trait DateOp extends ExprOp {
    def date: ExprOp

    def rhs = date.bson
  }
  case class DayOfYear(date: ExprOp) extends SimpleOp("$dayOfYear") with DateOp
  case class DayOfMonth(date: ExprOp) extends SimpleOp("$dayOfMonth") with DateOp
  case class DayOfWeek(date: ExprOp) extends SimpleOp("$dayOfWeek") with DateOp
  case class Year(date: ExprOp) extends SimpleOp("$year") with DateOp
  case class Month(date: ExprOp) extends SimpleOp("$month") with DateOp
  case class Week(date: ExprOp) extends SimpleOp("$week") with DateOp
  case class Hour(date: ExprOp) extends SimpleOp("$hour") with DateOp
  case class Minute(date: ExprOp) extends SimpleOp("$minute") with DateOp
  case class Second(date: ExprOp) extends SimpleOp("$second") with DateOp
  case class Millisecond(date: ExprOp) extends SimpleOp("$millisecond") with DateOp

  sealed trait CondOp extends ExprOp
  case class Cond(predicate: ExprOp, ifTrue: ExprOp, ifFalse: ExprOp) extends SimpleOp("$cond") with CondOp {
    def rhs = Bson.Arr(predicate.bson :: ifTrue.bson :: ifFalse.bson :: Nil)
  }
  case class IfNull(expr: ExprOp, replacement: ExprOp) extends CondOp {
    def bson = Bson.Arr(expr.bson :: replacement.bson :: Nil)
=======
>>>>>>> b42f8f3b
  }
}<|MERGE_RESOLUTION|>--- conflicted
+++ resolved
@@ -32,112 +32,6 @@
   }
 }
 
-<<<<<<< HEAD
-sealed trait PipelineSchema {
-  def accum(op: PipelineOp): PipelineSchema = op match {
-    case (p @ PipelineOp.Project(_)) => p.schema
-    case (g @ PipelineOp.Group(_, _)) => g.schema
-    case _ => this
-  }
-}
-object PipelineSchema {
-  import ExprOp.DocVar
-  import PipelineOp.{Reshape, Project}
-
-  def apply(ops: List[PipelineOp]): PipelineSchema = ops.foldLeft[PipelineSchema](Init)((s, o) => s.accum(o))
-
-  case object Init extends PipelineSchema
-  case class Succ(proj: Map[BsonField.Leaf, Unit \/ Succ]) extends PipelineSchema {
-    private def toProject0(prefix: DocVar, s: Succ): Project = {
-      def rec[A <: BsonField.Leaf](prefix: DocVar, x: A, y: Unit \/ Succ): (A, ExprOp \/ Reshape) = {
-        x -> y.fold(_ => -\/ (prefix), s => \/- (s.toProject0(prefix, s).shape))
-      }
-
-      val indices = proj.collect {
-        case (x : BsonField.Index, y) => 
-          rec(prefix \ x, x, y)
-      }
-
-      val fields = proj.collect {
-        case (x : BsonField.Name, y) =>
-          rec(prefix \ x, x, y)
-      }
-
-      val arr = Reshape.Arr(indices)
-      val doc = Reshape.Doc(fields)
-
-      Project(arr ++ doc)
-    }
-
-    def toProject: Project = toProject0(DocVar.ROOT(), this)
-  }
-}
-
-/**
- * A `PipelineBuilder` consists of a list of pipeline operations in *reverse*
- * order and a patch to be applied to all subsequent additions to the pipeline.
- *
- * This abstraction represents a work-in-progress, where more operations are 
- * expected to be patched and added to the pipeline. At some point, the `build`
- * method will be invoked to convert the `PipelineBuilder` into a `Pipeline`.
- */
-case class PipelineBuilder private (buffer: List[PipelineOp], patch: MergePatch) {
-  def build: Pipeline = Pipeline(buffer.reverse)
-
-  def schema: PipelineSchema = PipelineSchema(buffer.reverse)
-
-  def + (op: PipelineOp): MergePatchError \/ PipelineBuilder = {
-    for {
-      t <- patch(op)
-
-      (ops2, patch2) = t
-    } yield copy(buffer = ops2.reverse ::: buffer, patch2)
-  }
-
-  def ++ (ops: List[PipelineOp]): MergePatchError \/ PipelineBuilder = {
-    type EitherE[X] = MergePatchError \/ X
-
-    ops.foldLeftM[EitherE, PipelineBuilder](this) {
-      case (pipe, op) => pipe + op
-    }
-  }
-
-  def patch(patch2: MergePatch)(f: (MergePatch, MergePatch) => MergePatch): PipelineBuilder = copy(patch = f(patch, patch2))
-
-  def patchSeq(patch2: MergePatch) = patch(patch2)(_ >> _)
-
-  def patchPar(patch2: MergePatch) = patch(patch2)(_ && _)
-
-  def fby(that: PipelineBuilder): MergePatchError \/ PipelineBuilder = {
-    for {
-      t <- patch.applyAll(that.buffer.reverse)
-
-      (thatOps2, thisPatch2) = t
-    } yield PipelineBuilder(thatOps2.reverse ::: this.buffer, thisPatch2 >> that.patch)
-  }
-
-  def merge0(that: PipelineBuilder): MergePatchError \/ (PipelineBuilder, MergePatch, MergePatch) = {
-    for {
-      t <- PipelineOp.mergeOps(Nil, this.buffer.reverse, this.patch, that.buffer.reverse, that.patch).leftMap(MergePatchError.Pipeline.apply)
-
-      (ops, lp, rp) = t
-    } yield (PipelineBuilder(ops.reverse, lp && rp), lp, rp)
-  }
-
-  def merge(that: PipelineBuilder): MergePatchError \/ PipelineBuilder = merge0(that).map(_._1)
-}
-object PipelineBuilder {
-  def empty = PipelineBuilder(Nil, MergePatch.Id)
-
-  def apply(p: PipelineOp): PipelineBuilder = PipelineBuilder(p :: Nil, MergePatch.Id)
-
-  implicit def PipelineBuilderRenderTree(implicit RO: RenderTree[PipelineOp]) = new RenderTree[PipelineBuilder] {
-    override def render(v: PipelineBuilder) = NonTerminal("PipelineBuilder", v.buffer.reverse.map(RO.render(_)))
-  }
-}
-
-=======
->>>>>>> b42f8f3b
 sealed trait PipelineOp {
   def bson: Bson.Doc
 
@@ -457,408 +351,5 @@
       includeLocs.toList.map(includeLocs => "includeLocs" -> includeLocs.bson),
       uniqueDocs.toList.map(uniqueDocs => "uniqueDocs" -> Bson.Bool(uniqueDocs))
     ).flatten.toMap)
-<<<<<<< HEAD
-
-    def merge(that: PipelineOp): PipelineOpMergeError \/ MergeResult = that match {
-      case _: GeoNear if (this == that) => mergeThisAndDropThat
-      case _: GeoNear                   => error(this, that, "Cannot merge multiple $geoNear ops")
-      
-      case _ => delegateMerge(that)
-    }
-  }
-}
-
-sealed trait ExprOp {
-  def bson: Bson
-
-  import ExprOp._
-
-  def mapUp(f0: PartialFunction[ExprOp, ExprOp]): ExprOp = {
-    (mapUpM[Free.Trampoline](new PartialFunction[ExprOp, Free.Trampoline[ExprOp]] {
-      def isDefinedAt(v: ExprOp) = f0.isDefinedAt(v)
-      def apply(v: ExprOp) = f0(v).point[Free.Trampoline]
-    })).run
-  }
-
-  // TODO: Port physical plan to fixplate to eliminate this madness!!!!!!!!!!!!!!!!!!!!!
-  def mapUpM[F[_]](f0: PartialFunction[ExprOp, F[ExprOp]])(implicit F: Monad[F]): F[ExprOp] = {
-    val f0l = f0.lift
-    val f = (e: ExprOp) => f0l(e).getOrElse(e.point[F])
-
-    def mapUp0(v: ExprOp): F[ExprOp] = {
-      val rec = (v match {
-        case Include            => v.point[F]
-        case Exclude            => v.point[F]
-        case DocVar(_, _)       => v.point[F]
-        case Add(l, r)          => (mapUp0(l) |@| mapUp0(r))(Add(_, _))
-        case AddToSet(_)        => v.point[F]
-        case And(v)             => v.map(mapUp0 _).sequenceU.map(And(_))
-        case SetEquals(l, r)       => (mapUp0(l) |@| mapUp0(r))(SetEquals(_, _))
-        case SetIntersection(l, r) => (mapUp0(l) |@| mapUp0(r))(SetIntersection(_, _))
-        case SetDifference(l, r)   => (mapUp0(l) |@| mapUp0(r))(SetDifference(_, _))
-        case SetUnion(l, r)        => (mapUp0(l) |@| mapUp0(r))(SetUnion(_, _))
-        case SetIsSubset(l, r)     => (mapUp0(l) |@| mapUp0(r))(SetIsSubset(_, _))
-        case AnyElementTrue(v)     => mapUp0(v).map(AnyElementTrue(_))
-        case AllElementsTrue(v)    => mapUp0(v).map(AllElementsTrue(_))
-        case ArrayMap(a, b, c)  => (mapUp0(a) |@| mapUp0(c))(ArrayMap(_, b, _))
-        case Avg(v)             => mapUp0(v).map(Avg(_))
-        case Cmp(l, r)          => (mapUp0(l) |@| mapUp0(r))(Cmp(_, _))
-        case Concat(a, b, cs)   => (mapUp0(a) |@| mapUp0(b) |@| cs.map(mapUp0 _).sequenceU)(Concat(_, _, _))
-        case Cond(a, b, c)      => (mapUp0(a) |@| mapUp0(b) |@| mapUp0(c))(Cond(_, _, _))
-        case DayOfMonth(a)      => mapUp0(a).map(DayOfMonth(_))
-        case DayOfWeek(a)       => mapUp0(a).map(DayOfWeek(_))
-        case DayOfYear(a)       => mapUp0(a).map(DayOfYear(_))
-        case Divide(a, b)       => (mapUp0(a) |@| mapUp0(b))(Divide(_, _))
-        case Eq(a, b)           => (mapUp0(a) |@| mapUp0(b))(Eq(_, _))
-        case First(a)           => mapUp0(a).map(First(_))
-        case Gt(a, b)           => (mapUp0(a) |@| mapUp0(b))(Gt(_, _))
-        case Gte(a, b)          => (mapUp0(a) |@| mapUp0(b))(Gte(_, _))
-        case Hour(a)            => mapUp0(a).map(Hour(_))
-        case Meta                  => v.point[F]
-        case Size(a)               => mapUp0(a).map(Size(_))
-        case IfNull(a, b)       => (mapUp0(a) |@| mapUp0(b))(IfNull(_, _))
-        case Last(a)            => mapUp0(a).map(Last(_))
-        case Let(a, b)          => 
-          type MapDocVarName[X] = Map[ExprOp.DocVar.Name, X]
-
-          (Traverse[MapDocVarName].sequence[F, ExprOp](a.map(t => t._1 -> mapUp0(t._2))) |@| mapUp0(b))(Let(_, _))
-
-        case Literal(_)         => v.point[F]
-        case Lt(a, b)           => (mapUp0(a) |@| mapUp0(b))(Lt(_, _))
-        case Lte(a, b)          => (mapUp0(a) |@| mapUp0(b))(Lte(_, _))
-        case Max(a)             => mapUp0(a).map(Max(_))
-        case Millisecond(a)     => mapUp0(a).map(Millisecond(_))
-        case Min(a)             => mapUp0(a).map(Min(_))
-        case Minute(a)          => mapUp0(a).map(Minute(_))
-        case Mod(a, b)          => (mapUp0(a) |@| mapUp0(b))(Mod(_, _))
-        case Month(a)           => mapUp0(a).map(Month(_))
-        case Multiply(a, b)     => (mapUp0(a) |@| mapUp0(b))(Multiply(_, _))
-        case Neq(a, b)          => (mapUp0(a) |@| mapUp0(b))(Neq(_, _))
-        case Not(a)             => mapUp0(a).map(Not(_))
-        case Or(a)              => a.map(mapUp0 _).sequenceU.map(Or(_))
-        case Push(a)            => v.point[F]
-        case Second(a)          => mapUp0(a).map(Second(_))
-        case Strcasecmp(a, b)   => (mapUp0(a) |@| mapUp0(b))(Strcasecmp(_, _))
-        case Substr(a, b, c)    => mapUp0(a).map(Substr(_, b, c))
-        case Subtract(a, b)     => (mapUp0(a) |@| mapUp0(b))(Subtract(_, _))
-        case Sum(a)             => mapUp0(a).map(Sum(_))
-        case ToLower(a)         => mapUp0(a).map(ToLower(_))
-        case ToUpper(a)         => mapUp0(a).map(ToUpper(_))
-        case Week(a)            => mapUp0(a).map(Week(_))
-        case Year(a)            => mapUp0(a).map(Year(_))
-      }) 
-
-      rec >>= f
-    }
-
-    mapUp0(this)
-  }
-}
-
-object ExprOp {
-  implicit object ExprOpRenderTree extends RenderTree[ExprOp] {
-    override def render(v: ExprOp) = v match {
-      case And(nel)   => NonTerminal("And", nel.map(render(_)).toList)
-      case Or(nel)    => NonTerminal("Or", nel.map(render(_)).toList)
-      
-      case Eq(l, r)   => NonTerminal("==", render(l) :: render(r) :: Nil)
-      case Neq(l, r)  => NonTerminal("!=", render(l) :: render(r) :: Nil)
-      case Gt(l, r)   => NonTerminal(">", render(l) :: render(r) :: Nil)
-      case Lt(l, r)   => NonTerminal("<", render(l) :: render(r) :: Nil)
-      case Gte(l, r)  => NonTerminal(">=", render(l) :: render(r) :: Nil)
-      case Lte(l, r)  => NonTerminal("<=", render(l) :: render(r) :: Nil)
-      
-      case v: Literal => Terminal(v.bson.repr.toString)
-      case v: DocVar  => Terminal(v.bson.repr.toString)
-      
-      case _          => Terminal(v.toString)
-    }
-  }
-
-  def children(expr: ExprOp): List[ExprOp] = expr match {
-    case Include               => Nil
-    case Exclude               => Nil
-    case DocVar(_, _)          => Nil
-    case Add(l, r)             => l :: r :: Nil
-    case AddToSet(_)           => Nil
-    case And(v)                => v.toList
-    case SetEquals(l, r)       => l :: r :: Nil
-    case SetIntersection(l, r) => l :: r :: Nil
-    case SetDifference(l, r)   => l :: r :: Nil
-    case SetUnion(l, r)        => l :: r :: Nil
-    case SetIsSubset(l, r)     => l :: r :: Nil
-    case AnyElementTrue(v)     => v :: Nil
-    case AllElementsTrue(v)    => v :: Nil
-    case ArrayMap(a, _, c)     => a :: c :: Nil
-    case Avg(v)                => v :: Nil
-    case Cmp(l, r)             => l :: r :: Nil
-    case Concat(a, b, cs)      => a :: b :: cs
-    case Cond(a, b, c)         => a :: b :: c :: Nil
-    case DayOfMonth(a)         => a :: Nil
-    case DayOfWeek(a)          => a :: Nil
-    case DayOfYear(a)          => a :: Nil
-    case Divide(a, b)          => a :: b :: Nil
-    case Eq(a, b)              => a :: b :: Nil
-    case First(a)              => a :: Nil
-    case Gt(a, b)              => a :: b :: Nil
-    case Gte(a, b)             => a :: b :: Nil
-    case Hour(a)               => a :: Nil
-    case Meta                  => Nil
-    case Size(a)               => a :: Nil
-    case IfNull(a, b)          => a :: b :: Nil
-    case Last(a)               => a :: Nil
-    case Let(_, b)             => b :: Nil
-    case Literal(_)            => Nil
-    case Lt(a, b)              => a :: b :: Nil
-    case Lte(a, b)             => a :: b :: Nil
-    case Max(a)                => a :: Nil
-    case Millisecond(a)        => a :: Nil
-    case Min(a)                => a :: Nil
-    case Minute(a)             => a :: Nil
-    case Mod(a, b)             => a :: b :: Nil
-    case Month(a)              => a :: Nil
-    case Multiply(a, b)        => a :: b :: Nil
-    case Neq(a, b)             => a :: b :: Nil
-    case Not(a)                => a :: Nil
-    case Or(a)                 => a.toList
-    case Push(a)               => Nil
-    case Second(a)             => a :: Nil
-    case Strcasecmp(a, b)      => a :: b :: Nil
-    case Substr(a, _, _)       => a :: Nil
-    case Subtract(a, b)        => a :: b :: Nil
-    case Sum(a)                => a :: Nil
-    case ToLower(a)            => a :: Nil
-    case ToUpper(a)            => a :: Nil
-    case Week(a)               => a :: Nil
-    case Year(a)               => a :: Nil
-  }
-
-  def foldMap[Z: Monoid](f0: PartialFunction[ExprOp, Z])(v: ExprOp): Z = {
-    val f = (e: ExprOp) => f0.lift(e).getOrElse(Monoid[Z].zero)
-    Monoid[Z].append(f(v), Foldable[List].foldMap(children(v))(foldMap(f0)))
-  }
-
-  private[ExprOp] abstract sealed class SimpleOp(op: String) extends ExprOp {
-    def rhs: Bson
-
-    def bson = Bson.Doc(Map(op -> rhs))
-  }
-
-  sealed trait IncludeExclude extends ExprOp
-  case object Include extends IncludeExclude {
-    def bson = Bson.Int32(1)
-  }
-  case object Exclude extends IncludeExclude {
-    def bson = Bson.Int32(0)
-  }
-
-  sealed trait FieldLike extends ExprOp {
-    def field: BsonField
-  }
-  object DocField {
-    def apply(field: BsonField): DocVar = DocVar.ROOT(field)
-
-    def unapply(docVar: DocVar): Option[BsonField] = docVar match {
-      case DocVar.ROOT(tail) => tail
-      case _ => None
-    }
-  }
-  case class DocVar(name: DocVar.Name, deref: Option[BsonField]) extends FieldLike {
-    def field: BsonField = BsonField.Name(name.name) \\ deref.toList.flatMap(_.flatten)
-
-    def bson = this match {
-      case DocVar(DocVar.ROOT, Some(deref)) => Bson.Text(deref.asField)
-      case _                                => Bson.Text(field.asVar)
-    }
-
-    def nestsWith(that: DocVar): Boolean = this.name == that.name
-
-    def \ (that: DocVar): Option[DocVar] = (this, that) match {
-      case (DocVar(n1, f1), DocVar(n2, f2)) if (n1 == n2) => 
-        val f3 = (f1 |@| f2)(_ \ _) orElse (f1) orElse (f2)
-
-        Some(DocVar(n1, f3))
-
-      case _ => None
-    }
-
-    def \ (field: BsonField): DocVar = copy(deref = Some(deref.map(_ \ field).getOrElse(field)))
-  }
-  object DocVar {
-    case class Name(name: String) {
-      def apply() = DocVar(this, None)
-
-      def apply(field: BsonField) = DocVar(this, Some(field))
-
-      def apply(deref: Option[BsonField]) = DocVar(this, deref)
-
-      def apply(leaves: List[BsonField.Leaf]) = DocVar(this, BsonField(leaves))
-
-      def unapply(v: DocVar): Option[Option[BsonField]] = Some(v.deref)
-    }
-    val ROOT    = Name("ROOT")
-    val CURRENT = Name("CURRENT")
-  }
-
-  sealed trait GroupOp extends ExprOp
-  case class AddToSet(field: DocVar) extends SimpleOp("$addToSet") with GroupOp {
-    def rhs = field.bson
-  }
-  case class Push(field: DocVar) extends SimpleOp("$push") with GroupOp {
-    def rhs = field.bson
-  }
-  case class First(value: ExprOp) extends SimpleOp("$first") with GroupOp {
-    def rhs = value.bson
-  }
-  case class Last(value: ExprOp) extends SimpleOp("$last") with GroupOp {
-    def rhs = value.bson
-  }
-  case class Max(value: ExprOp) extends SimpleOp("$max") with GroupOp {
-    def rhs = value.bson
-  }
-  case class Min(value: ExprOp) extends SimpleOp("$min") with GroupOp {
-    def rhs = value.bson
-  }
-  case class Avg(value: ExprOp) extends SimpleOp("$avg") with GroupOp {
-    def rhs = value.bson
-  }
-  case class Sum(value: ExprOp) extends SimpleOp("$sum") with GroupOp {
-    def rhs = value.bson
-  }
-  object Count extends Sum(Literal(Bson.Int32(1)))
-
-  sealed trait BoolOp extends ExprOp
-  case class And(values: NonEmptyList[ExprOp]) extends SimpleOp("$and") with BoolOp {
-    def rhs = Bson.Arr(values.list.map(_.bson))
-  }
-  case class Or(values: NonEmptyList[ExprOp]) extends SimpleOp("$or") with BoolOp {
-    def rhs = Bson.Arr(values.list.map(_.bson))
-  }
-  case class Not(value: ExprOp) extends SimpleOp("$not") with BoolOp {
-    def rhs = value.bson
-  }
-
-  sealed trait BinarySetOp extends ExprOp {
-    def left: ExprOp
-    def right: ExprOp
-    
-    def rhs = Bson.Arr(left.bson :: right.bson :: Nil)
-  }
-  case class SetEquals(left: ExprOp, right: ExprOp) extends SimpleOp("$setEquals") with BinarySetOp
-  case class SetIntersection(left: ExprOp, right: ExprOp) extends SimpleOp("$setIntersection") with BinarySetOp
-  case class SetDifference(left: ExprOp, right: ExprOp) extends SimpleOp("$setDifference") with BinarySetOp
-  case class SetUnion(left: ExprOp, right: ExprOp) extends SimpleOp("$setUnion") with BinarySetOp
-  case class SetIsSubset(left: ExprOp, right: ExprOp) extends SimpleOp("$setIsSubset") with BinarySetOp
-
-  sealed trait UnarySetOp extends ExprOp {
-    def value: ExprOp
-    
-    def rhs = value.bson
-  }
-  case class AnyElementTrue(value: ExprOp) extends SimpleOp("$anyElementTrue") with UnarySetOp
-  case class AllElementsTrue(value: ExprOp) extends SimpleOp("$allElementsTrue") with UnarySetOp
-
-  sealed trait CompOp extends ExprOp {
-    def left: ExprOp    
-    def right: ExprOp
-
-    def rhs = Bson.Arr(left.bson :: right.bson :: Nil)
-  }
-  case class Cmp(left: ExprOp, right: ExprOp) extends SimpleOp("$cmp") with CompOp
-  case class Eq(left: ExprOp, right: ExprOp) extends SimpleOp("$eq") with CompOp
-  case class Gt(left: ExprOp, right: ExprOp) extends SimpleOp("$gt") with CompOp
-  case class Gte(left: ExprOp, right: ExprOp) extends SimpleOp("$gte") with CompOp
-  case class Lt(left: ExprOp, right: ExprOp) extends SimpleOp("$lt") with CompOp
-  case class Lte(left: ExprOp, right: ExprOp) extends SimpleOp("$lte") with CompOp
-  case class Neq(left: ExprOp, right: ExprOp) extends SimpleOp("$ne") with CompOp
-
-  sealed trait MathOp extends ExprOp {
-    def left: ExprOp
-    def right: ExprOp
-
-    def rhs = Bson.Arr(left.bson :: right.bson :: Nil)
-  }
-  case class Add(left: ExprOp, right: ExprOp) extends SimpleOp("$add") with MathOp
-  case class Divide(left: ExprOp, right: ExprOp) extends SimpleOp("$divide") with MathOp
-  case class Mod(left: ExprOp, right: ExprOp) extends SimpleOp("$mod") with MathOp
-  case class Multiply(left: ExprOp, right: ExprOp) extends SimpleOp("$multiply") with MathOp
-  case class Subtract(left: ExprOp, right: ExprOp) extends SimpleOp("$subtract") with MathOp
-
-  sealed trait StringOp extends ExprOp
-  case class Concat(first: ExprOp, second: ExprOp, others: List[ExprOp]) extends SimpleOp("$concat") with StringOp {
-    def rhs = Bson.Arr(first.bson :: second.bson :: others.map(_.bson))
-  }
-  case class Strcasecmp(left: ExprOp, right: ExprOp) extends SimpleOp("$strcasecmp") with StringOp {
-    def rhs = Bson.Arr(left.bson :: right.bson :: Nil)
-  }
-  case class Substr(value: ExprOp, start: Int, count: Int) extends SimpleOp("$substr") with StringOp {
-    def rhs = Bson.Arr(value.bson :: Bson.Int32(start) :: Bson.Int32(count) :: Nil)
-  }
-  case class ToLower(value: ExprOp) extends SimpleOp("$toLower") with StringOp {
-    def rhs = value.bson
-  }
-  case class ToUpper(value: ExprOp) extends SimpleOp("$toUpper") with StringOp {
-    def rhs = value.bson
-  }
-
-  sealed trait TextSearchOp extends ExprOp
-  case object Meta extends SimpleOp("$meta") with TextSearchOp {
-    def rhs = Bson.Text("textScore")
-  }
-
-  sealed trait ArrayOp extends ExprOp
-  case class Size(array: ExprOp) extends SimpleOp("$size") with ArrayOp {
-    def rhs = array.bson
-  }
-
-  sealed trait ProjOp extends ExprOp
-  case class ArrayMap(input: ExprOp, as: String, in: ExprOp) extends SimpleOp("$map") with ProjOp {
-    def rhs = Bson.Doc(Map(
-      "input" -> input.bson,
-      "as"    -> Bson.Text(as),
-      "in"    -> in.bson
-    ))
-  }
-  case class Let(vars: Map[DocVar.Name, ExprOp], in: ExprOp) extends SimpleOp("$let") with ProjOp {
-    def rhs = Bson.Doc(Map(
-      "vars" -> Bson.Doc(vars.map(t => (t._1.name, t._2.bson))),
-      "in"   -> in.bson
-    ))
-  }
-  case class Literal(value: Bson) extends ProjOp {
-    def bson = value match {
-      case Bson.Text(str) if (str.startsWith("$")) => Bson.Doc(Map("$literal" -> value))
-      
-      case Bson.Doc(value)                         => Bson.Doc(value.transform((_, x) => Literal(x).bson))
-      case Bson.Arr(value)                         => Bson.Arr(value.map(x => Literal(x).bson))
-      
-      case _                                       => value
-    }
-  }
-
-  sealed trait DateOp extends ExprOp {
-    def date: ExprOp
-
-    def rhs = date.bson
-  }
-  case class DayOfYear(date: ExprOp) extends SimpleOp("$dayOfYear") with DateOp
-  case class DayOfMonth(date: ExprOp) extends SimpleOp("$dayOfMonth") with DateOp
-  case class DayOfWeek(date: ExprOp) extends SimpleOp("$dayOfWeek") with DateOp
-  case class Year(date: ExprOp) extends SimpleOp("$year") with DateOp
-  case class Month(date: ExprOp) extends SimpleOp("$month") with DateOp
-  case class Week(date: ExprOp) extends SimpleOp("$week") with DateOp
-  case class Hour(date: ExprOp) extends SimpleOp("$hour") with DateOp
-  case class Minute(date: ExprOp) extends SimpleOp("$minute") with DateOp
-  case class Second(date: ExprOp) extends SimpleOp("$second") with DateOp
-  case class Millisecond(date: ExprOp) extends SimpleOp("$millisecond") with DateOp
-
-  sealed trait CondOp extends ExprOp
-  case class Cond(predicate: ExprOp, ifTrue: ExprOp, ifFalse: ExprOp) extends SimpleOp("$cond") with CondOp {
-    def rhs = Bson.Arr(predicate.bson :: ifTrue.bson :: ifFalse.bson :: Nil)
-  }
-  case class IfNull(expr: ExprOp, replacement: ExprOp) extends CondOp {
-    def bson = Bson.Arr(expr.bson :: replacement.bson :: Nil)
-=======
->>>>>>> b42f8f3b
   }
 }
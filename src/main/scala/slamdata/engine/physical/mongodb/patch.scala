--- conflicted
+++ resolved
@@ -45,53 +45,9 @@
   private def genApply(op0: PipelineOp)(applyVar: PartialFunction[DocVar, DocVar]): MergePatchError \/ (List[PipelineOp], MergePatch) = {
     val op = op0.rewriteRefs(applyVar)
 
-<<<<<<< HEAD
     \/- (op0 match {
       case Project(_)   => (op :: Nil) -> Id // Patch is all consumed
       case Group(_, _)  => (op :: Nil) -> Id // Patch is all consumed
-=======
-    def applyExprOp(e: ExprOp): ExprOp = e.mapUp {
-      case f : DocVar => applyVar(f)
-    }
-
-    def applyFieldName(name: BsonField): BsonField = {
-      applyVar(DocField(name)).deref.getOrElse(name) // TODO: Delete field if it's transformed away to nothing???
-    }
-
-    def applySelector(s: Selector): Selector = s.mapUpFields(PartialFunction(applyFieldName _))
-
-    def applyReshape(shape: Reshape): Reshape = shape match {
-      case Reshape.Doc(value) => Reshape.Doc(value.transform {
-        case (k, -\/(e)) => -\/(applyExprOp(e))
-        case (k, \/-(r)) => \/-(applyReshape(r))
-      })
-
-      case Reshape.Arr(value) => Reshape.Arr(value.transform {
-        case (k, -\/(e)) => -\/(applyExprOp(e))
-        case (k, \/-(r)) => \/-(applyReshape(r))
-      })
-    }
-
-    def applyGrouped(grouped: Grouped): Grouped = Grouped(grouped.value.transform {
-      case (k, groupOp) => applyExprOp(groupOp) match {
-        case groupOp : GroupOp => groupOp
-        case _ => sys.error("Transformation changed the type -- error!")
-      }
-    })
-
-    def applyMap[A](m: ListMap[BsonField, A]): ListMap[BsonField, A] = m.map(t => applyFieldName(t._1) -> t._2)
-
-    def applyNel[A](m: NonEmptyList[(BsonField, A)]): NonEmptyList[(BsonField, A)] = m.map(t => applyFieldName(t._1) -> t._2)
-
-    def applyFindQuery(q: FindQuery): FindQuery = {
-      q.copy(
-        query   = applySelector(q.query),
-        max     = q.max.map(applyMap _),
-        min     = q.min.map(applyMap _),
-        orderby = q.orderby.map(applyNel _)
-      )
-    }
->>>>>>> d38d368f
 
       case _ => (op :: Nil) -> this
     })

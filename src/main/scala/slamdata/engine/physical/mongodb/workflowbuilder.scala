--- conflicted
+++ resolved
@@ -59,7 +59,6 @@
   import ExprOp._
   import IdHandling._
 
-<<<<<<< HEAD
   type WorkflowBuilder = Term[WorkflowBuilderF]
 
   case class CollectionBuilderF(
@@ -93,13 +92,6 @@
   object GroupBuilder {
     def apply(src: WorkflowBuilder, key: ExprOp \/ Reshape, contents: GroupContents) =
       Term[WorkflowBuilderF](new GroupBuilderF(src, key, contents))
-=======
-  def build: Workflow = base match {
-    case DocVar.ROOT(None) => Workflow.finish(flattenGrouped(graph))
-    case base =>
-      val g1 = struct.shift(base).map(t => chain(flattenGrouped(graph), Workflow.$project(t._1, t._2))).getOrElse(graph)
-      copy(graph = g1, base = DocVar.ROOT()).build
->>>>>>> 8b16ffff
   }
 
   private def rewriteDocRefs(
@@ -332,6 +324,16 @@
       expr1(p123)(root => f(root \ l \ ll, root \ l \ lr, root \ r))
   }
 
+  def jsExpr(wb: WorkflowBuilder, expr: Term[JsCore] => Term[JsCore]):
+      MId[WorkflowBuilder] =
+    workflow(wb).map {
+      case (graph, base) =>
+        CollectionBuilder(
+          chain(graph, $simpleMap(x => expr(base.toJsCore(x)))),
+          DocVar.ROOT(),
+          SchemaChange.Init)
+    }
+
   def makeObject(wb: WorkflowBuilder, name: String): WorkflowBuilder =
     wb.unFix match {
       case ValueBuilderF(value) =>
@@ -364,43 +366,10 @@
       }
   }
 
-<<<<<<< HEAD
   def objectConcat(wb1: WorkflowBuilder, wb2: WorkflowBuilder):
       M[WorkflowBuilder] =
     emitSt(freshId).flatMap { name =>
 
-=======
-  def jsExpr(expr: Term[JsCore] => Term[JsCore]): WorkflowBuilder =
-    WorkflowBuilder(
-      chain(flattenGrouped(graph),
-        $simpleMap(x => expr(base.toJsCore(x)))),
-      ExprOp.DocVar.ROOT(),
-      SchemaChange.Init)
-
-  def makeObject(name: String): WorkflowBuilder =
-    WorkflowBuilder(
-      chain(graph, 
-        $project(Reshape.Doc(ListMap(BsonField.Name(name) -> -\/ (base))))),
-      DocVar.ROOT(),
-      struct.makeObject(name))
-
-  def makeArray: WorkflowBuilder =
-    copy(
-      graph = chain(graph, $project(Reshape.Arr(ListMap(BsonField.Index(0) -> -\/ (base))))),
-      base = DocVar.ROOT(),
-      struct = struct.makeArray(0))
-
-  def objectConcat(that: WorkflowBuilder): M[WorkflowBuilder] = {
-    import SchemaChange._
-
-    def mergeUnknownSchemas(entries: List[Js.Expr => Js.Stmt]) =
-      Js.Call(
-        Js.AnonFunDecl(List("rez"),
-          entries.map(_(Js.Ident("rez"))) :+ Js.Return(Js.Ident("rez"))),
-        List(Js.AnonObjDecl(Nil)))
-
-    swapM(this.merge(that) { (left, right, list) =>
->>>>>>> 8b16ffff
       def builderWithUnknowns(
         src: WorkflowBuilder,
         fields: List[Js.Expr => Js.Stmt]) =
@@ -622,7 +591,6 @@
       }))
     }
 
-<<<<<<< HEAD
   def groupBy(src: WorkflowBuilder, key: WorkflowBuilder):
       MId[WorkflowBuilder] =
     key.unFix match {
@@ -638,58 +606,6 @@
             rewriteRefs(wf)(prefixBase(lbase)),
             -\/(rbase),
             FieldContent(lbase))
-=======
-  def flattenArray: WorkflowBuilder =
-    copy(graph = chain(graph, $unwind(base)))
-
-  def projectField(name: String): WorkflowBuilder =
-    WorkflowBuilder(
-      chain(graph,
-        $project(Reshape.Doc(ListMap(ExprName -> -\/ (base \ BsonField.Name(name)))))),
-      ExprVar,
-      struct.projectField(name))
-    
-  def projectIndex(index: Int): WorkflowBuilder =
-    copy(
-      // TODO: Replace the map/reduce with this projection when
-      //       https://jira.mongodb.org/browse/SERVER-4589 is fixed
-      // graph = $Project(graph, Reshape.Doc(ListMap(
-      //   ExprName -> -\/ (base \ BsonField.Index(index))))),
-      graph = chain(graph,
-        $map(
-          $Map.mapMap("value",
-            Js.Access(
-              base.toJs(Js.Ident("value")),
-              Js.Num(index, false))))),
-      base = DocVar.ROOT(),
-      struct = struct.projectIndex(index))
-
-  def groupBy(that: WorkflowBuilder): MId[WorkflowBuilder] =
-    freshName.flatMap(name =>
-      (this merge that) { (value, key, src) =>
-        WorkflowBuilder(
-          chain(src,
-            $group(Grouped(ListMap(name -> ExprOp.Push(value))), -\/(key))),
-          ExprOp.DocField(name),
-          this.struct)
-      })
-
-  def reduce(f: ExprOp => ExprOp.GroupOp): MId[WorkflowBuilder] = {
-    val reduced = (graph.unFix, base) match {
-      case ($Group(src, Grouped(values), by), ExprOp.DocVar(_, Some(name @ BsonField.Name(_)))) =>
-        values.get(name) match {
-          case Some(ExprOp.Push(expr)) => 
-            Some(WorkflowBuilder(
-              chain(src,
-                $group(
-                  Grouped(values + (ExprName -> f(expr))),
-                  by)),
-              ExprVar,
-              this.struct.projectField(ExprLabel)))
-          
-          case _ => 
-            None
->>>>>>> 8b16ffff
         }
     }
 

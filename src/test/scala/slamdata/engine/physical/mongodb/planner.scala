--- conflicted
+++ resolved
@@ -386,7 +386,7 @@
                 BsonField.Name("name") -> -\/ (ExprOp.DocField(BsonField.Name("lEft") \ BsonField.Name("name")))))))))
         )
     }
-
+    
     "plan sort with expression and alias" in {
       plan("select pop/1000 as popInK from zips order by popInK") must
         beWorkflow(
@@ -475,41 +475,7 @@
             ))
           )
         )
-    }.pendingUntilFixed 
-
-    "plan efficient count and field ref" in {
-      plan("SELECT city, COUNT(*) AS cnt FROM zips ORDER BY cnt DESC") must
-        beWorkflow {
-          PipelineTask(
-            ReadTask(Collection("zips")),
-            Pipeline(List(
-              Group(Grouped(ListMap(
-                BsonField.Name("__sd_tmp_2") -> ExprOp.Push(ExprOp.DocVar.ROOT()), 
-                BsonField.Name("__sd_tmp_3") -> ExprOp.Sum(ExprOp.Literal(Bson.Int32(1))))), 
-                \/- (Reshape.Arr(ListMap(
-                      BsonField.Index(0) -> -\/ (ExprOp.Literal(Bson.Int32(1))), 
-                      BsonField.Index(1) -> -\/ (ExprOp.Literal(Bson.Int32(1)))
-                    )))
-              ), 
-              Project(Reshape.Doc(ListMap(
-                BsonField.Name("cnt") -> -\/ (ExprOp.DocField(BsonField.Name("__sd_tmp_3"))), 
-                BsonField.Name("__sd_tmp_1") -> -\/ (ExprOp.DocField(BsonField.Name("__sd_tmp_2")))))), 
-              Unwind(ExprOp.DocField(BsonField.Name("__sd_tmp_1"))), 
-              Project(Reshape.Doc(ListMap(
-                BsonField.Name("lEft") -> \/- (Reshape.Doc(ListMap(
-                  BsonField.Name("city") -> -\/ (ExprOp.DocField(BsonField.Name("__sd_tmp_1") \ BsonField.Name("city"))), 
-                  BsonField.Name("cnt") -> -\/ (ExprOp.DocField(BsonField.Name("cnt")))))), 
-                BsonField.Name("rIght") -> \/- (Reshape.Arr(ListMap(
-                  BsonField.Index(0) -> \/- (Reshape.Doc(ListMap(
-                    BsonField.Name("key") -> -\/(ExprOp.DocField(BsonField.Name("cnt")))))))))))), 
-              Sort(NonEmptyList(BsonField.Name("rIght") \ BsonField.Index(0) \ BsonField.Name("key") -> Descending)), 
-              Project(Reshape.Doc(ListMap(
-                BsonField.Name("city") -> -\/ (ExprOp.DocField(BsonField.Name("lEft") \ BsonField.Name("city"))), 
-                BsonField.Name("cnt") -> -\/ (ExprOp.DocField(BsonField.Name("lEft") \ BsonField.Name("cnt"))),
-                BsonField.Name("_id") -> -\/ (ExprOp.Exclude)))
-              ))))
-        }
-    }
+    }.pendingUntilFixed
 
     "plan efficient count and field ref" in {
       plan("SELECT city, COUNT(*) AS cnt FROM zips ORDER BY cnt DESC") must
@@ -628,12 +594,8 @@
                   BsonField.Name("pop") -> -\/(ExprOp.DocField(BsonField.Name("pop")))))), 
                 BsonField.Name("rIght") -> \/-(Reshape.Arr(ListMap(BsonField.Index(0) -> \/-(Reshape.Doc(ListMap(
                   BsonField.Name("key") -> -\/(ExprOp.DocField(BsonField.Name("pop"))) ))))))))),
-<<<<<<< HEAD
-              Sort(NonEmptyList(BsonField.Name("rIght") \ BsonField.Index(0) \ BsonField.Name("key") -> Descending)), 
-=======
               Sort(NonEmptyList(BsonField.Name("rIght") \ BsonField.Index(0) \ BsonField.Name("key") -> Descending)),
               Limit(5),
->>>>>>> 595c6b7a
               Project(Reshape.Doc(ListMap(
                 BsonField.Name("city") -> -\/(ExprOp.DocField(BsonField.Name("lEft") \ BsonField.Name("city"))), 
                 BsonField.Name("pop") -> -\/(ExprOp.DocField(BsonField.Name("lEft") \ BsonField.Name("pop")))))))))

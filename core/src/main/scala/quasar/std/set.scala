/*
 * Copyright 2014 - 2015 SlamData Inc.
 *
 * Licensed under the Apache License, Version 2.0 (the "License");
 * you may not use this file except in compliance with the License.
 * You may obtain a copy of the License at
 *
 *     http://www.apache.org/licenses/LICENSE-2.0
 *
 * Unless required by applicable law or agreed to in writing, software
 * distributed under the License is distributed on an "AS IS" BASIS,
 * WITHOUT WARRANTIES OR CONDITIONS OF ANY KIND, either express or implied.
 * See the License for the specific language governing permissions and
 * limitations under the License.
 */

package quasar.std

import quasar.Predef._
import quasar.fp._
import quasar.recursionschemes._
import quasar._, LogicalPlan._

import scalaz._, NonEmptyList.nel, Validation.{success, failure}
import scalaz.syntax.applicative._

trait SetLib extends Library {
<<<<<<< HEAD
  // NB: MRA should make this go away, as we insert dimensiality adjustements
  //     in the appropriate places.
  private def setTyper(f: Func.Typer): Func.Typer =
    ts => f(ts).map {
      case x @ Type.Const(Data.Set(_)) => x
      case x @ Type.Set(_)             => x
      case rez                         => rez // | Type.Set(rez)
    }
  private def setUntyper(f: Type => ValidationNel[SemanticError, List[Type]]):
      Func.Untyper =
    untyper {
      case Type.Set(t)             => f(t)
      case t                       => f(t)
    }

  val Take = Sifting("TAKE", "Takes the first N elements from a set",
    Type.Top, Type.Top :: Type.Int :: Nil,
=======
  val Take = Sifting("(LIMIT)", "Takes the first N elements from a set", Type.Top :: Type.Int :: Nil,
>>>>>>> e677f159
    noSimplification,
    setTyper(partialTyper {
      case _ :: Type.Const(Data.Int(n)) :: Nil if n == 0 =>
        Type.Const(Data.Set(Nil))
      case Type.Set(t) :: _ :: Nil => t
      case t           :: _ :: Nil => t
    }),
    setUntyper(t => success(t :: Type.Int :: Nil)))

<<<<<<< HEAD
  val Drop = Sifting("DROP", "Drops the first N elements from a set",
    Type.Top, Type.Top :: Type.Int :: Nil,
=======
  val Drop = Sifting("(OFFSET)", "Drops the first N elements from a set", Type.Top :: Type.Int :: Nil,
>>>>>>> e677f159
    partialSimplifier {
      case List(set, Fix(ConstantF(Data.Int(n)))) if n == 0 => set
    },
    setTyper(partialTyper {
      case Type.Set(t) :: _ :: Nil => t
      case t           :: _ :: Nil => t
    }),
    setUntyper(t => success(t :: Type.Int :: Nil)))

  val OrderBy = Sifting("ORDER BY", "Orders a set by the natural ordering of a projection on the set",
    Type.Top, Type.Top :: Type.Top :: Type.Top :: Nil,
    noSimplification,
    setTyper(partialTyper { case set :: _ :: _ :: Nil => set }),
    setUntyper(t => success(t :: Type.Top :: Type.Top :: Nil)))

  val Filter = Sifting("WHERE", "Filters a set to include only elements where a projection is true",
    Type.Top, Type.Top :: Type.Bool :: Nil,
    partialSimplifier {
      case List(set, Fix(ConstantF(Data.True))) => set
    },
    setTyper(partialTyper {
      case _   :: Type.Const(Data.False) :: Nil => Type.Const(Data.Set(Nil))
      case set :: _                      :: Nil => set
    }),
    setUntyper(t => success(t :: Type.Bool :: Nil)))

  val InnerJoin = Transformation(
    "INNER JOIN",
    "Returns a new set containing the pairs values from the two sets that satisfy the condition.",
    Type.Top, Type.Top :: Type.Top :: Type.Bool :: Nil,
    noSimplification,
    setTyper(partialTyper {
      case List(_, _, Type.Const(Data.Bool(false))) => Type.Const(Data.Set(Nil))
      case List(Type.Const(Data.Set(Nil)), _, _) => Type.Const(Data.Set(Nil))
      case List(_, Type.Const(Data.Set(Nil)), _) => Type.Const(Data.Set(Nil))
      case List(s1, s2, _) => Type.Obj(Map("left" -> s1, "right" -> s2), None)
    }),
    setUntyper(t =>
      (t.objectField(Type.Const(Data.Str("left"))) |@| t.objectField(Type.Const(Data.Str("right"))))((l, r) =>
        l :: r :: Type.Bool :: Nil)))

  val LeftOuterJoin = Transformation(
    "LEFT OUTER JOIN",
    "Returns a new set containing the pairs values from the two sets that satisfy the condition, plus all other values from the left set.",
    Type.Top, Type.Top :: Type.Top :: Type.Bool :: Nil,
    noSimplification,
    setTyper(partialTyper {
      case List(s1, _, Type.Const(Data.Bool(false))) =>
        Type.Obj(Map("left" -> s1, "right" -> Type.Null), None)
      case List(Type.Const(Data.Set(Nil)), _, _) => Type.Const(Data.Set(Nil))
      case List(s1, s2, _) =>
        Type.Obj(Map("left" -> s1, "right" -> (s2 | Type.Null)), None)
    }),
    setUntyper(t =>
      (t.objectField(Type.Const(Data.Str("left"))) |@| t.objectField(Type.Const(Data.Str("right"))))((l, r) =>
        l :: r :: Type.Bool :: Nil)))

  val RightOuterJoin = Transformation(
    "RIGHT OUTER JOIN",
    "Returns a new set containing the pairs values from the two sets that satisfy the condition, plus all other values from the right set.",
    Type.Top, Type.Top :: Type.Top :: Type.Bool :: Nil,
    noSimplification,
    setTyper(partialTyper {
      case List(_, s2, Type.Const(Data.Bool(false))) =>
        Type.Obj(Map("left" -> Type.Null, "right" -> s2), None)
      case List(_, Type.Const(Data.Set(Nil)), _) => Type.Const(Data.Set(Nil))
      case List(s1, s2, _) => Type.Obj(Map("left" -> (s1 | Type.Null), "right" -> s2), None)
    }),
    setUntyper(t =>
      (t.objectField(Type.Const(Data.Str("left"))) |@| t.objectField(Type.Const(Data.Str("right"))))((l, r) =>
        l :: r :: Type.Bool :: Nil)))

  val FullOuterJoin = Transformation(
    "FULL OUTER JOIN",
    "Returns a new set containing the pairs values from the two sets that satisfy the condition, plus all other values from either set.",
    Type.Top, Type.Top :: Type.Top :: Type.Bool :: Nil,
    noSimplification,
    setTyper(partialTyper {
      case List(Type.Const(Data.Set(Nil)), Type.Const(Data.Set(Nil)), _) =>
        Type.Const(Data.Set(Nil))
      case List(s1, s2, _) =>
        Type.Obj(Map("left" -> (s1 | Type.Null), "right" -> (s2 | Type.Null)), None)
    }),
    setUntyper(t =>
      (t.objectField(Type.Const(Data.Str("left"))) |@| t.objectField(Type.Const(Data.Str("right"))))((l, r) =>
        l :: r :: Type.Bool :: Nil)))

  val GroupBy = Transformation("GROUP BY", "Groups a projection of a set by another projection",
    Type.Top, Type.Top :: Type.Top :: Nil,
    noSimplification,
    setTyper(partialTyper { case s1 :: _ :: Nil => s1 }),
    setUntyper(t => success(t :: Type.Top :: Nil)))

  val Distinct = Sifting("DISTINCT", "Discards all but the first instance of each unique value",
    Type.Top, Type.Top :: Nil,
    noSimplification,
    setTyper(partialTyper { case a :: Nil => a}),
    setUntyper(t => success(t :: Nil)))

  val DistinctBy = Sifting("DISTINCT BY", "Discards all but the first instance of the first argument, based on uniqueness of the second argument",
    Type.Top, Type.Top :: Type.Top :: Nil,
    noSimplification,
    setTyper(partialTyper { case a :: _ :: Nil => a }),
    setUntyper(t => success(t :: Type.Top :: Nil)))

  val Constantly = Mapping("CONSTANTLY", "Always return the same value",
    Type.Bottom, Type.Top :: Type.Top :: Nil,
    noSimplification,
    partialTyper {
      case Type.Const(const) :: Type.Const(Data.Set(s)) :: Nil =>
        Type.Const(Data.Set(s.map(κ(const))))
      case const :: Type.Const(Data.Set(s)) :: Nil => Type.Set(const)
      case const :: Type.Set(_)             :: Nil => Type.Set(const)
      // TODO: Correct typing requires MRA
      case const :: _                       :: Nil => Type.Set(const) // const
    },
    setUntyper(t => success(t :: Type.Top :: Nil)))

  def functions = Take :: Drop :: OrderBy :: Filter :: InnerJoin :: LeftOuterJoin :: RightOuterJoin :: FullOuterJoin :: GroupBy :: Distinct :: DistinctBy :: Nil
}
object SetLib extends SetLib<|MERGE_RESOLUTION|>--- conflicted
+++ resolved
@@ -25,7 +25,6 @@
 import scalaz.syntax.applicative._
 
 trait SetLib extends Library {
-<<<<<<< HEAD
   // NB: MRA should make this go away, as we insert dimensiality adjustements
   //     in the appropriate places.
   private def setTyper(f: Func.Typer): Func.Typer =
@@ -41,11 +40,8 @@
       case t                       => f(t)
     }
 
-  val Take = Sifting("TAKE", "Takes the first N elements from a set",
+  val Take = Sifting("(LIMIT)", "Takes the first N elements from a set",
     Type.Top, Type.Top :: Type.Int :: Nil,
-=======
-  val Take = Sifting("(LIMIT)", "Takes the first N elements from a set", Type.Top :: Type.Int :: Nil,
->>>>>>> e677f159
     noSimplification,
     setTyper(partialTyper {
       case _ :: Type.Const(Data.Int(n)) :: Nil if n == 0 =>
@@ -55,12 +51,8 @@
     }),
     setUntyper(t => success(t :: Type.Int :: Nil)))
 
-<<<<<<< HEAD
-  val Drop = Sifting("DROP", "Drops the first N elements from a set",
+  val Drop = Sifting("(OFFSET)", "Drops the first N elements from a set",
     Type.Top, Type.Top :: Type.Int :: Nil,
-=======
-  val Drop = Sifting("(OFFSET)", "Drops the first N elements from a set", Type.Top :: Type.Int :: Nil,
->>>>>>> e677f159
     partialSimplifier {
       case List(set, Fix(ConstantF(Data.Int(n)))) if n == 0 => set
     },

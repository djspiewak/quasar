/*
 * Copyright 2014 - 2015 SlamData Inc.
 *
 * Licensed under the Apache License, Version 2.0 (the "License");
 * you may not use this file except in compliance with the License.
 * You may obtain a copy of the License at
 *
 *     http://www.apache.org/licenses/LICENSE-2.0
 *
 * Unless required by applicable law or agreed to in writing, software
 * distributed under the License is distributed on an "AS IS" BASIS,
 * WITHOUT WARRANTIES OR CONDITIONS OF ANY KIND, either express or implied.
 * See the License for the specific language governing permissions and
 * limitations under the License.
 */

package slamdata.engine

import collection.immutable.Map

import scalaz._
import Scalaz._

import slamdata.engine.fp._
import slamdata.engine.fs.Path

import slamdata.engine.analysis._
import fixplate._

sealed trait LogicalPlan[A]
object LogicalPlan {
  import slamdata.engine.std.StdLib._
  import identity._
  import set._
  import structural._

  implicit val LogicalPlanTraverse = new Traverse[LogicalPlan] {
    def traverseImpl[G[_], A, B](fa: LogicalPlan[A])(f: A => G[B])(implicit G: Applicative[G]): G[LogicalPlan[B]] = {
      fa match {
<<<<<<< HEAD
        case ReadF(coll) => G.point(ReadF(coll))
        case ConstantF(data) => G.point(ConstantF(data))
        case JoinF(left, right, tpe, rel, lproj, rproj) =>
          G.apply4(f(left), f(right), f(lproj), f(rproj))(JoinF(_, _, tpe, rel, _, _))
=======
        case x @ ReadF(_) => G.point(x)
        case x @ ConstantF(_) => G.point(x)
        case JoinF(left, right, tpe, rel) =>
          G.apply3(f(left), f(right), f(rel))(JoinF(_, _, tpe, _))
>>>>>>> aaff9cc0
        case InvokeF(func, values) => G.map(Traverse[List].sequence(values.map(f)))(InvokeF(func, _))
        case FreeF(v) => G.point(FreeF(v))
        case LetF(ident, form0, in0) =>
          G.apply2(f(form0), f(in0))(LetF(ident, _, _))
      }
    }

    override def map[A, B](v: LogicalPlan[A])(f: A => B): LogicalPlan[B] = {
      v match {
<<<<<<< HEAD
        case ReadF(coll) => ReadF(coll)
        case ConstantF(data) => ConstantF(data)
        case JoinF(left, right, tpe, rel, lproj, rproj) =>
          JoinF(f(left), f(right), tpe, rel, f(lproj), f(rproj))
=======
        case x @ ReadF(_) => x
        case x @ ConstantF(_) => x
        case JoinF(left, right, tpe, rel) =>
          JoinF(f(left), f(right), tpe, f(rel))
>>>>>>> aaff9cc0
        case InvokeF(func, values) => InvokeF(func, values.map(f))
        case FreeF(v) => FreeF(v)
        case LetF(ident, form, in) => LetF(ident, f(form), f(in))
      }
    }

    override def foldMap[A, B](fa: LogicalPlan[A])(f: A => B)(implicit F: Monoid[B]): B = {
      fa match {
<<<<<<< HEAD
        case ReadF(_) => F.zero
        case ConstantF(_) => F.zero
        case JoinF(left, right, tpe, rel, lproj, rproj) =>
          F.append(F.append(f(left), f(right)), F.append(f(lproj), f(rproj)))
=======
        case x @ ReadF(_) => F.zero
        case x @ ConstantF(_) => F.zero
        case JoinF(left, right, tpe, rel) =>
          F.append(F.append(f(left), f(right)), f(rel))
>>>>>>> aaff9cc0
        case InvokeF(func, values) => Foldable[List].foldMap(values)(f)
        case FreeF(_) => F.zero
        case LetF(_, form, in) => {
          F.append(f(form), f(in))
        }
      }
    }

    override def foldRight[A, B](fa: LogicalPlan[A], z: => B)(f: (A, => B) => B): B = {
      fa match {
<<<<<<< HEAD
        case ReadF(_) => z
        case ConstantF(_) => z
        case JoinF(left, right, tpe, rel, lproj, rproj) =>
          f(left, f(right, f(lproj, f(rproj, z))))
=======
        case x @ ReadF(_) => z
        case x @ ConstantF(_) => z
        case JoinF(left, right, tpe, rel) => f(left, f(right, f(rel, z)))
>>>>>>> aaff9cc0
        case InvokeF(func, values) => Foldable[List].foldRight(values, z)(f)
        case FreeF(_) => z
        case LetF(ident, form, in) => f(form, f(in, z))
      }
    }
  }
  implicit val RenderTreeLogicalPlan: RenderTree[LogicalPlan[_]] = new RenderTree[LogicalPlan[_]] {
    val nodeType = "LogicalPlan" :: Nil

    // Note: these are all terminals; the wrapping Term or Cofree will use these to build nodes with children.
    override def render(v: LogicalPlan[_]) = v match {
      case ReadF(name)                 => Terminal("Read" :: nodeType, Some(name.pathname))
      case ConstantF(data)             => Terminal("Constant" :: nodeType, Some(data.toString))
      case JoinF(_, _, tpe, _) => Terminal("Join" :: nodeType, Some(tpe.toString))
      case InvokeF(func, _     )       => Terminal(func.mappingType.toString :: "Invoke" :: nodeType, Some(func.name))
      case FreeF(name)                 => Terminal("Free" :: nodeType, Some(name.toString))
      case LetF(ident, _, _)           => Terminal("Let" :: nodeType, Some(ident.toString))
    }
  }
  implicit val EqualFLogicalPlan = new fp.EqualF[LogicalPlan] {
    def equal[A](v1: LogicalPlan[A], v2: LogicalPlan[A])(implicit A: Equal[A]): Boolean = (v1, v2) match {
      case (ReadF(n1), ReadF(n2)) => n1 == n2
      case (ConstantF(d1), ConstantF(d2)) => d1 == d2
      case (JoinF(l1, r1, tpe1, rel1),
            JoinF(l2, r2, tpe2, rel2)) =>
        A.equal(l1, l2) && A.equal(r1, r2) && A.equal(rel1, rel2) && tpe1 == tpe2
      case (InvokeF(f1, v1), InvokeF(f2, v2)) => Equal[List[A]].equal(v1, v2) && f1 == f2
      case (FreeF(n1), FreeF(n2)) => n1 == n2
      case (LetF(ident1, form1, in1), LetF(ident2, form2, in2)) =>
        ident1 == ident2 && A.equal(form1, form2) && A.equal(in1, in2)
      case _ => false
    }
  }

  final case class ReadF[A](path: Path) extends LogicalPlan[A] {
    override def toString = s"""Read(Path("${path.simplePathname}"))"""
  }
  object Read {
    def apply(path: Path): Term[LogicalPlan] =
      Term[LogicalPlan](new ReadF(path))
  }

  final case class ConstantF[A](data: Data) extends LogicalPlan[A]
  object Constant {
    def apply(data: Data): Term[LogicalPlan] =
      Term[LogicalPlan](ConstantF(data))
  }

  final case class JoinF[A](left: A, right: A, joinType: JoinType, joinRel: A)
      extends LogicalPlan[A] {
    override def toString = s"Join($left, $right, $joinType, $joinRel)"
  }
  object Join {
    def apply(left: Term[LogicalPlan], right: Term[LogicalPlan],
              joinType: JoinType, joinRel: Term[LogicalPlan]): Term[LogicalPlan] =
      Term[LogicalPlan](JoinF(left, right, joinType, joinRel))
  }

  final case class InvokeF[A](func: Func, values: List[A]) extends LogicalPlan[A] {
    override def toString = {
      val funcName = if (func.name(0).isLetter) func.name.split('_').map(_.toLowerCase.capitalize).mkString
                      else "\"" + func.name + "\""
      funcName + "(" + values.mkString(", ") + ")"
    }
  }
  object Invoke {
    def apply(func: Func, values: List[Term[LogicalPlan]]): Term[LogicalPlan] =
      Term[LogicalPlan](InvokeF(func, values))
  }

  final case class FreeF[A](name: Symbol) extends LogicalPlan[A]
  object Free {
    def apply(name: Symbol): Term[LogicalPlan] =
      Term[LogicalPlan](FreeF(name))
  }

  final case class LetF[A](let: Symbol, form: A, in: A) extends LogicalPlan[A]
  object Let {
    def apply(let: Symbol, form: Term[LogicalPlan], in: Term[LogicalPlan]): Term[LogicalPlan] =
      Term[LogicalPlan](LetF(let, form, in))
  }

  implicit val LogicalPlanUnzip = new Unzip[LogicalPlan] {
    def unzip[A, B](f: LogicalPlan[(A, B)]) = (f.map(_._1), f.map(_._2))
  }

  implicit val LogicalPlanBinder = new Binder[LogicalPlan] {
      type G[A] = Map[Symbol, A]

      def initial[A] = Map[Symbol, A]()

      def bindings[A](t: LogicalPlan[Term[LogicalPlan]], b: G[A])(f: LogicalPlan[Term[LogicalPlan]] => A): G[A] =
        t match {
          case LetF(ident, form, _) => b + (ident -> f(form.unFix))
          case _                    => b
        }

      def subst[A](t: LogicalPlan[Term[LogicalPlan]], b: G[A]): Option[A] =
        t match {
          case FreeF(symbol) => b.get(symbol)
          case _             => None
        }
    }

  val namesƒ: LogicalPlan[Set[Symbol]] => Set[Symbol] = {
    case FreeF(name) => Set(name)
    case x           => x.fold
  }

  def freshName[F[_]: Functor: Foldable](
    prefix: String, plans: F[Term[LogicalPlan]]):
      Symbol = {
    val existingNames = plans.map(_.cata(namesƒ)).fold
    def loop(pre: String): Symbol =
      if (existingNames.contains(Symbol(prefix)))
        loop(pre + "_")
      else Symbol(prefix)

    loop(prefix)
  }

  val shapeƒ: LogicalPlan[(Term[LogicalPlan], Option[List[Term[LogicalPlan]]])] => Option[List[Term[LogicalPlan]]] = {
    case JoinF(left, right, _, _) =>
      List(left._2, right._2).sequence.map(_.flatten)
    case LetF(_, _, body) => body._2
    case ConstantF(Data.Obj(map)) =>
      Some(map.keys.map(n => Constant(Data.Str(n))).toList)
    case InvokeF(DeleteField, List(src, field)) =>
      src._2.map(_.filterNot(_ == field._1))
    case InvokeF(MakeObject, List(field, src)) => Some(List(field._1))
    case InvokeF(ObjectConcat, srcs) => srcs.map(_._2).sequence.map(_.flatten)
    // NB: the remaining InvokeF cases simply pass through or combine shapes
    //     from their inputs. It would be great if this information could be
    //     handled generically by the type system.
    case InvokeF(OrderBy, List(src, _, _)) => src._2
    case InvokeF(Take, List(src, _)) => src._2
    case InvokeF(Drop, List(src, _)) => src._2
    case InvokeF(Filter, List(src, _)) => src._2
    case InvokeF(Cross, srcs) => srcs.map(_._2).sequence.map(_.flatten)
    case InvokeF(GroupBy, List(src, _)) => src._2
    case InvokeF(Distinct, List(src, _)) => src._2
    case InvokeF(DistinctBy, List(src, _)) => src._2
    case InvokeF(Squash, List(src)) => src._2
    case _ => None
  }

  // TODO: Generalize this to Binder
  def lpParaZygoHistoM[M[_]: Monad, A, B](
    t: Term[LogicalPlan])(
    f: LogicalPlan[(Term[LogicalPlan], B)] => B,
    g: LogicalPlan[Cofree[LogicalPlan, (B, A)]] => M[A]):
      M[A] = {
    def loop(t: Term[LogicalPlan], bind: Map[Symbol, Cofree[LogicalPlan, (B, A)]]):
        M[Cofree[LogicalPlan, (B, A)]] = {
      lazy val default: M[Cofree[LogicalPlan, (B, A)]] = for {
        lp <- (t.unFix.map(x => for {
          co <- loop(x, bind)
        } yield ((x, co.head._1), co))).sequence
        (xb, co) = lp.unfzip
        b = f(xb)
        a <- g(co)
      } yield Cofree((b, a), co)

      t.unFix match {
        case FreeF(name)            => bind.get(name).fold(default)(_.point[M])
        case LetF(name, form, body) => for {
          form1 <- loop(form, bind)
          rez   <- loop(body, bind + (name -> form1))
        } yield rez
        case _                      => default
      }
    }

    for {
      rez <- loop(t, Map())
    } yield rez.head._2
  }

  def lpParaZygoHistoS[S, A, B] = lpParaZygoHistoM[State[S, ?], A, B] _
  def lpParaZygoHisto[A, B] = lpParaZygoHistoM[Id, A, B] _

  sealed trait JoinType
  object JoinType {
    final case object Inner extends JoinType
    final case object LeftOuter extends JoinType
    final case object RightOuter extends JoinType
    final case object FullOuter extends JoinType
  }
}<|MERGE_RESOLUTION|>--- conflicted
+++ resolved
@@ -37,17 +37,10 @@
   implicit val LogicalPlanTraverse = new Traverse[LogicalPlan] {
     def traverseImpl[G[_], A, B](fa: LogicalPlan[A])(f: A => G[B])(implicit G: Applicative[G]): G[LogicalPlan[B]] = {
       fa match {
-<<<<<<< HEAD
         case ReadF(coll) => G.point(ReadF(coll))
         case ConstantF(data) => G.point(ConstantF(data))
-        case JoinF(left, right, tpe, rel, lproj, rproj) =>
-          G.apply4(f(left), f(right), f(lproj), f(rproj))(JoinF(_, _, tpe, rel, _, _))
-=======
-        case x @ ReadF(_) => G.point(x)
-        case x @ ConstantF(_) => G.point(x)
         case JoinF(left, right, tpe, rel) =>
           G.apply3(f(left), f(right), f(rel))(JoinF(_, _, tpe, _))
->>>>>>> aaff9cc0
         case InvokeF(func, values) => G.map(Traverse[List].sequence(values.map(f)))(InvokeF(func, _))
         case FreeF(v) => G.point(FreeF(v))
         case LetF(ident, form0, in0) =>
@@ -57,17 +50,10 @@
 
     override def map[A, B](v: LogicalPlan[A])(f: A => B): LogicalPlan[B] = {
       v match {
-<<<<<<< HEAD
         case ReadF(coll) => ReadF(coll)
         case ConstantF(data) => ConstantF(data)
-        case JoinF(left, right, tpe, rel, lproj, rproj) =>
-          JoinF(f(left), f(right), tpe, rel, f(lproj), f(rproj))
-=======
-        case x @ ReadF(_) => x
-        case x @ ConstantF(_) => x
         case JoinF(left, right, tpe, rel) =>
           JoinF(f(left), f(right), tpe, f(rel))
->>>>>>> aaff9cc0
         case InvokeF(func, values) => InvokeF(func, values.map(f))
         case FreeF(v) => FreeF(v)
         case LetF(ident, form, in) => LetF(ident, f(form), f(in))
@@ -76,17 +62,10 @@
 
     override def foldMap[A, B](fa: LogicalPlan[A])(f: A => B)(implicit F: Monoid[B]): B = {
       fa match {
-<<<<<<< HEAD
         case ReadF(_) => F.zero
         case ConstantF(_) => F.zero
-        case JoinF(left, right, tpe, rel, lproj, rproj) =>
-          F.append(F.append(f(left), f(right)), F.append(f(lproj), f(rproj)))
-=======
-        case x @ ReadF(_) => F.zero
-        case x @ ConstantF(_) => F.zero
         case JoinF(left, right, tpe, rel) =>
           F.append(F.append(f(left), f(right)), f(rel))
->>>>>>> aaff9cc0
         case InvokeF(func, values) => Foldable[List].foldMap(values)(f)
         case FreeF(_) => F.zero
         case LetF(_, form, in) => {
@@ -97,16 +76,9 @@
 
     override def foldRight[A, B](fa: LogicalPlan[A], z: => B)(f: (A, => B) => B): B = {
       fa match {
-<<<<<<< HEAD
         case ReadF(_) => z
         case ConstantF(_) => z
-        case JoinF(left, right, tpe, rel, lproj, rproj) =>
-          f(left, f(right, f(lproj, f(rproj, z))))
-=======
-        case x @ ReadF(_) => z
-        case x @ ConstantF(_) => z
         case JoinF(left, right, tpe, rel) => f(left, f(right, f(rel, z)))
->>>>>>> aaff9cc0
         case InvokeF(func, values) => Foldable[List].foldRight(values, z)(f)
         case FreeF(_) => z
         case LetF(ident, form, in) => f(form, f(in, z))

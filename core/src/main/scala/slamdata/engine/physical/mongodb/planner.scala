--- conflicted
+++ resolved
@@ -401,11 +401,7 @@
         case (IsNull, _ :: Nil) => \/-((
           { case f :: Nil => Selector.Doc(f -> Selector.Eq(Bson.Null)) },
           List(there(0, here))))
-<<<<<<< HEAD
-        case (`IsNull`, _) => -\/(UnsupportedPlan(node, None))
-=======
-        case (IsNull, _) => -\/(PlannerError.UnsupportedPlan(node, None))
->>>>>>> 303d5ca9
+        case (IsNull, _) => -\/(UnsupportedPlan(node, None))
 
         case (In, _)  =>
           relop(
@@ -420,11 +416,7 @@
             Selector.Doc(f -> Selector.Lte(upper)))
           },
             List(there(0, here))))
-<<<<<<< HEAD
-        case (`Between`, _) => -\/(UnsupportedPlan(node, None))
-=======
-        case (Between, _) => -\/(PlannerError.UnsupportedPlan(node, None))
->>>>>>> 303d5ca9
+        case (Between, _) => -\/(UnsupportedPlan(node, None))
 
         case (And, _)      => invoke2Nel(Selector.And.apply _)
         case (Or, _)       => invoke2Nel(Selector.Or.apply _)
@@ -808,7 +800,6 @@
   }
 
   import Planner._
-  import PlannerError._
 
   val annotateƒ = zipPara(
     selectorƒ[OutputM[WorkflowBuilder]],

--- conflicted
+++ resolved
@@ -115,7 +115,6 @@
         }
       }
 
-<<<<<<< HEAD
       val lifecycle = services match {
         case x :: xs => Some(append(x.lifecycle(context(x)), xs))
         case Nil => None
@@ -125,70 +124,39 @@
     }
 
     def trapErrors(delegate: AsyncHttpService[ByteChunk, ByteChunk]): AsyncHttpService[ByteChunk, ByteChunk] = new CustomHttpService[ByteChunk, Future[HttpResponse[ByteChunk]]] {
-      private def convertErrorToResponse(th: Throwable): HttpResponse[ByteChunk] = th match {
-        case e: HttpException => HttpResponse[ByteChunk](HttpStatus(e.failure, e.reason))
-        case e => {
-          logger.error("Error handling request", e)
-          HttpResponse[ByteChunk](HttpStatus(HttpStatusCodes.InternalServerError, Option(e.getMessage).getOrElse("")))
-        }
-      }
-
-      val service = (r: HttpRequest[ByteChunk]) => {
+      private def convertErrorToResponse(request: HttpRequest[ByteChunk], th: Throwable): HttpResponse[ByteChunk] = {
+        import DefaultBijections._
+        logger.error("Error handling request " + request.shows, th)
+        HttpResponse.error[ByteChunk](th)
+      }
+
+      val service = (request: HttpRequest[ByteChunk]) => {
         // The raw future may die due to error:
         val rawValidation = try {
-           delegate.service(r)
+           delegate.service(request)
         } catch {
           // An error during invocation of the request handler, convert to
           // proper response:
-          case error: Throwable => success(Promise.successful(convertErrorToResponse(error)))
+          case error: Throwable => success(Promise.successful(convertErrorToResponse(request, error)))
         }
 
         // Convert the raw future into one that cannot die:
         rawValidation match {
-          case Success(rawFuture) => success((rawFuture recover { case error => convertErrorToResponse(error) }))
-          case Failure(DispatchError(throwable)) => success(Future(convertErrorToResponse(throwable)))
-          case failure => 
-            val message = "No handler could be found for your request: " + r.show
+          case Success(rawFuture) => success((rawFuture recover { case error => convertErrorToResponse(request, error) }))
+
+          case Failure(DispatchError(failure, message, detail)) => 
+            success(Promise.successful(HttpResponse[ByteChunk](HttpStatus(failure, message))))
+
+          case Failure(Inapplicable(services @ _*)) =>
+            val message = "No handler could be found for your request: " + request.shows
             success(
-              Promise.successful(HttpResponse[ByteChunk](HttpStatus(HttpStatusCodes.NotFound, message)))
+              Promise.successful(
+                HttpResponse[ByteChunk](NotFound, 
+                                        headers = HttpHeaders(`Content-Type`(text/plain)), 
+                                        content = Some(DefaultBijections.stringToChunk(message)))
+              )
             )
         }
-=======
-  def trapErrors(delegate: AsyncHttpService[ByteChunk]): AsyncHttpService[ByteChunk] = new CustomHttpService[ByteChunk, Future[HttpResponse[ByteChunk]]] {
-    private def convertErrorToResponse(request: HttpRequest[ByteChunk], th: Throwable): HttpResponse[ByteChunk] = {
-      import DefaultBijections._
-      log.error("Error handling request " + request.shows, th)
-      HttpResponse.error[ByteChunk](th)
-    }
-
-    val service = (r: HttpRequest[ByteChunk]) => {
-      // The raw future may die due to error:
-      val rawValidation = try {
-         delegate.service(r)
-      } catch {
-        // An error during invocation of the request handler, convert to
-        // proper response:
-        case error: Throwable => success(Promise.successful(convertErrorToResponse(r, error)))
-      }
-
-      // Convert the raw future into one that cannot die:
-      rawValidation match {
-        case Success(rawFuture) => success((rawFuture recover { case error => convertErrorToResponse(r, error) }))
-        case Failure(DispatchError(failure, message, detail)) => 
-          success(
-            Promise.successful(HttpResponse[ByteChunk](HttpStatus(failure, message)))
-          )
-
-        case Failure(Inapplicable(services @ _*)) =>
-          val message = "No handler could be found for your request: " + r.shows
-          success(
-            Promise.successful(
-              HttpResponse[ByteChunk](NotFound, 
-                                      headers = HttpHeaders(`Content-Type`(text/plain)), 
-                                      content = Some(DefaultBijections.stringToChunk(message)))
-            )
-          )
->>>>>>> 85b67703
       }
 
       val metadata = delegate.metadata

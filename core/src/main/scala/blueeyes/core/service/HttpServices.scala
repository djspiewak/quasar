package blueeyes.core.service

import akka.dispatch.Future
import akka.dispatch.Promise
import akka.dispatch.ExecutionContext

import blueeyes.bkka._
import blueeyes.core.data._
import blueeyes.core.data.Chunk._
import blueeyes.core.http._
import blueeyes.core.http.HttpHeaders.{`Content-Type`, `Accept-Encoding`}
import blueeyes.core.http.HttpStatusCodes._
import blueeyes.health.HealthMonitor
import blueeyes.json._
import blueeyes.json.serialization.DefaultSerialization._
import blueeyes.util.metrics.DataSize
import blueeyes.util.printer._
import Metadata._

import java.net.URLDecoder._

import scalaz._
import scalaz.syntax.functor._
import scalaz.syntax.kleisli._
import scalaz.syntax.show._
import scalaz.syntax.semigroup._
import scalaz.syntax.validation._
<<<<<<< HEAD
import scalaz.syntax.std.boolean._
=======
import scalaz.syntax.show._
>>>>>>> 85b67703
import scalaz.syntax.std.option._

import com.weiglewilczek.slf4s.Logger

sealed trait AnyService {
  def metadata: Metadata
  lazy val inapplicable: Inapplicable = Inapplicable(this)
}

sealed trait HttpService[A, B] extends AnyService { self =>
  def service: HttpRequest[A] => Validation[NotServed, B]

  def map[C](f: B => C): HttpService[A, C] = new HttpService[A, C] {
    override val service = (r: HttpRequest[A]) => self.service(r).map(f)
    override val metadata = self.metadata
  }

  def contramap[C](f: C => A): HttpService[C, B] = new HttpService[C, B] {
    override val service = (r: HttpRequest[C]) => self.service(r.copy(content = r.content.map(f)))
    override val metadata = self.metadata
  }

  def ~ (other: HttpService[A, B]): OrService[A, B] = OrService(self, other)

  def withMetadata(m: Metadata) = new MetadataService(m, this)
}

object HttpService {
  implicit def cov[A]: Functor[({ type l[b] = HttpService[A, b] })#l] = {
    type SF[B] = HttpService[A, B]
    new Functor[SF] {
      def map[B0, B](fa: SF[B0])(f: B0 => B): SF[B] = fa.map(f)
    }
  }

  implicit def con[B]: Contravariant[({ type l[a] = HttpService[a, B] })#l] = {
    type SF[A] = HttpService[A, B]
    new Contravariant[SF] {
      def contramap[A0, A](fa: SF[A0])(f: A => A0): SF[A] = fa.contramap(f)
    }
  }
}

/**
 * An open base trait for HTTP services that allows extension beyond
 * the sealed hierarchy.
 */
trait CustomHttpService[A, B] extends HttpService[A, B]

trait DelegatingService[A, B, A0, B0] extends HttpService[A, B] {
  val delegate: HttpService[A0, B0]
}

object DelegatingService {
  def unapply[A, B, C, D](s: DelegatingService[A, B, C, D]): Option[HttpService[C, D]] = Some(s.delegate)
}

case class OrService[A, B](services: HttpService[A, B]*) extends HttpService[A, B] {
  private def pick(r: HttpRequest[A], services: Seq[HttpService[A, B]]): Validation[NotServed, B] = {
    services.headOption.toSuccess(inapplicable) flatMap {
      _.service(r) match {
        case Failure(notServed) => notServed or pick(r, services.tail)
        case success => success
      }
    }
  }

  val service = (r: HttpRequest[A]) => pick(r, services)

  override def ~ (other: HttpService[A, B]) = other match {
    case OrService(other @ _*) => OrService(services ++ other: _*)
    case other => OrService(services :+ other: _*)
  }

  val metadata = NoMetadata
}


/**
 * A higher-order natural transformation on responses that allows uniform handling
 * for any 
 */
trait ResponseModifier[A] {
  def modify(result: A)(f: HttpResponse ~> HttpResponse): A
}

object ResponseModifier {
  // because automatically lifting to the identity functor isn't likely to work
  implicit def response[A]: ResponseModifier[HttpResponse[A]] = new ResponseModifier[HttpResponse[A]] {
    def modify(result: HttpResponse[A])(f: HttpResponse ~> HttpResponse) = f[A](result)
  }

  implicit def responseF[F[_]: Functor, A]: ResponseModifier[F[HttpResponse[A]]] = new ResponseModifier[F[HttpResponse[A]]] {
    def modify(result: F[HttpResponse[A]])(f: HttpResponse ~> HttpResponse) = result map { r => f[A](r) }
  }
}

////////////////////////////////////////////////////
// Handlers that are descendents of the ADT types //
////////////////////////////////////////////////////

class HttpHandlerService[A, B](h: HttpRequest[A] => B) extends CustomHttpService[A, B] {
  val service = (r: HttpRequest[A]) => h(r).success

  val metadata = NoMetadata
}

class FailureService[A, B](onFailure: HttpRequest[A] => (HttpFailure, String)) extends CustomHttpService[A, B] {
  val service = (r: HttpRequest[A]) => {
    val (errorCode, message) = onFailure(r)
    DispatchError(errorCode, message, Some(r.shows)).failure[B]
  }

  val metadata = DescriptionMetadata("This service will always return a DispatchError.")
}

class DebugService[A, B](logger: Logger, val delegate: HttpService[A, B]) extends DelegatingService[A, B, A, B] {
  val service = (request: HttpRequest[A]) => {
    println("Received request: " + request)
    logger.debug("Received request: " + request)
    delegate.service(request)
  }

  val metadata = NoMetadata
}

class HealthMonitorService[A, B](context: ServiceContext, monitor: HealthMonitor, startTime: Long)(implicit jv2b: JValue => B) extends CustomHttpService[A, Future[HttpResponse[B]]] {
  val service = (req: HttpRequest[A]) => Success {
    import scalaz.syntax.show._
    for (requests <- monitor.toJValue) yield {
      val version       = context.serviceVersion
      val responseContent = JObject(
        "service" -> JObject(
          "name" -> JString(context.serviceName),
          "version" -> JString("%d.%d.%s".format(version.majorVersion, version.minorVersion, version.version))
        ),
        "server" -> JObject(
          "hostName" -> JString(context.hostName),
          "port" -> JNum(context.port),
          "sslPort" -> JNum(context.sslPort)
        ),
        "uptimeSeconds" -> JNum((System.currentTimeMillis - startTime) / 1000),
        "requests" -> requests
      )

      HttpResponse[B](content = Some(jv2b(responseContent)))
    }
  }

  val metadata = DescriptionMetadata(
    """Exports real-time metrics on health status, for use in continuous deployment. The default health monitor automatically exports information on number of requests, number and type of errors, and length of requests"""
  )
}

class PathService[A, B](path: RestPathPattern, val delegate: HttpService[A, B]) extends DelegatingService[A, B, A, B] {
  val service = PathService.shift(path, _: HttpRequest[A]).toSuccess(inapplicable).flatMap(delegate.service)

  val metadata = PathPatternMetadata(path)
}

object PathService {
  def shift[A](path: RestPathPattern, req: HttpRequest[A]): Option[HttpRequest[A]] = {
    if (path.isDefinedAt(req.subpath)) {
      val pathParameters = path(req.subpath).map(parameter => (parameter._1, decode(parameter._2, "UTF-8")))

      Some(path.shift(req).copy(parameters = req.parameters ++ pathParameters))
    } else {
      None
    }
  }
}

class HttpMethodService[A, B](method: HttpMethod, val delegate: HttpService[A, B]) extends DelegatingService[A, B, A, B] {
  val service = (r: HttpRequest[A]) => if (r.method == method) delegate.service(r) else inapplicable.failure[B]

  val metadata = HttpMethodMetadata(method)
}

class CommitService[A, B](val delegate: HttpService[A, B]) extends DelegatingService[A, B, A, B] {
  def pathMetadata(service: AnyService, services: Set[AnyService], path: Vector[Metadata]): Vector[Vector[Metadata]] = {
    if (services.contains(service)) Vector(path)
    else service match {
      case OrService(orMembers @ _*) => orMembers.flatMap((s: AnyService) => pathMetadata(s, services, path :+ s.metadata))(collection.breakOut)
      case DelegatingService(child)  => pathMetadata(child, services, path :+ child.metadata)
      case _ => Vector.empty[Vector[Metadata]]
    }
  }

  val service = (r: HttpRequest[A]) => delegate.service(r) match {
    case Failure(Inapplicable(services @ _*)) =>
      val paths = pathMetadata(delegate, services.toSet, Vector.empty[Metadata]).sortBy(-_.size)
      val longest = paths zip (paths.tail) takeWhile { case (a, b) => a.size == b.size } map (_._1)
      val metadata: Vector[Metadata] = (if (longest.isEmpty) paths.take(1) else longest) flatMap {
        _.foldLeft[Option[Metadata]](None)((a, m) => a.map(_ |+| m).orElse(Some(m)))
      }

      val message = "No service was found to be able to handle your request (" + r + "). \n" +
                    "Were you trying to access (one of) the following? \n" +
                    metadata.map(SimpleStringPrinter.printFormatted[Metadata]).mkString("\n")

      DispatchError(NotFound, message).failure

    case other => other
  }

  val metadata = NoMetadata
}

class TranscodeService[A, B](val delegate: HttpService[Future[B], Future[HttpResponse[B]]])(implicit inj: A => Future[B], surj: B => A)
extends DelegatingService[A, Future[HttpResponse[A]], Future[B], Future[HttpResponse[B]]] {
  val service = delegate.contramap(inj).map(_ map { _ map surj }).service
  val metadata = NoMetadata
}

class AcceptService[A, B](mimeTypes: Seq[MimeType], val delegate: HttpService[A, B]) extends DelegatingService[A, B, A, B] {
  val service = (r: HttpRequest[A]) => r.mimeTypes.exists(mimeTypes.toSet).option(r).toSuccess(inapplicable) flatMap { delegate.service }
  val metadata = RequestHeaderMetadata(Right(`Content-Type`(mimeTypes: _*)))
}

class ProduceService[A, B](mimeType: MimeType, val delegate: HttpService[A, B], modifier: ResponseModifier[B]) extends DelegatingService[A, B, A, B] {
  import HttpHeaders.Accept
  def service = (r: HttpRequest[A]) => {
    val acceptHeader = r.headers.header[Accept].orElse(Some(Accept(mimeType)))
    acceptHeader.flatMap(_.mimeTypes.find(mimeType.satisfiesRequestFor)).toSuccess(inapplicable) flatMap { accepted =>
      delegate.map(b => modifier.modify(b) { HttpResponse.modifyHeaders(_ + `Content-Type`(accepted)) }).service(r)
    }
  }

  val metadata = ResponseHeaderMetadata(Right(`Content-Type`(mimeType)))
}

case class RangeHeaderValues(units: String, bounds: List[(Long, Long)])

class GetRangeService[T, S](val delegate: HttpService[T, RangeHeaderValues => S])
extends DelegatingService[T, S, T, RangeHeaderValues => S] {
  val service = (req: HttpRequest[T]) => extractRange(req.headers.raw) flatMap { t =>
    delegate.service(req).map(_.apply(t))
  }

  private def extractRange(headers: Map[String, String]): Validation[NotServed, RangeHeaderValues] = {
    val matchingHeaders = headers.collect {
      case (name, value) if name.toLowerCase == "range" =>
        value.split("=").toList match {
          case unit :: specifiers :: Nil =>
            val ranges = specifiers.split(",").toList.map {
              range => range.split("-").toList.map(_.trim.toLong) match {
                case lowerBound :: upperBound :: Nil => Right((lowerBound, upperBound))
                case _ => Left(range)
              }
            }

            val (badValues, goodValues) = ranges.foldLeft((List.empty[String], List.empty[(Long, Long)])) {
              case ((b, g), Left(badValue)) => (badValue :: b, g)
              case ((b, g), Right(goodValue)) => (b, goodValue :: g)
            }

            if (badValues.isEmpty) {
              RangeHeaderValues(unit.trim.toLowerCase, goodValues).success
            } else {
              DispatchError(BadRequest, "The following range header values were incorrectly formatted: " + badValues.mkString(",")).failure
            }

          case _ => DispatchError(BadRequest, "The range header value was incorrectly formatted: " + value).failure
        }
    }

    if (matchingHeaders.size > 1) {
      DispatchError(BadRequest, "Multiple range header fields specified; please only specify one header of each type.").failure
    } else {
      matchingHeaders.headOption.getOrElse(inapplicable.failure)
    }
  }

  val metadata = AndMetadata(
    RequestHeaderMetadata(Left(HttpHeaders.Range), None),
    DescriptionMetadata("A numeric range must be specified for the request.")
  )
}

class AggregateService(chunkSize: Option[DataSize], val delegate: HttpService[ByteChunk, Future[HttpResponse[ByteChunk]]])(implicit executor: ExecutionContext)
extends DelegatingService[ByteChunk, Future[HttpResponse[ByteChunk]], ByteChunk, Future[HttpResponse[ByteChunk]]]{
  private val size = chunkSize.map(_.intBytes).getOrElse(ByteChunk.defaultChunkSize)

  def service = (r: HttpRequest[ByteChunk]) => {
    delegate.service(r.copy(content = r.content.map(ByteChunk.aggregate(_, size))))
  }

  val metadata = opt2M(chunkSize.map(DataSizeMetadata))
}

class JsonpService[A, B](val delegate: HttpService[A, Future[HttpResponse[B]]])(implicit extractReq: String => A, extractResp: String => B, semigroup: Semigroup[B])
extends DelegatingService[A, Future[HttpResponse[B]], A, Future[HttpResponse[B]]]{
  import JsonpService._
  def service = (r: HttpRequest[A]) => jsonpConvertRequest(r).flatMap(delegate.service).map(_.map(jsonpConvertResponse(_, r.parameters.get('callback))))

  val metadata = JsonpService.metadata
}

object JsonpService extends AkkaDefaults {
  private implicit val M: Monad[Future] = new FutureMonad(defaultFutureDispatch)

  val metadata = OrMetadata(
    AndMetadata(
      HttpMethodMetadata(HttpMethods.GET),
      DescriptionMetadata("A callback method identifier is required when using JsonP with a \"GET\" request."),
      ParameterMetadata('callback, None)
    ),
    HttpMethodMetadata(HttpMethods.POST),
    HttpMethodMetadata(HttpMethods.PUT),
    HttpMethodMetadata(HttpMethods.DELETE)
  )

  val reservedParameters = List('method, 'content, 'headers, 'query)

  def jsonpConvertRequest[T](r: HttpRequest[T])(implicit fromString: String => T): Validation[NotServed, HttpRequest[T]] = {
    import blueeyes.json.JParser.validateFromString
    import blueeyes.json.serialization.Extractor
    import blueeyes.json.serialization.DefaultSerialization._
    import blueeyes.util.QueryParser.parseQuery
    import scalaz.Validation._
    import scalaz.syntax.bifunctor._
    import HttpStatusCodes._
    import Bijection._

    def parseFailure(err: Extractor.Error) = DispatchError(BadRequest, "Errors encountered parsing JSON-encoded headers.", Some(err.message))

    r.parameters.get('callback) match {
      case Some(callback) if (r.method == HttpMethods.GET) =>
        if (r.content.isEmpty) {
          val methodStr = r.parameters.get('method).getOrElse("get").toUpperCase

          val method = HttpMethods.PredefinedHttpMethods.find(_.value == methodStr).getOrElse(HttpMethods.GET)
          val content = r.parameters.get('content).map(fromString)
          val headers = (parseFailure _) <-: r.parameters.get('headers).map(validateFromString[Map[String, String]]).getOrElse(success(Map()))
          val parameters = (r.parameters -- reservedParameters) ++ r.parameters.get('query).map(parseQuery).getOrElse(Map.empty[Symbol, String])

          headers map { headers0 =>
            r.copy(method = method, headers = r.headers ++ headers0, parameters = parameters, content = content)
          }
        } else {
          DispatchError(BadRequest, "JSONP requested but content body is non-empty").failure
        }

      case Some(callback) =>
        DispatchError(BadRequest, "JSONP requested but HTTP method is not GET").failure

      case None =>
        r.success
    }
  }

  private def jsonpMetadata[A](r: HttpResponse[A]) = JObject(
    "headers" -> r.headers.raw.jv,
    "status" -> JObject(
      "code" -> r.status.code.value.jv,
      "reason" -> r.status.reason.jv
    )
  ).renderCompact

  def jsonpConvertResponse[T](response: HttpResponse[T], callback: Option[String])(implicit fromString: String => T, semigroup: Semigroup[T]): HttpResponse[T] = {
    import Bijection._

    callback map { callback =>
      val meta = jsonpMetadata(response)
      response.copy(
        status = HttpStatus(OK),
        content = response.content map { content =>
                    fromString(callback + "(") |+| content |+| fromString("," + meta + ");")
                  } orElse {
                    Some(fromString(callback + "(undefined," + meta + ");"))
                  },
        headers = response.headers + `Content-Type`(MimeTypes.text/MimeTypes.javascript)
      )
    } getOrElse {
      response
    }
  }

  def jsonpChunkedResponse[T, U](r: HttpResponse[Chunk[U]], callback: Option[String])(implicit u2s: U => String, s2t: String => T): HttpResponse[Chunk[T]] = {
    import blueeyes.json.serialization.DefaultSerialization._
    import Bijection._

    callback map { callback =>
      val meta = jsonpMetadata(r)
      r.copy(
        status = HttpStatus(OK),
        content = r.content.map {
                    case Left(data) =>
                      Left(s2t(callback + "(" + u2s(data) + "," + meta + ");"))

                    case Right(stream) =>
                      val prefix = s2t(callback + "(")
                      val suffix = s2t("," + meta + ");")
                      Right((prefix :: stream.map(u2s andThen s2t)) ++ (suffix :: StreamT.empty[Future, T]))

                  } orElse {
                    Some(Left(s2t(callback + "(undefined," + meta + ");")))
                  },
        headers = r.headers + `Content-Type`(MimeTypes.text/MimeTypes.javascript)
      )
    } getOrElse {
      r.copy(
        content = r.content.map(_ map (u2s andThen s2t)),
        headers = r.headers + `Content-Type`(MimeTypes.application/MimeTypes.json)
      )
    }
  }
}

class ProxyService[A](httpClient: HttpClient[A], filter: HttpRequest[A] => Boolean) 
extends CustomHttpService[A, Future[HttpResponse[A]]] {
  def service = { r: HttpRequest[A] => 
    if (filter(r) && httpClient.isDefinedAt(r)) {
      Success(httpClient(r))
    } else {
      Failure(inapplicable)
    }
  }

  val metadata = NoMetadata
}


class ForwardingService[T, U](f: HttpRequest[T] => Option[HttpRequest[U]], httpClient: HttpClient[U], val delegate: HttpService[T, HttpResponse[T]])
extends DelegatingService[T, HttpResponse[T], T, HttpResponse[T]] with AkkaDefaults {
  def service = { r: HttpRequest[T] =>
    Future(f(r).foreach(httpClient))
    delegate.service(r)
  }

  val metadata = NoMetadata
}

class ParameterService[T, S](parameter: Symbol, default: => Option[String], val delegate: HttpService[T, String => S])
extends DelegatingService[T, S, T, String => S]{
  def service = (r: HttpRequest[T]) => {
    r.parameters.get(parameter).orElse(default)
    .toSuccess(DispatchError(BadRequest, "Parameter " + parameter + " is required."))
    .flatMap(value => delegate.service(r.copy(parameters = r.parameters + (parameter -> value))).map(_.apply(value)))
  }

  val metadata = ParameterMetadata(parameter, default)
}

object ParameterService {
  def apply[T, S](parameter: Symbol, default: => Option[String], delegate: HttpService[T, String => S]) =
    new ParameterService(parameter, default, delegate)
}

class PathParameterService[A, B](path: RestPathPattern, sym: Symbol, val delegate: HttpService[A, String => B])
extends DelegatingService[A, B, A, String => B]{
  val service = (req: HttpRequest[A]) => {
    for {
      request <- PathService.shift(path, req).toSuccess(inapplicable)
      value   <- request.parameters.get(sym).toSuccess(DispatchError(BadRequest, "The path element " + sym + " in " + path.toString + " was not found."))
      result  <- delegate.service(request)
    } yield {
      result(value)
    }
  }

  val metadata = PathPatternMetadata(path)
}

class PathDataService[A, B, X](path: RestPathPattern, sym: Symbol, f: String => Validation[NotServed, X], val delegate: HttpService[A, X => B])
extends DelegatingService[A, B, A, X => B]{
  val service = (req: HttpRequest[A]) => {
    for {
      request  <- PathService.shift(path, req).toSuccess(inapplicable)
      valueStr <- request.parameters.get(sym).toSuccess(DispatchError(BadRequest, "The path element " + sym + " in " + path.toString + " was not found."))
      value    <- f(valueStr)
      result   <- delegate.service(request)
    } yield {
      result(value)
    }
  }

  val metadata = PathPatternMetadata(path)
}

class ExtractService[T, S, P](extractor: HttpRequest[T] => P, val delegate: HttpService[T, P => S]) extends DelegatingService[T, S, T, P => S]{
  def service = (r: HttpRequest[T]) => delegate.service(r).map(_.apply(extractor(r)))
  val metadata = NoMetadata
}

class CookieService[A, B](ident: Symbol, default: => Option[String], val delegate: HttpService[A, String => B])
extends DelegatingService[A, B, A, String => B] {
  val service = (req: HttpRequest[A]) => {
    extractCookie(req, ident, default).toSuccess(DispatchError(BadRequest, "No cookie was found for the identifier " + ident))
    .flatMap(cookieValue => delegate.service(req).map(_.apply(cookieValue)))
  }

  def extractCookie[T](request: HttpRequest[T], ident: Symbol, default: => Option[String]): Option[String] = {
    val cookieValues = for (HttpHeaders.Cookie(cookies) <- request.headers.raw; cookie <- cookies if cookie.name == ident.name) yield cookie.cookieValue
    cookieValues.headOption.orElse(default)
  }

  val metadata = CookieMetadata(ident, default)
}

object CookieService {
  def apply[A, B](ident: Symbol, default: => Option[String], delegate: HttpService[A, String => B]) =
    new CookieService(ident, default, delegate)
}

class MetadataService[T, S](val metadata: Metadata, val delegate: HttpService[T, S]) extends DelegatingService[T, S, T, S]{
  def service = delegate.service
}

class DecodeUrlService[T, S](val delegate: HttpService[T, S]) extends DelegatingService[T, S, T, S]{
  def service = (r: HttpRequest[T]) => delegate.service(r.copy(uri = r.uri.decode))
  val metadata = NoMetadata
}

// type HttpServices //ctags help<|MERGE_RESOLUTION|>--- conflicted
+++ resolved
@@ -25,11 +25,7 @@
 import scalaz.syntax.show._
 import scalaz.syntax.semigroup._
 import scalaz.syntax.validation._
-<<<<<<< HEAD
 import scalaz.syntax.std.boolean._
-=======
-import scalaz.syntax.show._
->>>>>>> 85b67703
 import scalaz.syntax.std.option._
 
 import com.weiglewilczek.slf4s.Logger
@@ -254,7 +250,7 @@
   def service = (r: HttpRequest[A]) => {
     val acceptHeader = r.headers.header[Accept].orElse(Some(Accept(mimeType)))
     acceptHeader.flatMap(_.mimeTypes.find(mimeType.satisfiesRequestFor)).toSuccess(inapplicable) flatMap { accepted =>
-      delegate.map(b => modifier.modify(b) { HttpResponse.modifyHeaders(_ + `Content-Type`(accepted)) }).service(r)
+      delegate.map(b => modifier.modify(b) { HttpResponse.modifyHeaders(_ + `Content-Type`(mimeType)) }).service(r)
     }
   }
 

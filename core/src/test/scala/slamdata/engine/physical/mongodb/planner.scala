package slamdata.engine.physical.mongodb

import slamdata.Predef._
import scala.Either

import slamdata.engine._
import slamdata.engine.fp._
import slamdata.engine.fs.Path
import slamdata.engine.analysis.fixplate._
import slamdata.engine.sql.{ParsingError, SQLParser, Query}
import slamdata.engine.std._
import slamdata.engine.javascript._

import scalaz._
import Scalaz._

import org.specs2.execute.Result
import org.specs2.mutable._
import org.specs2.scalaz._
import org.specs2.matcher.{Matcher, Expectable}
import org.specs2.ScalaCheck
import org.scalacheck._
import slamdata.specs2.PendingWithAccurateCoverage

class PlannerSpec extends Specification with ScalaCheck with CompilerHelpers with DisjunctionMatchers with PendingWithAccurateCoverage {
  import StdLib._
  import structural._
  import LogicalPlan._
  import Grouped.grouped
  import Reshape.reshape
  import Workflow._
  import slamdata.engine.physical.mongodb.accumulator._
  import slamdata.engine.physical.mongodb.expression._
  import IdHandling._
  import JsCore._
  import Planner._

  case class equalToWorkflow(expected: Workflow)
      extends Matcher[Crystallized] {
    def apply[S <: Crystallized](s: Expectable[S]) = {
      def diff(l: S, r: Workflow): String = {
        val lt = RenderTree[Crystallized].render(l)
        val rt = RenderTree[Workflow].render(r)
        RenderTree.show(lt diff rt)(new RenderTree[RenderedTree] {
          override def render(v: RenderedTree) = v
        }).toString
      }
      result(expected == s.value.op,
             "\ntrees are equal:\n" + diff(s.value, expected),
             "\ntrees are not equal:\n" + diff(s.value, expected),
             s)
    }
  }

  val queryPlanner = MongoDbPlanner.queryPlanner(κ("Mongo" -> Cord.empty))

  def plan(query: String): Either[CompilationError, Crystallized] =
    SQLParser.parseInContext(Query(query), Path("/db/")).fold(
      e => sys.error("parsing error: " + e.message),
      expr => queryPlanner(QueryRequest(expr, None, Variables(Map()))).run._2).toEither

  def plan(logical: Term[LogicalPlan]): Either[PlannerError, Crystallized] =
    (for {
      simplified <- emit(Vector.empty, \/-(logical.cata(Optimizer.simplify)))
      phys       <- MongoDbPlanner.plan(simplified)
    } yield phys).run._2.toEither

  def planLog(query: String): ParsingError \/ Vector[PhaseResult] =
    for {
      expr <- SQLParser.parseInContext(Query(query), Path("/db/"))
    } yield queryPlanner(QueryRequest(expr, None, Variables(Map()))).run._1

  def beWorkflow(wf: Workflow) = beRight(equalToWorkflow(wf))

  implicit def toBsonField(name: String) = BsonField.Name(name)
  implicit def toLeftShape(exprOp: Expression): Reshape.Shape = -\/ (exprOp)
  implicit def toRightShape(shape: Reshape):    Reshape.Shape =  \/-(shape)

  "plan from query string" should {
    "plan simple constant example 1" in {
      plan("select 1") must
        beWorkflow($pure(Bson.Doc(ListMap("0" -> Bson.Int64(1)))))
    }

    "plan simple constant from collection" in {
      plan("select 1 from zips") must
        beWorkflow(chain(
          $read(Collection("db", "zips")),
          $project(
            reshape("0" -> $literal(Bson.Int64(1))),
            IgnoreId)))
    }

    "plan simple select *" in {
      plan("select * from foo") must beWorkflow($read(Collection("db", "foo")))
    }

    "plan count(*)" in {
      plan("select count(*) from foo") must beWorkflow(
        chain(
          $read(Collection("db", "foo")),
          $group(
            grouped("0" -> $sum($literal(Bson.Int32(1)))),
            -\/($literal(Bson.Null)))))
    }

    "plan simple field projection on single set" in {
      plan("select foo.bar from foo") must
        beWorkflow(chain(
          $read(Collection("db", "foo")),
          $project(
            reshape("bar" -> $field("bar")),
            IgnoreId)))
    }

    "plan simple field projection on single set when table name is inferred" in {
      plan("select bar from foo") must
       beWorkflow(chain(
         $read(Collection("db", "foo")),
         $project(
           reshape("bar" -> $field("bar")),
           IgnoreId)))
    }

    "plan multiple field projection on single set when table name is inferred" in {
      plan("select bar, baz from foo") must
       beWorkflow(chain(
         $read(Collection("db", "foo")),
         $project(
           reshape(
             "bar" -> $field("bar"),
             "baz" -> $field("baz")),
           IgnoreId)))
    }

    "plan simple addition on two fields" in {
      plan("select foo + bar from baz") must
       beWorkflow(chain(
         $read(Collection("db", "baz")),
         $project(
           reshape("0" -> $add($field("foo"), $field("bar"))),
           IgnoreId)))
    }

    "plan concat" in {
      plan("select concat(bar, baz) from foo") must
       beWorkflow(chain(
         $read(Collection("db", "foo")),
         $project(
           reshape("0" -> $concat($field("bar"), $field("baz"))),
           IgnoreId)))
    }

    "plan concat strings with ||" in {
      plan("select city || ', ' || state from zips") must
       beWorkflow(chain(
         $read(Collection("db", "zips")),
         $project(
           reshape(
             "0" ->
               $concat( // TODO: ideally, this would be a single $concat
                 $concat($field("city"), $literal(Bson.Text(", "))),
                 $field("state"))),
           IgnoreId)))
    }

    "plan concat strings with ||, constant on the right" in {
      plan("select a || b || '...' from foo") must
        beRight
    }.pendingUntilFixed("#637")

    "plan concat with unknown types" in {
      plan("select a || b from foo") must
        beRight
    }.pendingUntilFixed("#637")

    "plan lower" in {
      plan("select lower(bar) from foo") must
      beWorkflow(chain(
        $read(Collection("db", "foo")),
        $project(
          reshape("0" -> $toLower($field("bar"))),
          IgnoreId)))
    }

    "plan coalesce" in {
      plan("select coalesce(bar, baz) from foo") must
       beWorkflow(chain(
         $read(Collection("db", "foo")),
         $project(
           reshape("0" -> $ifNull($field("bar"), $field("baz"))),
           IgnoreId)))
    }

    "plan date field extraction" in {
      plan("select date_part('day', baz) from foo") must
       beWorkflow(chain(
         $read(Collection("db", "foo")),
         $project(
           reshape("0" -> $dayOfMonth($field("baz"))),
           IgnoreId)))
    }

    "plan complex date field extraction" in {
      plan("select date_part('quarter', baz) from foo") must
       beWorkflow(chain(
         $read(Collection("db", "foo")),
         $project(
           reshape(
             "0" ->
               $add(
                 $divide($dayOfYear($field("baz")), $literal(Bson.Int32(92))),
                 $literal(Bson.Int32(1)))),
           IgnoreId)))
    }

    "plan date field extraction: 'dow'" in {
      plan("select date_part('dow', baz) from foo") must
       beWorkflow(chain(
         $read(Collection("db", "foo")),
         $project(
           reshape(
             "0" -> $add($dayOfWeek($field("baz")), $literal(Bson.Int64(-1)))),
           IgnoreId)))
    }

    "plan date field extraction: 'isodow'" in {
      plan("select date_part('isodow', baz) from foo") must
       beWorkflow(chain(
         $read(Collection("db", "foo")),
         $project(
           reshape(
             "0" ->
               $cond($eq($dayOfWeek($field("baz")), $literal(Bson.Int64(1))),
                 $literal(Bson.Int64(7)),
                 $add($dayOfWeek($field("baz")), $literal(Bson.Int64(-1))))),
           IgnoreId)))
    }

    "plan filter array element" in {
      plan("select loc from zips where loc[0] < -73") must
      beWorkflow(chain(
        $read(Collection("db", "zips")),
        $simpleMap(NonEmptyList(MapExpr(JsFn(Ident("x"), Obj(ListMap(
          "loc" -> Select(Ident("x").fix, "loc").fix,
          "__tmp0" ->
            Access(Select(Ident("x").fix, "loc").fix, JsCore.Literal(Js.Num(0, false)).fix).fix)).fix))),
          ListMap()),
        $match(Selector.Doc(BsonField.Name("__tmp0") -> Selector.Lt(Bson.Int64(-73)))),
        // FIXME: This match _could_ be implemented as below (without the
        //        $simpleMap) if it weren’t for Mongo’s broken index
        //        projections. Need to figure out how to recover this. (#455)
        // $match(Selector.Doc(
        //   BsonField.Name("loc") \ BsonField.Index(0) -> Selector.Lt(Bson.Int64(-73)))),
        $project(
          reshape("loc" -> $field("loc")),
          ExcludeId)))
    }

    "plan select array element" in {
      plan("select loc[0] from zips") must
      beWorkflow(chain(
        $read(Collection("db", "zips")),
        $simpleMap(NonEmptyList(MapExpr(JsFn(Ident("x"), Obj(ListMap(
          "0" -> Access(Select(Ident("x").fix, "loc").fix,
            JsCore.Literal(Js.Num(0, false)).fix).fix)).fix))),
          ListMap()),
        $project(
          reshape("0" -> $include()),
          IgnoreId)))
    }

    "plan array length" in {
      plan("select array_length(bar, 1) from foo") must
       beWorkflow(chain(
         $read(Collection("db", "foo")),
         $project(
           reshape("0" -> $size($field("bar"))),
           IgnoreId)))
    }

    "plan sum in expression" in {
      plan("select sum(pop) * 100 from zips") must
      beWorkflow(chain(
        $read(Collection("db", "zips")),
        $group(
          grouped("__tmp0" -> $sum($field("pop"))),
          -\/($literal(Bson.Null))),
        $project(
          reshape("0" -> $multiply($field("__tmp0"), $literal(Bson.Int64(100)))),
          IgnoreId)))
    }

    "plan conditional" in {
      plan("select case when pop < 10000 then city else loc end from zips") must
       beWorkflow(chain(
         $read(Collection("db", "zips")),
         $project(
           reshape(
             "0" ->
               $cond($lt($field("pop"), $literal(Bson.Int64(10000))),
                 $field("city"),
                 $field("loc"))),
           IgnoreId)))
    }

    "plan negate" in {
      plan("select -bar from foo") must
       beWorkflow(chain(
         $read(Collection("db", "foo")),
         $project(
           reshape("0" -> $multiply($literal(Bson.Int32(-1)), $field("bar"))),
           IgnoreId)))
    }

    "plan simple filter" in {
      plan("select * from foo where bar > 10") must
       beWorkflow(chain(
         $read(Collection("db", "foo")),
         $match(
           Selector.Doc(BsonField.Name("bar") -> Selector.Gt(Bson.Int64(10))))))
    }

    "plan simple reversed filter" in {
      plan("select * from foo where 10 < bar") must
       beWorkflow(chain(
         $read(Collection("db", "foo")),
         $match(
           Selector.Doc(BsonField.Name("bar") -> Selector.Gt(Bson.Int64(10))))))
    }

    "plan simple filter with expression in projection" in {
      plan("select a + b from foo where bar > 10") must
       beWorkflow(chain(
         $read(Collection("db", "foo")),
         $match(
           Selector.Doc(BsonField.Name("bar") -> Selector.Gt(Bson.Int64(10)))),
         $project(
           reshape("0" -> $add($field("a"), $field("b"))),
           ExcludeId)))
    }

    "plan simple js filter" in {
      plan("select * from zips where length(city) < 4") must
      beWorkflow(chain(
        $read(Collection("db", "zips")),
        // FIXME: Inline this $simpleMap with the $match (#454)
        $simpleMap(NonEmptyList(MapExpr(JsFn(Ident("x"), Obj(ListMap(
          "__tmp0" -> Select(Select(Ident("x").fix, "city").fix, "length").fix,
          "__tmp1" -> Ident("x").fix)).fix))),
          ListMap()),
        $match(Selector.Doc(
          BsonField.Name("__tmp0") -> Selector.Lt(Bson.Int64(4)))),
        $project(
          reshape("value" -> $field("__tmp1")),
          ExcludeId)))
    }

    "plan filter with js and non-js" in {
      plan("select * from zips where length(city) < 4 and pop < 20000") must
      beWorkflow(chain(
        $read(Collection("db", "zips")),
        // FIXME: Inline this $simpleMap with the $match (#454)
        $simpleMap(NonEmptyList(MapExpr(JsFn(Ident("x"), Obj(ListMap(
          "__tmp4" -> Select(Select(Ident("x").fix, "city").fix, "length").fix,
          "__tmp5" -> Ident("x").fix,
          "__tmp6" -> Select(Ident("x").fix, "pop").fix)).fix))),
          ListMap()),
        $match(Selector.And(
          Selector.Doc(BsonField.Name("__tmp4") -> Selector.Lt(Bson.Int64(4))),
          Selector.Doc(BsonField.Name("__tmp6") -> Selector.Lt(Bson.Int64(20000))))),
        $project(
          reshape("value" -> $field("__tmp5")),
          ExcludeId)))
    }

    "plan filter with between" in {
      plan("select * from foo where bar between 10 and 100") must
       beWorkflow(chain(
         $read(Collection("db", "foo")),
         $match(
           Selector.And(
             Selector.Doc(BsonField.Name("bar") ->
               Selector.Gte(Bson.Int64(10))),
             Selector.Doc(BsonField.Name("bar") ->
               Selector.Lte(Bson.Int64(100)))))))
    }

    "plan filter with like" in {
      plan("select * from foo where bar like 'A%'") must
       beWorkflow(chain(
         $read(Collection("db", "foo")),
         $match(Selector.Doc(
           BsonField.Name("bar") ->
             Selector.Regex("^A.*$", false, false, false, false)))))
    }

    "plan filter with LIKE and OR" in {
      plan("select * from foo where bar like 'A%' or bar like 'Z%'") must
       beWorkflow(chain(
         $read(Collection("db", "foo")),
         $match(
           Selector.Or(
             Selector.Doc(BsonField.Name("bar") ->
               Selector.Regex("^A.*$", false, false, false, false)),
             Selector.Doc(BsonField.Name("bar") ->
               Selector.Regex("^Z.*$", false, false, false, false))))))
    }

    "plan filter with field in constant array" in {
      plan("select * from zips where state in ('AZ', 'CO')") must
        beWorkflow(chain(
          $read(Collection("db", "zips")),
          $match(Selector.Doc(BsonField.Name("state") ->
            Selector.In(Bson.Arr(List(Bson.Text("AZ"), Bson.Text("CO"))))))))
    }

    "plan filter with field containing constant value" in {
      plan("select * from zips where 43.058514 in loc") must
        beWorkflow(chain(
          $read(Collection("db", "zips")),
          $match(Selector.Doc(BsonField.Name("loc") ->
            Selector.ElemMatch(\/-(Selector.In(Bson.Arr(List(Bson.Dec(43.058514))))))))))
    }

    "plan filter with field containing other field" in {
      import JsCore._
      plan("select * from zips where pop in loc") must
        beWorkflow(chain(
          $read(Collection("db", "zips")),
          $match(Selector.Where(
            BinOp(Neq,
              JsCore.Literal(Js.Num(-1.0,false)).fix,
              Call(Select(Select(Ident("this").fix, "loc").fix, "indexOf").fix,
                List(Select(Ident("this").fix, "pop").fix)).fix).fix.toJs))))
    }

    "plan filter with ~" in {
      plan("select * from zips where city ~ '^B[AEIOU]+LD.*'") must beWorkflow(chain(
        $read(Collection("db", "zips")),
        $match(
          Selector.Doc(
            BsonField.Name("city") -> Selector.Regex("^B[AEIOU]+LD.*", false, false, false, false)))))
    }

    "plan filter with alternative ~" in {
      plan("select * from a where 'foo' ~ pattern or target ~ pattern") must beWorkflow(chain(
        $read(Collection("db", "a")),
        $simpleMap(NonEmptyList(MapExpr(JsFn(Ident("x"), Obj(ListMap(
          "__tmp4" -> Call(
            Select(New("RegExp", List(Select(Ident("x").fix, "pattern").fix)).fix, "test").fix,
            List(JsCore.Literal(Js.Str("foo")).fix)).fix,
          "__tmp5" -> Ident("x").fix,
          "__tmp6" -> Call(
            Select(New("RegExp", List(Select(Ident("x").fix, "pattern").fix)).fix, "test").fix,
            List(Select(Ident("x").fix, "target").fix)).fix)).fix))),
          ListMap()),
        $match(
          Selector.Or(
            Selector.Doc(
              BsonField.Name("__tmp4") -> Selector.Eq(Bson.Bool(true))),
            Selector.Doc(
              BsonField.Name("__tmp6") -> Selector.Eq(Bson.Bool(true))))),
        $project(
          reshape("value" -> $field("__tmp5")),
          ExcludeId)))
    }

    "plan filter with negate(s)" in {
      plan("select * from foo where bar != -10 and baz > -1.0") must
       beWorkflow(chain(
         $read(Collection("db", "foo")),
         $match(
           Selector.And(
             Selector.Doc(BsonField.Name("bar") ->
               Selector.Neq(Bson.Int64(-10))),
             Selector.Doc(BsonField.Name("baz") ->
               Selector.Gt(Bson.Dec(-1.0)))))))
    }

    "plan complex filter" in {
      plan("select * from foo where bar > 10 and (baz = 'quux' or foop = 'zebra')") must
       beWorkflow(chain(
         $read(Collection("db", "foo")),
         $match(
           Selector.And(
             Selector.Doc(BsonField.Name("bar") -> Selector.Gt(Bson.Int64(10))),
             Selector.Or(
               Selector.Doc(BsonField.Name("baz") ->
                 Selector.Eq(Bson.Text("quux"))),
               Selector.Doc(BsonField.Name("foop") ->
                 Selector.Eq(Bson.Text("zebra"))))))))
    }

    "plan filter with both index and field projections" in {
      plan("select count(parents[0].sha) as count from slamengine_commits where parents[0].sha = '56d1caf5d082d1a6840090986e277d36d03f1859'") must
        beWorkflow(chain(
          $read(Collection("db", "slamengine_commits")),
          $simpleMap(NonEmptyList(MapExpr(JsFn(JsCore.Ident("x"),
            Obj(ListMap(
              "__tmp2" ->
                Select(
                  Access(
                    Select(JsCore.Ident("x").fix, "parents").fix,
                    JsCore.Literal(Js.Num(0, false)).fix).fix,
                  "sha").fix)).fix))),
            ListMap()),
          $match(Selector.Doc(
            BsonField.Name("__tmp2") ->
              Selector.Eq(Bson.Text("56d1caf5d082d1a6840090986e277d36d03f1859")))),
          $group(
            grouped("count" -> $sum($literal(Bson.Int32(1)))),
            -\/($literal(Bson.Null)))))
    }

    "plan simple having filter" in {
      plan("select city from zips group by city having count(*) > 10") must
      beWorkflow(chain(
        $read(Collection("db", "zips")),
        $group(
          grouped(
            "city"   -> $push($field("city")),
            "__tmp0" -> $sum($literal(Bson.Int32(1)))),
          -\/($field("city"))),
        $unwind(DocField(BsonField.Name("city"))),
        $match(Selector.Doc(
          BsonField.Name("__tmp0") -> Selector.Gt(Bson.Int64(10)))),
        $project(
          reshape("city" -> $field("city")),
          ExcludeId)))
    }

    "plan having with multiple projections" in {
      plan("select city, sum(pop) from zips group by city having sum(pop) > 50000") must
      beWorkflow(chain(
        $read(Collection("db", "zips")),
        $group(
          grouped(
            "city" -> $push($field("city")),
            "1"    -> $sum($field("pop"))),
          -\/($field("city"))),
        $unwind(DocField(BsonField.Name("city"))),
        $match(Selector.Doc(
          BsonField.Name("1") -> Selector.Gt(Bson.Int64(50000))))))
    }

    "prefer projection+filter over JS filter" in {
      plan("select * from zips where city <> state") must
      beWorkflow(chain(
        $read(Collection("db", "zips")),
        $project(
          reshape(
            "__tmp0" -> $neq($field("city"), $field("state")),
            "__tmp1" -> $$ROOT),
          IgnoreId),
        $match(Selector.Doc(
          BsonField.Name("__tmp0") -> Selector.Eq(Bson.Bool(true)))),
        $project(
          reshape("value" -> $field("__tmp1")),
          ExcludeId)))
    }

    "prefer projection+filter over nested JS filter" in {
      plan("select * from zips where city <> state and pop < 10000") must
      beWorkflow(chain(
        $read(Collection("db", "zips")),
        $project(
          reshape(
            "__tmp4" -> $neq($field("city"), $field("state")),
            "__tmp5" -> $$ROOT,
            "__tmp6" -> $field("pop")),
          IgnoreId),
        $match(Selector.And(
          Selector.Doc(
            BsonField.Name("__tmp4") -> Selector.Eq(Bson.Bool(true))),
          Selector.Doc(
            BsonField.Name("__tmp6") -> Selector.Lt(Bson.Int64(10000))))),
        $project(
          reshape("value" -> $field("__tmp5")),
          ExcludeId)))
    }

    "filter on constant true" in {
      plan("select * from zips where true") must
        beWorkflow($read(Collection("db", "zips")))
    }

    "filter on constant false" in {
      plan("select * from zips where false") must
        beWorkflow($pure(Bson.Arr(Nil)))
    }.pendingUntilFixed("#777")

    "select partially-applied substing" in {
      plan ("select substring('abcdefghijklmnop', 5, pop / 10000) from zips") must
        beWorkflow(chain(
          $read(Collection("db", "zips")),
          $project(
            reshape(
              "0" ->
                $substr(
                  $literal(Bson.Text("fghijklmnop")),
                  $literal(Bson.Int64(0)),
                  $divide($field("pop"), $literal(Bson.Int64(10000))))),
            IgnoreId)))
    }

    "drop nothing" in {
      plan("select * from zips limit 5 offset 0") must
        beWorkflow(chain(
          $read(Collection("db", "zips")),
          $limit(5)))
    }

    "concat with empty string" in {
      plan("select '' || city || '' from zips") must
        beWorkflow(chain(
          $read(Collection("db", "zips")),
          $project(
            reshape("0" -> $field("city")),
            IgnoreId)))
    }

    "plan simple sort with field in projection" in {
      plan("select bar from foo order by bar") must
        beWorkflow(chain(
          $read(Collection("db", "foo")),
          $project(
            reshape("bar" -> $field("bar")),
            IgnoreId),
          $sort(NonEmptyList(BsonField.Name("bar") -> Ascending))))
    }

    "plan simple sort with wildcard" in {
      plan("select * from zips order by pop") must
        beWorkflow(chain(
          $read(Collection("db", "zips")),
          $sort(NonEmptyList(BsonField.Name("pop") -> Ascending))))
    }

    "plan sort with expression in key" in {
      plan("select baz from foo order by bar/10") must
        beWorkflow(chain(
          $read(Collection("db", "foo")),
          $project(
            reshape(
              "baz"    -> $field("baz"),
              "__tmp0" -> $divide($field("bar"), $literal(Bson.Int64(10)))),
            IgnoreId),
          $sort(NonEmptyList(BsonField.Name("__tmp0") -> Ascending)),
          $project(
            reshape("baz" -> $field("baz")),
            ExcludeId)))
    }

    "plan select with wildcard and field" in {
      plan("select *, pop from zips") must
        beWorkflow(chain(
          $read(Collection("db", "zips")),
          $simpleMap(
            NonEmptyList(MapExpr(JsFn(Ident("x"),
              SpliceObjects(List(
                Ident("x").fix,
                Obj(ListMap(
                  "pop" -> Select(Ident("x").fix, "pop").fix)).fix)).fix))),
            ListMap())))
    }

    "plan select with wildcard and two fields" in {
      plan("select *, city as city2, pop as pop2 from zips") must
        beWorkflow(chain(
          $read(Collection("db", "zips")),
          $simpleMap(
            NonEmptyList(MapExpr(JsFn(Ident("x"),
              SpliceObjects(List(
                Ident("x").fix,
                Obj(ListMap(
                  "city2" -> Select(Ident("x").fix, "city").fix)).fix,
                Obj(ListMap(
                  "pop2"  -> Select(Ident("x").fix, "pop").fix)).fix)).fix))),
            ListMap())))
    }

    "plan select with wildcard and two constants" in {
      plan("select *, '1', '2' from zips") must
        beWorkflow(chain(
          $read(Collection("db", "zips")),
          $simpleMap(
            NonEmptyList(MapExpr(JsFn(Ident("x"),
              SpliceObjects(List(
                Ident("x").fix,
                Obj(ListMap(
                  "1" -> JsCore.Literal(Js.Str("1")).fix)).fix,
                Obj(ListMap(
                  "2" -> JsCore.Literal(Js.Str("2")).fix)).fix)).fix))),
            ListMap())))
    }

    "plan select with multiple wildcards and fields" in {
      plan("select state as state2, *, city as city2, *, pop as pop2 from zips where pop < 1000") must
        beWorkflow(chain(
          $read(Collection("db", "zips")),
          $match(Selector.Doc(
            BsonField.Name("pop") -> Selector.Lt(Bson.Int64(1000)))),
          $simpleMap(
            NonEmptyList(MapExpr(JsFn(Ident("x"),
              Obj(ListMap(
                "__tmp0" -> SpliceObjects(List(
                  Obj(ListMap(
                    "state2" -> Select(Ident("x").fix, "state").fix)).fix,
                  Ident("x").fix,
                  Obj(ListMap(
                    "city2" -> Select(Ident("x").fix, "city").fix)).fix,
                  Ident("x").fix,
                  Obj(ListMap(
                    "pop2" -> Select(Ident("x").fix, "pop").fix)).fix)).fix)).fix))),
            ListMap()),
          $project(
            reshape("value" -> $field("__tmp0")),
            ExcludeId)))
    }

    "plan sort with wildcard and expression in key" in {
      plan("select * from zips order by pop/10 desc") must
        beWorkflow(chain(
          $read(Collection("db", "zips")),
          $simpleMap(
            NonEmptyList(MapExpr(JsFn(Ident("__val"), SpliceObjects(List(
              Ident("__val").fix,
              Obj(ListMap(
                "__sd__0" -> BinOp(Div, Select(Ident("__val").fix, "pop").fix, JsCore.Literal(Js.Num(10, false)).fix).fix)).fix)).fix))),
            ListMap()),
          $simpleMap(
            NonEmptyList(MapExpr(JsFn(Ident("__val"), Obj(ListMap(
              "__tmp0" ->
                Call(Ident("remove").fix,
                  List(Ident("__val").fix, JsCore.Literal(Js.Str("__sd__0")).fix)).fix,
              "__tmp1" -> Select(Ident("__val").fix, "__sd__0").fix)).fix))),
            ListMap()),
          $sort(NonEmptyList(BsonField.Name("__tmp1") -> Descending)),
          $project(
            reshape("value" -> $field("__tmp0")),
            ExcludeId)))
    }

    "plan simple sort with field not in projections" in {
      plan("select name from person order by height") must
        beWorkflow(chain(
          $read(Collection("db", "person")),
          $project(
            reshape(
              "name"   -> $field("name"),
              "__tmp0" -> $field("height")),
            IgnoreId),
          $sort(NonEmptyList(BsonField.Name("__tmp0") -> Ascending)),
          $project(
            reshape("name" -> $field("name")),
            ExcludeId)))
    }

    "plan sort with expression and alias" in {
      plan("select pop/1000 as popInK from zips order by popInK") must
        beWorkflow(chain(
          $read(Collection("db", "zips")),
          $project(
            reshape(
              "popInK" -> $divide($field("pop"), $literal(Bson.Int64(1000)))),
            IgnoreId),
          $sort(NonEmptyList(BsonField.Name("popInK") -> Ascending))))
    }

    "plan sort with filter" in {
      plan("select city, pop from zips where pop <= 1000 order by pop desc, city") must
        beWorkflow(chain(
          $read(Collection("db", "zips")),
          $match(Selector.Doc(
            BsonField.Name("pop") -> Selector.Lte(Bson.Int64(1000)))),
          $project(
            reshape(
              "city" -> $field("city"),
              "pop"  -> $field("pop")),
            IgnoreId),
          $sort(NonEmptyList(
            BsonField.Name("pop") -> Descending,
            BsonField.Name("city") -> Ascending))))
    }

    "plan sort with expression, alias, and filter" in {
      plan("select pop/1000 as popInK from zips where pop >= 1000 order by popInK") must
        beWorkflow(chain(
          $read(Collection("db", "zips")),
          $match(Selector.Doc(BsonField.Name("pop") -> Selector.Gte(Bson.Int64(1000)))),
          $project(
            reshape(
              "popInK" -> $divide($field("pop"), $literal(Bson.Int64(1000)))),
            ExcludeId),
          $sort(NonEmptyList(BsonField.Name("popInK") -> Ascending)))
        )
    }

    "plan multiple column sort with wildcard" in {
      plan("select * from zips order by pop, city desc") must
       beWorkflow(chain(
         $read(Collection("db", "zips")),
         $sort(NonEmptyList(
           BsonField.Name("pop") -> Ascending,
           BsonField.Name("city") -> Descending))))
    }

    "plan many sort columns" in {
      plan("select * from zips order by pop, state, city, a4, a5, a6") must
       beWorkflow(chain(
         $read(Collection("db", "zips")),
         $sort(NonEmptyList(
           BsonField.Name("pop") -> Ascending,
           BsonField.Name("state") -> Ascending,
           BsonField.Name("city") -> Ascending,
           BsonField.Name("a4") -> Ascending,
           BsonField.Name("a5") -> Ascending,
           BsonField.Name("a6") -> Ascending))))
    }

    "plan efficient count and field ref" in {
      plan("SELECT city, COUNT(*) AS cnt FROM zips ORDER BY cnt DESC") must
        beWorkflow {
          chain(
            $read(Collection("db", "zips")),
            $group(
              grouped(
                "city" -> $push($field("city")),
                "cnt"  -> $sum($literal(Bson.Int32(1)))),
              -\/($literal(Bson.Null))),
            $unwind(DocField("city")),
            $sort(NonEmptyList(BsonField.Name("cnt") -> Descending)))
        }
    }

    "plan count and js expr" in {
      plan("SELECT COUNT(*) as cnt, LENGTH(city) FROM zips") must
        beWorkflow {
          chain(
            $read(Collection("db", "zips")),
            $simpleMap(NonEmptyList(MapExpr(JsFn(Ident("x"), Obj(ListMap(
              "1" -> Select(Select(Ident("x").fix, "city").fix, "length").fix)).fix))),
              ListMap()),
            $group(
              grouped(
                "cnt" -> $sum($literal(Bson.Int32(1))),
                "1"   -> $push($field("1"))),
              -\/($literal(Bson.Null))),
            $unwind(DocField("1")))
        }
    }

    "plan trivial group by" in {
      plan("select city from zips group by city") must
      beWorkflow(chain(
        $read(Collection("db", "zips")),
        $group(grouped("city" -> $push($field("city"))), -\/($field("city"))),
        $unwind(DocField(BsonField.Name("city")))))
    }

    "plan group by expression" in {
      plan("select city from zips group by lower(city)") must
      beWorkflow(chain(
        $read(Collection("db", "zips")),
        $group(grouped("city" -> $push($field("city"))), -\/($toLower($field("city")))),
        $unwind(DocField(BsonField.Name("city")))))
    }

    "plan group by month" in {
      plan("select avg(score) as a, DATE_PART('month', \"date\") as m from caloriesBurnedData group by DATE_PART('month', \"date\")") must
        beWorkflow(chain(
          $read(Collection("db", "caloriesBurnedData")),
          $project(
            reshape(
              "__tmp0" -> $field("score"),
              "__tmp1" -> $month($field("date"))),
            IgnoreId),
          $group(
            grouped(
              "a" -> $avg($field("__tmp0")),
              "m" -> $push($field("__tmp1"))),
            -\/($field("__tmp1"))),
          $unwind(DocField(BsonField.Name("m")))))
    }

    "plan expr3 with grouping" in {
      plan("select case when pop > 1000 then city else lower(city) end, count(*) from zips group by city") must
        beRight
    }

    "plan trivial group by with wildcard" in {
      plan("select * from zips group by city") must
        beWorkflow($read(Collection("db", "zips")))
    }

    "plan count grouped by single field" in {
      plan("select count(*) from bar group by baz") must
        beWorkflow {
          chain(
            $read(Collection("db", "bar")),
            $group(
              grouped("0" -> $sum($literal(Bson.Int32(1)))),
              -\/($field("baz"))))
        }
    }

    "plan count and sum grouped by single field" in {
      plan("select count(*) as cnt, sum(biz) as sm from bar group by baz") must
        beWorkflow {
          chain(
            $read(Collection("db", "bar")),
            $group(
              grouped(
                "cnt" -> $sum($literal(Bson.Int32(1))),
                "sm" -> $sum($field("biz"))),
              -\/($field("baz"))))
        }
    }

    "plan sum grouped by single field with filter" in {
      plan("select sum(pop) as sm from zips where state='CO' group by city") must
        beWorkflow {
          chain(
            $read(Collection("db", "zips")),
            $match(Selector.Doc(
              BsonField.Name("state") -> Selector.Eq(Bson.Text("CO")))),
            $group(
              grouped("sm" -> $sum($field("pop"))),
              -\/($field("city"))))
        }
    }

    "plan count and field when grouped" in {
      plan("select count(*) as cnt, city from zips group by city") must
        beWorkflow {
          chain(
            $read(Collection("db", "zips")),
            $group(
              grouped(
                "cnt"  -> $sum($literal(Bson.Int32(1))),
                "city" -> $push($field("city"))),
              -\/($field("city"))),
            $unwind(DocField(BsonField.Name("city"))))
        }
    }

    "collect unaggregated fields into single doc when grouping" in {
      plan("select city, state, sum(pop) from zips") must
      beWorkflow(chain(
        $read(Collection("db", "zips")),
        $project(
          reshape(
            "__tmp1" -> reshape(
              "city"  -> $field("city"),
              "state" -> $field("state")),
            "__tmp2" -> reshape("__tmp0" -> $field("pop"))),
          IgnoreId),
        $group(
          grouped(
            "2"      -> $sum($field("__tmp2", "__tmp0")),
            "__tmp1" -> $push($field("__tmp1"))),
          -\/($literal(Bson.Null))),
        $unwind(DocField("__tmp1")),
        $project(
          reshape(
            "city"  -> $field("__tmp1", "city"),
            "state" -> $field("__tmp1", "state"),
            "2"     -> $field("2")),
          IgnoreId)))
    }

    "plan unaggregated field when grouping, second case" in {
      // NB: the point being that we don't want to push $$ROOT
      plan("select max(pop)/1000, pop from zips") must
        beWorkflow {
          chain(
            $read(Collection("db", "zips")),
            $group(
              grouped(
                "__tmp0" -> $max($field("pop")),
                "pop"    -> $push($field("pop"))),
              -\/($literal(Bson.Null))),
            $unwind(DocField("pop")),
            $project(
              reshape(
                "0"   -> $divide($field("__tmp0"), $literal(Bson.Int64(1000))),
                "pop" -> $field("pop")),
              IgnoreId))
        }
    }

    "plan multiple expressions using same field" in {
      plan("select pop, sum(pop), pop/1000 from zips") must
      beWorkflow(chain(
        $read (Collection("db", "zips")),
        $project(
          reshape(
            "__tmp0" -> reshape(
              "pop" -> $field("pop"),
              "2"   -> $divide($field("pop"), $literal(Bson.Int64(1000)))),
            "__tmp1" -> reshape("pop" -> $field("pop"))),
          IgnoreId),
        $group(
          grouped(
            "1"      -> $sum($field("__tmp1", "pop")),
            "__tmp0" -> $push($field("__tmp0"))),
          -\/($literal(Bson.Null))),
        $unwind(DocField("__tmp0")),
        $project(
          reshape(
            "pop" -> $field("__tmp0", "pop"),
            "1"   -> $field("1"),
            "2"   -> $field("__tmp0", "2")),
          IgnoreId)))
    }

    "plan sum of expression in expression with another projection when grouped" in {
      plan("select city, sum(pop-1)/1000 from zips group by city") must
      beWorkflow(chain(
        $read(Collection("db", "zips")),
        $group(
          grouped(
            "city"   -> $push($field("city")),
            "__tmp2" -> $sum($subtract($field("pop"), $literal(Bson.Int64(1))))),
          -\/($field("city"))),
        $unwind(DocField(BsonField.Name("city"))),
        $project(
          reshape(
            "city" -> $field("city"),
            "1"    -> $divide($field("__tmp2"), $literal(Bson.Int64(1000)))),
          IgnoreId)))
    }

    "plan length of min (JS on top of reduce)" in {
      plan("select state, length(min(city)) as shortest from zips group by state") must
        beWorkflow(chain(
          $read(Collection("db", "zips")),
          $group(
            grouped(
              "state" -> $push($field("state")),
              "__tmp0" -> $min($field("city"))),
            -\/($field("state"))),
          $simpleMap(NonEmptyList(
            FlatExpr(JsFn(Ident("x"), Select(Ident("x").fix, "state").fix)),
            MapExpr(JsFn(Ident("x"), Obj(ListMap(
              "state" -> Select(Ident("x").fix, "state").fix,
              "shortest" -> Select(Select(Ident("x").fix, "__tmp0").fix, "length").fix)).fix))),
            ListMap()),
          $project(
            reshape(
              "state"    -> $include(),
              "shortest" -> $include()),
            IgnoreId)))
    }

    "plan js expr grouped by js expr" in {
      plan("select length(city) as len, count(*) as cnt from zips group by length(city)") must
        beWorkflow(chain(
          $read(Collection("db", "zips")),
          $simpleMap(
            NonEmptyList(MapExpr(JsFn(Ident("x"),
              Obj(ListMap(
                "__tmp0" -> Select(Select(Ident("x").fix, "city").fix, "length").fix)).fix))),
            ListMap()),
          $group(
            grouped(
              "len" -> $push($field("__tmp0")),
              "cnt" -> $sum($literal(Bson.Int32(1)))),
            -\/($field("__tmp0"))),
          $unwind(DocField(BsonField.Name("len")))))
    }

    "plan simple JS inside expression" in {
      plan("select length(city) + 1 from zips") must
        beWorkflow(chain(
          $read(Collection("db", "zips")),
          $simpleMap(NonEmptyList(MapExpr(JsFn(Ident("x"), Obj(ListMap(
            "0" -> BinOp(JsCore.Add,
              Select(Select(Ident("x").fix, "city").fix, "length").fix,
              JsCore.Literal(Js.Num(1, false)).fix).fix)).fix))),
            ListMap()),
          $project(
            reshape("0" -> $include()),
            IgnoreId)))
    }

    "plan expressions with ~"in {
      plan("select foo ~ 'bar.*', 'abc' ~ 'a|b', 'baz' ~ regex, target ~ regex from a") must beWorkflow(chain(
        $read(Collection("db", "a")),
        $simpleMap(NonEmptyList(MapExpr(JsFn(Ident("x"),
          Obj(ListMap(
            "0" -> Call(
              Select(New("RegExp", List(JsCore.Literal(Js.Str("bar.*")).fix)).fix, "test").fix,
              List(Select(Ident("x").fix, "foo").fix)).fix,
            "1" -> JsCore.Literal(Js.Bool(true)).fix,
            "2" -> Call(
              Select(New("RegExp", List(Select(Ident("x").fix, "regex").fix)).fix, "test").fix,
              List(JsCore.Literal(Js.Str("baz")).fix)).fix,
            "3" -> Call(
              Select(New("RegExp", List(Select(Ident("x").fix, "regex").fix)).fix, "test").fix,
              List(Select(Ident("x").fix, "target").fix)).fix)).fix))),
          ListMap()),
        $project(
          reshape(
            "0" -> $include(),
            "1" -> $include(),
            "2" -> $include(),
            "3" -> $include()),
          IgnoreId)))
    }

    "plan object flatten" in {
      plan("select geo{*} from usa_factbook") must
        beWorkflow {
          chain(
            $read(Collection("db", "usa_factbook")),
            $simpleMap(
              NonEmptyList(
                MapExpr(JsFn(Ident("x"), Obj(ListMap(
                  "__tmp0" ->
                  If(
                    BinOp(JsCore.And,
                      BinOp(Instance, Select(Ident("x").fix, "geo").fix, Ident("Object").fix).fix,
                      UnOp(JsCore.Not, BinOp(Instance, Select(Ident("x").fix, "geo").fix, Ident("Array").fix).fix).fix).fix,
                    Select(Ident("x").fix, "geo").fix,
                    Obj(ListMap(
                      "" -> JsCore.Literal(Js.Null).fix)).fix).fix)).fix)),
                FlatExpr(JsFn(Ident("x"), Select(Ident("x").fix, "__tmp0").fix))),
              ListMap()),
            $project(
              reshape("geo" -> $field("__tmp0")),
              IgnoreId))
        }
    }

    "plan array project with concat" in {
      plan("select city, loc[0] from zips") must
        beWorkflow {
          chain(
            $read(Collection("db", "zips")),
            $simpleMap(NonEmptyList(MapExpr(JsFn(Ident("x"), Obj(ListMap(
              "city" -> JsCore.Select(Ident("x").fix, "city").fix,
              "1" -> JsCore.Access(
                JsCore.Select(Ident("x").fix, "loc").fix,
                JsCore.Literal(Js.Num(0, false)).fix).fix)).fix))),
              ListMap()),
            $project(
              reshape(
                "city" -> $include(),
                "1"    -> $include()),
              IgnoreId))
        }
    }

    "plan array concat with filter" in {
      plan("select loc || [ pop ] from zips where city = 'BOULDER'") must
        beWorkflow {
          chain(
            $read(Collection("db", "zips")),
            $match(Selector.Doc(
              BsonField.Name("city") -> Selector.Eq(Bson.Text("BOULDER")))),
            $simpleMap(NonEmptyList(MapExpr(JsFn(Ident("x"), Obj(ListMap(
              "__tmp0" -> JsCore.SpliceArrays(List(
                JsCore.Select(JsCore.Ident("x").fix, "loc").fix,
                JsCore.Arr(List(
                  JsCore.Select(JsCore.Ident("x").fix, "pop").fix)).fix)).fix)).fix))),
              ListMap()),
            $project(
              reshape("0" -> $field("__tmp0")),
              ExcludeId))
        }
    }.pendingUntilFixed("#676")

    "plan array flatten" in {
      plan("select loc[*] from zips") must
        beWorkflow {
          chain(
            $read(Collection("db", "zips")),
            $project(
              reshape(
                "__tmp0" ->
                  $cond(
                    $and(
                      $lte($literal(Bson.Arr(List())), $field("loc")),
                      $lt($field("loc"), $literal(Bson.Binary(scala.Array[Byte]())))),
                    $field("loc"),
                    $literal(Bson.Arr(List(Bson.Null))))),
              IgnoreId),
            $unwind(DocField(BsonField.Name("__tmp0"))),
            $project(
              reshape("loc" -> $field("__tmp0")),
              IgnoreId))
        }
    }

    "plan array concat" in {
      plan("select loc || [ pop ] || loc from zips") must beWorkflow {
        chain(
          $read(Collection("db", "zips")),
          $simpleMap(NonEmptyList(MapExpr(JsFn(Ident("x"),
            JsCore.SpliceArrays(List(
              JsCore.Select(Ident("x").fix, "loc").fix,
              JsCore.Arr(List(JsCore.Select(Ident("x").fix, "pop").fix)).fix,
              JsCore.Select(Ident("x").fix, "loc").fix)).fix))),
            ListMap()),
          $project(
            reshape("0" -> $$ROOT),
            IgnoreId))
      }
    }

    "plan array flatten with unflattened field" in {
      plan("SELECT _id as zip, loc as loc, loc[*] as coord FROM zips") must
        beWorkflow {
          chain(
            $read(Collection("db", "zips")),
            $project(
              reshape(
                "__tmp0" ->
                  $cond(
                    $and(
                      $lte($literal(Bson.Arr(List())), $field("loc")),
                      $lt($field("loc"), $literal(Bson.Binary(scala.Array[Byte]())))),
                    $field("loc"),
                    $literal(Bson.Arr(List(Bson.Null)))),
                "__tmp1" -> $$ROOT),
              IgnoreId),
            $unwind(DocField(BsonField.Name("__tmp0"))),
            $project(
              reshape(
                "zip"   -> $field("__tmp1", "_id"),
                "loc"   -> $field("__tmp1", "loc"),
                "coord" -> $field("__tmp0")),
              IgnoreId))
        }
    }

    "unify flattened fields" in {
      plan("select loc[*] from zips where loc[*] < 0") must
      beWorkflow(chain(
        $read(Collection("db", "zips")),
        $project(
          reshape(
            "__tmp1" ->
              $cond(
                $and(
                  $lte($literal(Bson.Arr(List())), $field("loc")),
                  $lt($field("loc"), $literal(Bson.Binary(scala.Array[Byte]())))),
                $field("loc"),
                $literal(Bson.Arr(List(Bson.Null))))),
          IgnoreId),
        $unwind(DocField(BsonField.Name("__tmp1"))),
        $match(Selector.Doc(
          BsonField.Name("__tmp1") -> Selector.Lt(Bson.Int64(0)))),
        $project(
          reshape("loc" -> $field("__tmp1")),
          IgnoreId)))
    }

    "unify flattened fields with unflattened field" in {
      plan("select _id as zip, loc[*] from zips order by loc[*]") must
      beWorkflow(chain(
        $read(Collection("db", "zips")),
        $project(
          reshape(
            "__tmp0" ->
              $cond(
                $and(
                  $lte($literal(Bson.Arr(List())), $field("loc")),
                  $lt($field("loc"), $literal(Bson.Binary(scala.Array[Byte]())))),
                $field("loc"),
                $literal(Bson.Arr(List(Bson.Null)))),
            "__tmp1" -> $$ROOT),
          IgnoreId),
        $unwind(DocField(BsonField.Name("__tmp0"))),
        $project(
          reshape(
            "zip" -> $field("__tmp1", "_id"),
            "loc" -> $field("__tmp0")),
          IgnoreId),
        $sort(NonEmptyList(BsonField.Name("loc") -> Ascending))))
    }

    "unify flattened with double-flattened" in {
      plan("select * from user_comments where (comments[*].id LIKE '%Dr%' OR comments[*].replyTo[*] LIKE '%Dr%')") must
      beWorkflow(chain(
        $read(Collection("db", "user_comments")),
        $project(
          reshape(
            "__tmp10" ->
              $cond(
                $and(
                  $lte($literal(Bson.Arr(List())), $field("comments")),
                  $lt($field("comments"), $literal(Bson.Binary(scala.Array[Byte]())))),
                $field("comments"),
                $literal(Bson.Arr(List(Bson.Null)))),
            "__tmp11" -> $$ROOT),
          IgnoreId),
        $unwind(DocField(BsonField.Name("__tmp10"))),
        $project(
          reshape(
            "__tmp14" ->
              $cond(
                $and(
                  $lte($literal(Bson.Arr(List())), $field("__tmp10", "replyTo")),
                  $lt($field("__tmp10", "replyTo"), $literal(Bson.Binary(scala.Array[Byte]())))),
                $field("__tmp10", "replyTo"),
                $literal(Bson.Arr(List(Bson.Null)))),
            "__tmp15" -> $$ROOT),
          IgnoreId),
        $unwind(DocField(BsonField.Name("__tmp14"))),
        $match(Selector.Or(
          Selector.Doc(
            BsonField.Name("__tmp15") \ BsonField.Name("__tmp10") \ BsonField.Name("id") -> Selector.Regex("^.*Dr.*$", false, false, false, false)),
          Selector.Doc(
            BsonField.Name("__tmp14") -> Selector.Regex("^.*Dr.*$", false, false, false, false)))),
        $project(
          reshape("value" -> $field("__tmp15", "__tmp11")),
          ExcludeId)))
    }

    "plan limit with offset" in {
      plan("SELECT * FROM zips LIMIT 5 OFFSET 100") must
        beWorkflow(chain(
          $read(Collection("db", "zips")),
          $limit(105),
          $skip(100)))
    }

    "plan sort and limit" in {
      plan("SELECT city, pop FROM zips ORDER BY pop DESC LIMIT 5") must
        beWorkflow {
          chain(
            $read(Collection("db", "zips")),
            $project(
              reshape(
                "city" -> $field("city"),
                "pop"  -> $field("pop")),
              IgnoreId),
            $sort(NonEmptyList(BsonField.Name("pop") -> Descending)),
            $limit(5))
        }
    }

    "plan simple single field selection and limit" in {
      plan("SELECT city FROM zips LIMIT 5") must
        beWorkflow {
          chain(
            $read(Collection("db", "zips")),
            $limit(5),
            $project(
              reshape("city" -> $field("city")),
              IgnoreId))
        }
    }

    "plan complex group by with sorting and limiting" in {
      plan("SELECT city, SUM(pop) AS pop FROM zips GROUP BY city ORDER BY pop") must
        beWorkflow {
          chain(
            $read(Collection("db", "zips")),
            $group(
              grouped(
                "city" -> $push($field("city")),
                "pop"  -> $sum($field("pop"))),
              -\/($field("city"))),
            $unwind(DocField(BsonField.Name("city"))),
            $sort(NonEmptyList(BsonField.Name("pop") -> Ascending)))
        }
    }

    "plan filter and expressions with IS NULL" in {
      plan("select foo is null from zips where foo is null") must
        beWorkflow(chain(
          $read(Collection("db", "zips")),
          $match(Selector.Doc(
            BsonField.Name("foo") -> Selector.Eq(Bson.Null))),
          $project(
            reshape("0" -> $eq($field("foo"), $literal(Bson.Null))),
            ExcludeId)))
    }

    "plan implicit group by with filter" in {
      plan("select avg(pop), min(city) from zips where state = 'CO'") must
        beWorkflow(chain(
          $read(Collection("db", "zips")),
          $match(Selector.Doc(
            BsonField.Name("state") -> Selector.Eq(Bson.Text("CO")))),
          $group(
            grouped(
              "0" -> $avg($field("pop")),
              "1" -> $min($field("city"))),
            -\/($literal(Bson.Null)))))
    }

    "plan simple distinct" in {
      plan("select distinct city, state from zips") must
      beWorkflow(
        chain(
          $read(Collection("db", "zips")),
          $project(
            reshape(
              "city"  -> $field("city"),
              "state" -> $field("state")),
            IgnoreId),
          $group(
            grouped("__tmp0" -> $first($$ROOT)),
            \/-(reshape(
              "city"  -> $field("city"),
              "state" -> $field("state")))),
          $project(
            reshape(
              "city"  -> $field("__tmp0", "city"),
              "state" -> $field("__tmp0", "state")),
            ExcludeId)))
    }

    "plan distinct as expression" in {
      plan("select count(distinct(city)) from zips") must
        beWorkflow(chain(
          $read(Collection("db", "zips")),
          $group(
            grouped(),
            -\/($field("city"))),
          $group(
            grouped("0" -> $sum($literal(Bson.Int32(1)))),
            -\/($literal(Bson.Null)))))
    }

    "plan distinct of expression as expression" in {
      plan("select count(distinct substring(city, 0, 1)) from zips") must
        beWorkflow(chain(
          $read(Collection("db", "zips")),
          $group(
            grouped(),
            -\/(
              $substr(
                $field("city"),
                $literal(Bson.Int64(0)),
                $literal(Bson.Int64(1))))),
          $group(
            grouped("0" -> $sum($literal(Bson.Int32(1)))),
            -\/($literal(Bson.Null)))))
    }

    "plan distinct of wildcard" in {
      plan("select distinct * from zips") must
        beWorkflow(
          $read(Collection("db", "zips")))
    }.pendingUntilFixed("#283")

    "plan distinct of wildcard as expression" in {
      plan("select count(distinct *) from zips") must
        beWorkflow(
          $read(Collection("db", "zips")))
    }.pendingUntilFixed("#283")

    "plan distinct with simple order by" in {
      plan("select distinct city from zips order by city") must
        beWorkflow(
          chain(
            $read(Collection("db", "zips")),
            $project(
              reshape("city" -> $field("city")),
              IgnoreId),
            $sort(NonEmptyList(BsonField.Name("city") -> Ascending)),
            $group(
              grouped(
                "__tmp0" -> $first($$ROOT),
                "__sd_key_0" -> $first($field("city"))),
              \/-(reshape("city" -> $field("city")))),
            $sort(NonEmptyList(BsonField.Name("__sd_key_0") -> Ascending)),
            $project(
              reshape("city" -> $field("__tmp0", "city")),
              ExcludeId)))
    }

    "plan distinct with unrelated order by" in {
      plan("select distinct city from zips order by pop desc") must
        beWorkflow(
          chain(
              $read(Collection("db", "zips")),
              $project(
                reshape(
                  "__sd__0" -> $field("pop"),
                  "city"    -> $field("city")),
                IgnoreId),
              $sort(NonEmptyList(
                BsonField.Name("__sd__0") -> Descending)),
              $group(
                grouped(
                  "__tmp0"     -> $first($$ROOT),
                  "__sd_key_0" -> $first($field("__sd__0"))),
                \/-(reshape("city" -> $field("city")))),
              $sort(NonEmptyList(
                BsonField.Name("__sd_key_0") -> Descending)),
              $project(
                reshape("city" -> $field("__tmp0","city")),
                IgnoreId)))
    }

    "plan distinct as function with group" in {
      plan("select state, count(distinct(city)) from zips group by state") must
        beWorkflow(
          $read(Collection("db", "zips")))
    }.pendingUntilFixed

    "plan distinct with sum and group" in {
      plan("SELECT DISTINCT SUM(pop) AS totalPop, city FROM zips GROUP BY city") must
        beWorkflow(chain(
          $read(Collection("db", "zips")),
          $group(
            grouped(
              "totalPop" -> $sum($field("pop")),
              "city"     -> $push($field("city"))),
            -\/($field("city"))),
          $unwind(DocField(BsonField.Name("city"))),
          $group(
            grouped("__tmp0" -> $first($$ROOT)),
            \/-(reshape(
              "totalPop" -> $field("totalPop"),
              "city"     -> $field("city")))),
          $project(
            reshape(
              "totalPop" -> $field("__tmp0", "totalPop"),
              "city"     -> $field("__tmp0", "city")),
            ExcludeId)))
    }

    "plan distinct with sum, group, and orderBy" in {
      plan("SELECT DISTINCT SUM(pop) AS totalPop, city FROM zips GROUP BY city ORDER BY totalPop DESC") must
        beWorkflow(
          chain(
            $read(Collection("db", "zips")),
            $group(
              grouped(
                "totalPop" -> $sum($field("pop")),
                "city"     -> $push($field("city"))),
              -\/($field("city"))),
            $unwind(DocField(BsonField.Name("city"))),
            $sort(NonEmptyList(BsonField.Name("totalPop") -> Descending)),
            $group(
              grouped(
                "__tmp0"     -> $first($$ROOT),
                "__sd_key_0" -> $first($field("totalPop"))),
              \/-(reshape(
                "totalPop" -> $field("totalPop"),
                "city"     -> $field("city")))),
            $sort(NonEmptyList(BsonField.Name("__sd_key_0") -> Descending)),
            $project(
              reshape(
                "totalPop" -> $field("__tmp0", "totalPop"),
                "city"     -> $field("__tmp0", "city")),
              ExcludeId)))

    }

    "plan order by JS expr with filter" in {
      plan("select city, pop from zips where pop > 1000 order by length(city)") must
        beWorkflow(chain(
          $read(Collection("db", "zips")),
          $match(Selector.Doc(
            BsonField.Name("pop") -> Selector.Gt(Bson.Int64(1000)))),
          $simpleMap(NonEmptyList(MapExpr(JsFn(Ident("x"), Obj(ListMap(
            "city" -> Select(Ident("x").fix, "city").fix,
            "pop" -> Select(Ident("x").fix, "pop").fix,
            "__tmp0" -> Select(Select(Ident("x").fix, "city").fix, "length").fix)).fix))),
            ListMap()),
          $sort(NonEmptyList(BsonField.Name("__tmp0") -> Ascending)),
          $project(
            reshape(
              "city" -> $field("city"),
              "pop"  -> $field("pop")),
            ExcludeId)))
    }

    "plan select length()" in {
      plan("select length(city) from zips") must
        beWorkflow(chain(
          $read(Collection("db", "zips")),
          $simpleMap(NonEmptyList(MapExpr(JsFn(Ident("x"), Obj(ListMap(
            "0" -> Select(Select(Ident("x").fix, "city").fix, "length").fix)).fix))),
            ListMap()),
          $project(
            reshape("0" -> $include()),
            IgnoreId)))
    }

    "plan select length() and simple field" in {
      plan("select city, length(city) from zips") must
      beWorkflow(chain(
        $read(Collection("db", "zips")),
        $simpleMap(NonEmptyList(MapExpr(JsFn(Ident("x"), Obj(ListMap(
          "city" -> Select(Ident("x").fix, "city").fix,
          "1" -> Select(Select(Ident("x").fix, "city").fix, "length").fix)).fix))),
          ListMap()),
        $project(
          reshape(
            "city" -> $include(),
            "1"    -> $include()),
          IgnoreId)))
    }

    "plan combination of two distinct sets" in {
      plan("SELECT (DISTINCT foo.bar) + (DISTINCT foo.baz) FROM foo") must
        beWorkflow(
          $read(Collection("db", "zips")))
    }.pendingUntilFixed

    "plan expression with timestamp, date, time, and interval" in {
      import org.threeten.bp.{Instant, LocalDateTime, ZoneOffset}

      plan("select timestamp '2014-11-17T22:00:00Z' + interval 'PT43M40S', date '2015-01-19', time '14:21'") must
        beWorkflow(
          $pure(Bson.Doc(ListMap(
            "0" -> Bson.Date(Instant.parse("2014-11-17T22:43:40Z")),
            "1" -> Bson.Date(LocalDateTime.parse("2015-01-19T00:00:00").atZone(ZoneOffset.UTC).toInstant),
            "2" -> Bson.Text("14:21:00.000")))))
    }

    "plan filter with timestamp and interval" in {
      import org.threeten.bp.Instant

      plan("select * from days where \"date\" < timestamp '2014-11-17T22:00:00Z' and \"date\" - interval 'PT12H' > timestamp '2014-11-17T00:00:00Z'") must
        beWorkflow(chain(
          $read(Collection("db", "days")),
          $project(
            reshape(
              "__tmp4" ->
                $subtract($field("date"), $literal(Bson.Dec(12*60*60*1000))),
              "__tmp5" -> $$ROOT),
              IgnoreId),
          $match(
            Selector.And(
              Selector.Doc(
                BsonField.Name("__tmp5") \ BsonField.Name("date") ->
                  Selector.Lt(Bson.Date(Instant.parse("2014-11-17T22:00:00Z")))),
              Selector.Doc(
                BsonField.Name("__tmp4") ->
                  Selector.Gt(Bson.Date(Instant.parse("2014-11-17T00:00:00Z")))))),
          $project(
            reshape("value" -> $field("__tmp5")),
            ExcludeId)))
    }

    "plan time_of_day" in {
      plan("select time_of_day(ts) from foo") must
        beRight // NB: way too complicated to spell out here, and will change as JS generation improves
    }

    "plan filter on date" in {
      import org.threeten.bp.Instant

      // Note: both of these boundaries require comparing with the start of the *next* day.
      plan("select * from logs " +
        "where ((ts > date '2015-01-22' and ts <= date '2015-01-27') and ts != date '2015-01-25') " +
        "or ts = date '2015-01-29'") must
        beWorkflow(chain(
          $read(Collection("db", "logs")),
          $match(Selector.Or(
            Selector.And(
              Selector.And(
                Selector.Doc(
                  BsonField.Name("ts") -> Selector.Gte(Bson.Date(Instant.parse("2015-01-23T00:00:00Z")))),
                Selector.Doc(
                  BsonField.Name("ts") -> Selector.Lt(Bson.Date(Instant.parse("2015-01-28T00:00:00Z"))))),
              Selector.Or(
                Selector.Doc(
                  BsonField.Name("ts") -> Selector.Lt(Bson.Date(Instant.parse("2015-01-25T00:00:00Z")))),
                Selector.Doc(
                  BsonField.Name("ts") -> Selector.Gte(Bson.Date(Instant.parse("2015-01-26T00:00:00Z")))))),
            Selector.And(
              Selector.Doc(
                BsonField.Name("ts") -> Selector.Gte(Bson.Date(Instant.parse("2015-01-29T00:00:00Z")))),
              Selector.Doc(
                BsonField.Name("ts") -> Selector.Lt(Bson.Date(Instant.parse("2015-01-30T00:00:00Z")))))))))
    }

    "plan js and filter with id" in {
      Bson.ObjectId("0123456789abcdef01234567").fold[Result](
        failure("Couldn’t create ObjectId."))(
        oid => plan("select length(city) < oid '0123456789abcdef01234567' from days where _id = oid '0123456789abcdef01234567'") must
          beWorkflow(chain(
            $read(Collection("db", "days")),
            $match(Selector.Doc(
              BsonField.Name("_id") -> Selector.Eq(oid))),
            $simpleMap(
              NonEmptyList(MapExpr(JsFn(Ident("x"),
                Obj(ListMap(
                  "0" -> BinOp(JsCore.Lt,
                    Select(Select(Ident("x").fix, "city").fix, "length").fix,
                    New("ObjectId", List(JsCore.Literal(Js.Str("0123456789abcdef01234567")).fix)).fix).fix)).fix))),
              ListMap()),
            $project(
              reshape("0" -> $field("0")),
              ExcludeId))))
    }

    "plan convert to timestamp" in {
      import org.threeten.bp.Instant

      plan("select to_timestamp(epoch) from foo") must beWorkflow {
        chain(
          $read(Collection("db", "foo")),
          $project(
            reshape(
              "0" ->
                $add($literal(Bson.Date(Instant.ofEpochMilli(0))), $field("epoch"))),
            IgnoreId))
      }
    }

    "plan convert to timestamp in map-reduce" in {
      import org.threeten.bp.Instant

      plan("select length(name), to_timestamp(epoch) from foo") must beWorkflow {
        chain(
          $read(Collection("db", "foo")),
          $simpleMap(
            NonEmptyList(MapExpr(JsFn(Ident("x"), Obj(ListMap(
              "0" -> Select(Select(Ident("x").fix, "name").fix, "length").fix,
              "1" -> New("Date", List(Select(Ident("x").fix, "epoch").fix)).fix)).fix))),
            ListMap()),
          $project(
            reshape(
              "0" -> $include(),
              "1" -> $include()),
            IgnoreId))
      }
    }

    def joinStructure0(
      left: Workflow, leftName: String, base: Expression, right: Workflow,
      leftKey: Reshape.Shape, rightKey: Term[JsCore],
      fin: WorkflowOp,
      swapped: Boolean) = {

      val (leftLabel, rightLabel) =
        if (swapped) ("right", "left") else ("left", "right")
      def initialPipeOps(src: Workflow): Workflow =
        chain(
          src,
          $group(grouped(leftName -> $push(base)), leftKey),
          $project(
            reshape(
              leftLabel  -> $field(leftName),
              rightLabel -> $literal(Bson.Arr(List())),
              "_id"      -> $include()),
            IncludeId))
      fin(
        $foldLeft(
          initialPipeOps(left),
          chain(
            right,
            $map($Map.mapKeyVal(("key", "value"),
              rightKey.toJs,
              Js.AnonObjDecl(List(
                (leftLabel, Js.AnonElem(List())),
                (rightLabel, Js.AnonElem(List(Js.Ident("value"))))))),
              ListMap()),
            $reduce(
              Js.AnonFunDecl(List("key", "values"),
                List(
                  Js.VarDef(List(
                    ("result", Js.AnonObjDecl(List(
                      (leftLabel, Js.AnonElem(List())),
                      (rightLabel, Js.AnonElem(List()))))))),
                  Js.Call(Js.Select(Js.Ident("values"), "forEach"),
                    List(Js.AnonFunDecl(List("value"),
                      List(
                        Js.BinOp("=",
                          Js.Select(Js.Ident("result"), leftLabel),
                          Js.Call(
                            Js.Select(Js.Select(Js.Ident("result"), leftLabel), "concat"),
                            List(Js.Select(Js.Ident("value"), leftLabel)))),
                        Js.BinOp("=",
                          Js.Select(Js.Ident("result"), rightLabel),
                          Js.Call(
                            Js.Select(Js.Select(Js.Ident("result"), rightLabel), "concat"),
                            List(Js.Select(Js.Ident("value"), rightLabel)))))))),
                  Js.Return(Js.Ident("result")))),
              ListMap()))))
    }

    def joinStructure(
        left: Workflow, leftName: String, base: Expression, right: Workflow,
        leftKey: Reshape.Shape, rightKey: Term[JsCore],
        fin: WorkflowOp,
        swapped: Boolean) =
      crystallize(finish(joinStructure0(left, leftName, base, right, leftKey, rightKey, fin, swapped)))

    "plan simple join" in {
      plan("select zips2.city from zips join zips2 on zips._id = zips2._id") must
        beWorkflow(
          joinStructure(
            $read(Collection("db", "zips")), "__tmp0", $$ROOT,
            $read(Collection("db", "zips2")),
            $field("_id"),
            Select(Ident("value").fix, "_id").fix,
            chain(_,
              $match(Selector.Doc(ListMap[BsonField, Selector.SelectorExpr](
                BsonField.Name("left") -> Selector.NotExpr(Selector.Size(0)),
                BsonField.Name("right") -> Selector.NotExpr(Selector.Size(0))))),
              $unwind(DocField(BsonField.Name("left"))),
              $unwind(DocField(BsonField.Name("right"))),
              $project(
                reshape("city" -> $field("right", "city")),
                IgnoreId)),
            false).op)
    }

    "plan non-equi join" in {
      plan("select zips2.city from zips join zips2 on zips._id < zips2._id") must beLeft
    }

    "plan simple inner equi-join" in {
      plan(
        "select foo.name, bar.address from foo join bar on foo.id = bar.foo_id") must
      beWorkflow(
        joinStructure(
          $read(Collection("db", "foo")), "__tmp0", $$ROOT,
          $read(Collection("db", "bar")),
          $field("id"),
          Select(Ident("value").fix, "foo_id").fix,
          chain(_,
            $match(Selector.Doc(ListMap[BsonField, Selector.SelectorExpr](
              BsonField.Name("left") -> Selector.NotExpr(Selector.Size(0)),
              BsonField.Name("right") -> Selector.NotExpr(Selector.Size(0))))),
            $unwind(DocField(BsonField.Name("left"))),
            $unwind(DocField(BsonField.Name("right"))),
            $project(
              reshape(
                "name"    -> $field("left", "name"),
                "address" -> $field("right", "address")),
              IgnoreId)),
          false).op)
    }

    "plan simple outer equi-join with wildcard" in {
      plan("select * from foo full join bar on foo.id = bar.foo_id") must
      beWorkflow(
        joinStructure(
          $read(Collection("db", "foo")), "__tmp0", $$ROOT,
          $read(Collection("db", "bar")),
          $field("id"),
          Select(Ident("value").fix, "foo_id").fix,
          chain(_,
            $project(
              reshape(
                "left" ->
                  $cond($eq($size($field("left")), $literal(Bson.Int32(0))),
                    $literal(Bson.Arr(List(Bson.Doc(ListMap())))),
                    $field("left")),
                "right" ->
                  $cond($eq($size($field("right")), $literal(Bson.Int32(0))),
                    $literal(Bson.Arr(List(Bson.Doc(ListMap())))),
                    $field("right"))),
              IgnoreId),
            $unwind(DocField(BsonField.Name("left"))),
            $unwind(DocField(BsonField.Name("right"))),
            $simpleMap(
              NonEmptyList(MapExpr(JsFn(Ident("x"), SpliceObjects(List(
                Select(Ident("x").fix, "left").fix,
                Select(Ident("x").fix, "right").fix)).fix))),
              ListMap())),
          false).op)
    }

    "plan simple left equi-join" in {
      plan(
        "select foo.name, bar.address " +
          "from foo left join bar on foo.id = bar.foo_id") must
      beWorkflow(
        joinStructure(
          $read(Collection("db", "foo")), "__tmp0", $$ROOT,
          $read(Collection("db", "bar")),
          $field("id"),
          Select(Ident("value").fix, "foo_id").fix,
          chain(_,
            $match(Selector.Doc(ListMap[BsonField, Selector.SelectorExpr](
              BsonField.Name("left") -> Selector.NotExpr(Selector.Size(0))))),
            $project(
              reshape(
                "left"  -> $field("left"),
                "right" ->
                  $cond($eq($size($field("right")), $literal(Bson.Int32(0))),
                    $literal(Bson.Arr(List(Bson.Doc(ListMap())))),
                    $field("right"))),
              IgnoreId),
            $unwind(DocField(BsonField.Name("left"))),
            $unwind(DocField(BsonField.Name("right"))),
            $project(
              reshape(
                "name"    -> $field("left", "name"),
                "address" -> $field("right", "address")),
              IgnoreId)),
          false).op)
    }

    "plan 3-way right equi-join" in {
      plan(
        "select foo.name, bar.address, baz.zip " +
          "from foo join bar on foo.id = bar.foo_id " +
          "right join baz on bar.id = baz.bar_id") must
      beWorkflow(
        joinStructure(
          $read(Collection("db", "baz")), "__tmp1", $$ROOT,
          joinStructure0(
            $read(Collection("db", "foo")), "__tmp0", $$ROOT,
            $read(Collection("db", "bar")),
            $field("id"),
            Select(Ident("value").fix, "foo_id").fix,
            chain(_,
              $match(Selector.Doc(ListMap[BsonField, Selector.SelectorExpr](
                BsonField.Name("left") -> Selector.NotExpr(Selector.Size(0)),
                BsonField.Name("right") -> Selector.NotExpr(Selector.Size(0))))),
              $unwind(DocField(BsonField.Name("left"))),
              $unwind(DocField(BsonField.Name("right")))),
            false),
          $field("bar_id"),
          Select(Select(Ident("value").fix, "right").fix, "id").fix,
          chain(_,
            $match(Selector.Doc(ListMap[BsonField, Selector.SelectorExpr](
              BsonField.Name("left") -> Selector.NotExpr(Selector.Size(0))))),
            $project(
              reshape(
                "right" ->
                  $cond($eq($size($field("right")), $literal(Bson.Int32(0))),
                    $literal(Bson.Arr(List(Bson.Doc(ListMap())))),
                    $field("right")),
                "left" -> $field("left")),
              IgnoreId),
            $unwind(DocField(BsonField.Name("right"))),
            $unwind(DocField(BsonField.Name("left"))),
            $project(
              reshape(
                "name"    -> $field("left", "left", "name"),
                "address" -> $field("left", "right", "address"),
                "zip"     -> $field("right", "zip")),
              IgnoreId)),
          true).op)
    }

    "plan join with multiple conditions" in {
      plan("select l.sha as child, l.author.login as c_auth, r.sha as parent, r.author.login as p_auth from slamengine_commits l join slamengine_commits r on r.sha = l.parents[0].sha and l.author.login = r.author.login") must
      beWorkflow(
        joinStructure(
          chain(
            $read(Collection("db", "slamengine_commits")),
            $simpleMap(NonEmptyList(MapExpr(JsFn(Ident("x"),
              Obj(ListMap(
                "__tmp5" -> Select(Access(Select(Ident("x").fix, "parents").fix, JsCore.Literal(Js.Num(0, false)).fix).fix, "sha").fix,
                "__tmp6" -> Ident("x").fix,
                "__tmp7" -> Select(Select(Ident("x").fix, "author").fix, "login").fix)).fix))),
              ListMap())),
          "__tmp8", $field("__tmp6"),
          $read(Collection("db", "slamengine_commits")),
          reshape(
            "0" -> $field("__tmp5"),
            "1" -> $field("__tmp7")),
          Obj(ListMap(
            "0" -> Select(Ident("value").fix, "sha").fix,
            "1" -> Select(Select(Ident("value").fix, "author").fix, "login").fix)).fix,
          chain(_,
            $match(Selector.Doc(ListMap[BsonField, Selector.SelectorExpr](
              BsonField.Name("left") -> Selector.NotExpr(Selector.Size(0)),
              BsonField.Name("right") -> Selector.NotExpr(Selector.Size(0))))),
            $unwind(DocField(BsonField.Name("left"))),
            $unwind(DocField(BsonField.Name("right"))),
            $project(
              reshape(
                "child"  -> $field("left", "sha"),
                "c_auth" -> $field("left", "author", "login"),
                "parent" -> $field("right", "sha"),
                "p_auth" -> $field("right", "author", "login")),
              IgnoreId)),
        false).op)
    }

    "plan simple cross" in {
      plan("select zips2.city from zips, zips2 where zips._id = zips2._id") must
      beWorkflow(
        joinStructure(
          $read(Collection("db", "zips")), "__tmp0", $$ROOT,
          $read(Collection("db", "zips2")),
          $literal(Bson.Null),
          JsCore.Literal(Js.Null).fix,
          chain(_,
            $match(Selector.Doc(ListMap[BsonField, Selector.SelectorExpr](
              BsonField.Name("left") -> Selector.NotExpr(Selector.Size(0)),
              BsonField.Name("right") -> Selector.NotExpr(Selector.Size(0))))),
            $unwind(DocField(BsonField.Name("left"))),
            $unwind(DocField(BsonField.Name("right"))),
            $project(
              reshape(
                "city"   -> $field("right", "city"),
                "__tmp1" -> $eq($field("left", "_id"), $field("right", "_id"))),
              IgnoreId),
            $match(Selector.Doc(
              BsonField.Name("__tmp1") -> Selector.Eq(Bson.Bool(true)))),
            $project(
              reshape("city" -> $field("city")),
              ExcludeId)),
          false).op)
    }

    def countOps(wf: Workflow, p: PartialFunction[WorkflowF[Term[WorkflowF]], Boolean]): Int = {
      wf.foldMap(op => if (p.lift(op.unFix).getOrElse(false)) 1 else 0)
    }

    def noConsecutiveProjectOps(wf: Workflow) =
      countOps(wf, { case $Project(Term($Project(_, _, _)), _, _) => true }) aka "the occurrences of consecutive $project ops:" must_== 0
    def noConsecutiveSimpleMapOps(wf: Workflow) =
      countOps(wf, { case $SimpleMap(Term($SimpleMap(_, _, _)), _, _) => true }) aka "the occurrences of consecutive $simpleMap ops:" must_== 0
    def maxAccumOps(wf: Workflow, max: Int) =
      countOps(wf, { case $Group(_, _, _) => true }) aka "the number of $group ops:" must beLessThanOrEqualTo(max)
    def maxUnwindOps(wf: Workflow, max: Int) =
      countOps(wf, { case $Unwind(_, _) => true }) aka "the number of $unwind ops:" must beLessThanOrEqualTo(max)
    def maxMatchOps(wf: Workflow, max: Int) =
      countOps(wf, { case $Match(_, _) => true }) aka "the number of $match ops:" must beLessThanOrEqualTo(max)
    def brokenProjectOps(wf: Workflow) =
      countOps(wf, { case $Project(_, Reshape(shape), _) => shape.isEmpty }) aka "$project ops with no fields"

    def danglingReferences(wf: Workflow) =
      wf.foldMap(_.unFix match {
        case op: SingleSourceF[Workflow] =>
          Workflow.simpleShape(op.src).map { shape =>
            val refs = Workflow.refs(op)
            val missing = refs.collect { case v @ DocVar(_, Some(f)) if !shape.contains(f.flatten.head) => v }
            if (missing.isEmpty) Nil
            else List(missing.map(_.bson).mkString(", ") + " missing in\n" + Term[WorkflowF](op).show)
          }.getOrElse(Nil)
        case _ => Nil
      }) aka "dangling references"

    def rootPushes(wf: Workflow) =
      wf.foldMap(_.unFix match {
        case op @ $Group(_, Grouped(map), _) if map.values.toList.contains($push($$ROOT)) => List(op)
        case _ => Nil
      }) aka "group ops pushing $$ROOT"

    args.report(showtimes = true)

    "plan multiple reducing projections (all, distinct, orderBy)" ! Prop.forAll(select(distinct, maybeReducingExpr, Gen.option(filter), Gen.option(groupBySeveral), orderBySeveral)) { q =>
      plan(q.value) must beRight.which { fop =>
        val wf = fop.op
        noConsecutiveProjectOps(wf)
        noConsecutiveSimpleMapOps(wf)
        maxAccumOps(wf, 2)
        maxUnwindOps(wf, 1)
        maxMatchOps(wf, 1)
        danglingReferences(wf) must_== Nil
        brokenProjectOps(wf) must_== 0
        val fields = fieldNames(wf)
        (fields aka "column order" must beSome(columnNames(q))) or
          (fields must beSome(List("value")))  // NB: some edge cases (all constant projections) end up under "value" and aren't interesting anyway
        rootPushes(wf) must_== Nil
      }
    }.set(maxSize = 3)  // FIXME: with more then a few keys in the order by, the planner gets *very* slow (see #656)

    "plan multiple reducing projections (all, distinct)" ! Prop.forAll(select(distinct, maybeReducingExpr, Gen.option(filter), Gen.option(groupBySeveral), noOrderBy)) { q =>
      plan(q.value) must beRight.which { fop =>
        val wf = fop.op
        noConsecutiveProjectOps(wf)
        noConsecutiveSimpleMapOps(wf)
        maxAccumOps(wf, 2)
        maxUnwindOps(wf, 1)
        maxMatchOps(wf, 1)
        danglingReferences(wf) must_== Nil
        brokenProjectOps(wf) must_== 0
        val fields = fieldNames(wf)
        (fields aka "column order" must beSome(columnNames(q))) or
          (fields must beSome(List("value")))  // NB: some edge cases (all constant projections) end up under "value" and aren't interesting anyway
        rootPushes(wf) must_== Nil
      }
    }.set(maxSize = 10)

    "plan multiple reducing projections (all)" ! Prop.forAll(select(notDistinct, maybeReducingExpr, Gen.option(filter), Gen.option(groupBySeveral), noOrderBy)) { q =>
      plan(q.value) must beRight.which { fop =>
        val wf = fop.op
        noConsecutiveProjectOps(wf)
        noConsecutiveSimpleMapOps(wf)
        maxAccumOps(wf, 1)
        maxUnwindOps(wf, 1)
        maxMatchOps(wf, 1)
        danglingReferences(wf) must_== Nil
        brokenProjectOps(wf) must_== 0
        fieldNames(wf) aka "column order" must beSome(columnNames(q))
        rootPushes(wf) must_== Nil
      }
    }.set(maxSize = 10)

    // NB: tighter constraint because we know there's no filter.
    "plan multiple reducing projections (no filter)" ! Prop.forAll(select(notDistinct, maybeReducingExpr, noFilter, Gen.option(groupBySeveral), noOrderBy)) { q =>
      plan(q.value) must beRight.which { fop =>
        val wf = fop.op
        noConsecutiveProjectOps(wf)
        noConsecutiveSimpleMapOps(wf)
        maxAccumOps(wf, 1)
        maxUnwindOps(wf, 1)
        maxMatchOps(wf, 0)
        danglingReferences(wf) must_== Nil
        brokenProjectOps(wf) must_== 0
        fieldNames(wf) aka "column order" must beSome(columnNames(q))
        rootPushes(wf) must_== Nil
      }
    }.set(maxSize = 10)
  }

  def columnNames(q: Query): List[String] =
    (new SQLParser).parse(q).foldMap {
      case stmt @ sql.Select(_, _, _, _, _, _, _, _) =>
        stmt.namedProjections(None).map(_._1)
      case _ => Nil
    }

  def fieldNames(wf: Workflow): Option[List[String]] =
    Workflow.simpleShape(wf).map(_.map(_.asText))

  import sql.{Binop => _, Ident => _, _}

  val notDistinct = Gen.const(SelectAll)
  val distinct = Gen.const(SelectDistinct)

  val noGroupBy = Gen.const[Option[GroupBy]](None)
  val groupByCity = Gen.const(Some(GroupBy(List(sql.Ident("city")), None)))
  val groupBySeveral = Gen.nonEmptyListOf(Gen.oneOf(genInnerStr, genInnerInt)).map(keys => GroupBy(keys.distinct, None))

  val noFilter = Gen.const[Option[Expr]](None)
  val filter = Gen.oneOf(
    for {
      x <- genInnerInt
    } yield sql.Binop(x, IntLiteral(100), sql.Lt),
    for {
      x <- genInnerStr
    } yield InvokeFunction(StdLib.string.Like.name, List(x, StringLiteral("BOULDER%"), StringLiteral(""))),
    Gen.const(sql.Binop(sql.Ident("p"), sql.Ident("q"), sql.Eq)))  // Comparing two fields requires a $project before the $match

  val noOrderBy: Gen[Option[OrderBy]] = Gen.const(None)
  val orderBySeveral: Gen[Option[OrderBy]] = Gen.nonEmptyListOf(for {
    x <- Gen.oneOf(genInnerInt, genInnerStr)
    t <- Gen.oneOf(ASC, DESC)
  } yield x -> t).map(ps => Some(OrderBy(ps)))

  val maybeReducingExpr = Gen.oneOf(genOuterInt, genOuterStr)

  def select(distinctGen: Gen[IsDistinct], exprGen: Gen[Expr], filterGen: Gen[Option[Expr]], groupByGen: Gen[Option[GroupBy]], orderByGen: Gen[Option[OrderBy]]): Gen[Query] =
    for {
      distinct <- distinctGen
      projs    <- Gen.nonEmptyListOf(exprGen).map(_.zipWithIndex.map {
        case (x, n) => Proj(x, Some("p" + n))
      })
      filter   <- filterGen
      groupBy  <- groupByGen
      orderBy  <- orderByGen
    } yield Query(sql.Select(distinct, projs, Some(TableRelationAST("zips", None)), filter, groupBy, orderBy, None, None).sql)

  def genInnerInt = Gen.oneOf(
    sql.Ident("pop"),
    // IntLiteral(0),  // TODO: exposes bugs (see #476)
    sql.Binop(sql.Ident("pop"), IntLiteral(1), Minus), // an ExprOp
    InvokeFunction("length", List(sql.Ident("city"))))     // requires JS
  def genReduceInt = genInnerInt.flatMap(x => Gen.oneOf(
    x,
    InvokeFunction("min", List(x)),
    InvokeFunction("max", List(x)),
    InvokeFunction("sum", List(x)),
    InvokeFunction("count", List(Splice(None)))))
  def genOuterInt = Gen.oneOf(
    Gen.const(IntLiteral(0)),
    genReduceInt,
    genReduceInt.flatMap(sql.Binop(_, IntLiteral(1000), sql.Div)))

  def genInnerStr = Gen.oneOf(
    sql.Ident("city"),
    // StringLiteral("foo"),  // TODO: exposes bugs (see #476)
    InvokeFunction("lower", List(sql.Ident("city"))))
  def genReduceStr = genInnerStr.flatMap(x => Gen.oneOf(
    x,
    InvokeFunction("min", List(x)),
    InvokeFunction("max", List(x))))
  def genOuterStr = Gen.oneOf(
    Gen.const(StringLiteral("foo")),
    genReduceStr,
    genReduceStr.flatMap(x => InvokeFunction("lower", List(x))),   // an ExprOp
    genReduceStr.flatMap(x => InvokeFunction("length", List(x))))  // requires JS

  implicit def shrinkQuery(implicit SS: Shrink[Expr]): Shrink[Query] = Shrink { q =>
    (new SQLParser).parse(q).fold(κ(Stream.empty), SS.shrink(_).map(sel => Query(sel.sql)))
  }

  /**
   Shrink a query by reducing the number of projections or grouping expressions. Do not
   change the "shape" of the query, by removing the group by entirely, etc.
   */
  implicit def shrinkExpr: Shrink[Expr] = {
    /** Shrink a list, removing a single item at a time, but never producing an empty list. */
    def shortened[A](as: List[A]): Stream[List[A]] =
      if (as.length <= 1) Stream.empty
      else as.toStream.map(a => as.filterNot(_ == a))

    Shrink {
      case sel @ Select(d, projs, rel, filter, groupBy, orderBy, limit, offset) =>
        val sDistinct = if (d == SelectDistinct) Stream(sel.copy(isDistinct = SelectAll)) else Stream.empty
        val sProjs = shortened(projs).map(ps => sql.Select(d, ps, rel, filter, groupBy, orderBy, limit, offset))
        val sGroupBy = groupBy.map { case GroupBy(keys, having) =>
          shortened(keys).map(ks => sql.Select(d, projs, rel, filter, Some(GroupBy(ks, having)), orderBy, limit, offset))
        }.getOrElse(Stream.empty)
        sDistinct ++ sProjs ++ sGroupBy
      case expr => Stream(expr)
    }
  }

  "plan from LogicalPlan" should {
    import StdLib._

    "plan simple OrderBy" in {
      val lp =
        LogicalPlan.Let(
          'tmp0, read("db/foo"),
          LogicalPlan.Let(
            'tmp1, makeObj("bar" -> ObjectProject(Free('tmp0), Constant(Data.Str("bar")))),
            LogicalPlan.Let('tmp2,
              StdLib.set.OrderBy(
                Free('tmp1),
                MakeArrayN(ObjectProject(Free('tmp1), Constant(Data.Str("bar")))),
                MakeArrayN(Constant(Data.Str("ASC")))),
              Free('tmp2))))

      plan(lp) must beWorkflow(chain(
        $read(Collection("db", "foo")),
        $project(
          reshape("bar" -> $field("bar")),
          IgnoreId),
        $sort(NonEmptyList(BsonField.Name("bar") -> Ascending))))
    }

    "plan OrderBy with expression" in {
      val lp =
        LogicalPlan.Let(
          'tmp0, read("db/foo"),
          StdLib.set.OrderBy(
            Free('tmp0),
            MakeArrayN(math.Divide(
              ObjectProject(Free('tmp0), Constant(Data.Str("bar"))),
              Constant(Data.Dec(10.0)))),
            MakeArrayN(Constant(Data.Str("ASC")))))

      plan(lp) must beWorkflow(chain(
        $read(Collection("db", "foo")),
        $project(
          reshape(
            "__tmp0" -> $divide($field("bar"), $literal(Bson.Dec(10.0))),
            "__tmp1" -> $$ROOT),
          IgnoreId),
        $sort(NonEmptyList(BsonField.Name("__tmp0") -> Ascending)),
        $project(
          reshape("value" -> $field("__tmp1")),
          ExcludeId)))
    }

    "plan OrderBy with expression and earlier pipeline op" in {
      val lp =
        LogicalPlan.Let(
          'tmp0, read("db/foo"),
          LogicalPlan.Let(
            'tmp1,
            StdLib.set.Filter(
              Free('tmp0),
              relations.Eq(
                ObjectProject(Free('tmp0), Constant(Data.Str("baz"))),
                Constant(Data.Int(0)))),
            StdLib.set.OrderBy(
              Free('tmp1),
              MakeArrayN(ObjectProject(Free('tmp1), Constant(Data.Str("bar")))),
              MakeArrayN(Constant(Data.Str("ASC"))))))

      plan(lp) must beWorkflow(chain(
        $read(Collection("db", "foo")),
        $match(Selector.Doc(
          BsonField.Name("baz") -> Selector.Eq(Bson.Int64(0)))),
        $sort(NonEmptyList(BsonField.Name("bar") -> Ascending))))
    }

    "plan OrderBy with expression (and extra project)" in {
      val lp =
        LogicalPlan.Let(
          'tmp0, read("db/foo"),
          LogicalPlan.Let(
            'tmp9,
            makeObj(
              "bar" -> ObjectProject(Free('tmp0), Constant(Data.Str("bar")))),
            StdLib.set.OrderBy(
              Free('tmp9),
              MakeArrayN(math.Divide(
                ObjectProject(Free('tmp9), Constant(Data.Str("bar"))),
                Constant(Data.Dec(10.0)))),
              MakeArrayN(Constant(Data.Str("ASC"))))))

      plan(lp) must beWorkflow(chain(
        $read(Collection("db", "foo")),
        $project(
          reshape(
            "bar"    -> $field("bar"),
            "__tmp0" -> $divide($field("bar"), $literal(Bson.Dec(10.0)))),
          IgnoreId),
        $sort(NonEmptyList(BsonField.Name("__tmp0") -> Ascending)),
        $project(
          reshape("bar" -> $field("bar")),
          ExcludeId)))
    }

    "plan distinct on full collection" in {
      plan(StdLib.set.Distinct(read("db/cities"))) must
        beWorkflow(chain(
          $read(Collection("db", "cities")),
          $simpleMap(NonEmptyList(MapExpr(JsFn(Ident("x"),
            Call(Ident("remove").fix,
              List(Ident("x").fix, JsCore.Literal(Js.Str("_id")).fix)).fix))),
            ListMap()),
          $group(
            grouped("__tmp0" -> $first($$ROOT)),
            -\/($$ROOT)),
          $project(
            reshape("value" -> $field("__tmp0")),
            ExcludeId)))
    }
  }

  "alignJoinsƒ" should {
    "leave well enough alone" in {
      MongoDbPlanner.alignJoinsƒ(JoinF(Free('left), Free('right),
        JoinType.Inner,
        relations.And(
          relations.Eq(
            ObjectProject(Free('left), Constant(Data.Str("foo"))),
            ObjectProject(Free('right), Constant(Data.Str("bar")))),
          relations.Eq(
            ObjectProject(Free('left), Constant(Data.Str("baz"))),
            ObjectProject(Free('right), Constant(Data.Str("zab"))))))) must
      beRightDisjunction(
        Join(Free('left), Free('right),
          JoinType.Inner,
          relations.And(
            relations.Eq(
              ObjectProject(Free('left), Constant(Data.Str("foo"))),
              ObjectProject(Free('right), Constant(Data.Str("bar")))),
            relations.Eq(
              ObjectProject(Free('left), Constant(Data.Str("baz"))),
              ObjectProject(Free('right), Constant(Data.Str("zab")))))))
    }

    "swap a reversed condition" in {
      MongoDbPlanner.alignJoinsƒ(JoinF(Free('left), Free('right),
        JoinType.Inner,
        relations.And(
          relations.Eq(
            ObjectProject(Free('right), Constant(Data.Str("bar"))),
            ObjectProject(Free('left), Constant(Data.Str("foo")))),
          relations.Eq(
            ObjectProject(Free('left), Constant(Data.Str("baz"))),
            ObjectProject(Free('right), Constant(Data.Str("zab"))))))) must
      beRightDisjunction(
        Join(Free('left), Free('right),
          JoinType.Inner,
          relations.And(
            relations.Eq(
              ObjectProject(Free('left), Constant(Data.Str("foo"))),
              ObjectProject(Free('right), Constant(Data.Str("bar")))),
            relations.Eq(
              ObjectProject(Free('left), Constant(Data.Str("baz"))),
              ObjectProject(Free('right), Constant(Data.Str("zab")))))))
    }

    "swap multiple reversed conditions" in {
      MongoDbPlanner.alignJoinsƒ(JoinF(Free('left), Free('right),
        JoinType.Inner,
        relations.And(
          relations.Eq(
            ObjectProject(Free('right), Constant(Data.Str("bar"))),
            ObjectProject(Free('left), Constant(Data.Str("foo")))),
          relations.Eq(
            ObjectProject(Free('right), Constant(Data.Str("zab"))),
            ObjectProject(Free('left), Constant(Data.Str("baz"))))))) must
      beRightDisjunction(
        Join(Free('left), Free('right),
          JoinType.Inner,
          relations.And(
            relations.Eq(
              ObjectProject(Free('left), Constant(Data.Str("foo"))),
              ObjectProject(Free('right), Constant(Data.Str("bar")))),
            relations.Eq(
              ObjectProject(Free('left), Constant(Data.Str("baz"))),
              ObjectProject(Free('right), Constant(Data.Str("zab")))))))
    }

    "fail with “mixed” conditions" in {
      MongoDbPlanner.alignJoinsƒ(JoinF(Free('left), Free('right),
        JoinType.Inner,
        relations.And(
          relations.Eq(
            math.Add(
              ObjectProject(Free('right), Constant(Data.Str("bar"))),
              ObjectProject(Free('left), Constant(Data.Str("baz")))),
            ObjectProject(Free('left), Constant(Data.Str("foo")))),
          relations.Eq(
            ObjectProject(Free('left), Constant(Data.Str("baz"))),
            ObjectProject(Free('right), Constant(Data.Str("zab"))))))) must
      beLeftDisjunction(PlannerError.UnsupportedJoinCondition(
        relations.Eq(
          math.Add(
            ObjectProject(Free('right), Constant(Data.Str("bar"))),
            ObjectProject(Free('left), Constant(Data.Str("baz")))),
          ObjectProject(Free('left), Constant(Data.Str("foo"))))))
    }
  }

  "planner log" should {
    "include all phases when successful" in {
      planLog("select city from zips").map(_.map(_.name)) must
        beRightDisjunction(Vector(
          "SQL AST", "Variables Substituted", "Annotated Tree",
          "Logical Plan", "Simplified", "Logical Plan (aligned joins)",
          "Logical Plan (projections preferred)", "Workflow Builder",
          "Workflow (raw)", "Workflow (finished)", "Physical Plan", "Mongo"))
    }

    "include correct phases with type error" in {
<<<<<<< HEAD
      planLog("select 'a' || 0 from zips").map(_.map(_.name)).toEither must
        beRight(Vector("SQL AST", "Variables Substituted"))
=======
      planLog("select 'a' || 0 from zips").map(_.map(_.name)) must
        beRightDisjunction(Vector(
          "SQL AST", "Variables Substituted", "Annotated Tree"))
>>>>>>> 303d5ca9
    }

    "include correct phases with alignment error" in {
      planLog("select * from a join b on a.foo + b.bar < b.baz").map(_.map(_.name)) must
      beRightDisjunction(Vector(
          "SQL AST", "Variables Substituted", "Annotated Tree",
          "Logical Plan", "Simplified"))
    }

    "include correct phases with planner error" in {
      planLog("select date_part('foo', bar) from zips").map(_.map(_.name)) must
        beRightDisjunction(Vector(
          "SQL AST", "Variables Substituted", "Annotated Tree",
          "Logical Plan", "Simplified", "Logical Plan (aligned joins)",
          "Logical Plan (projections preferred)"))
    }
  }
}<|MERGE_RESOLUTION|>--- conflicted
+++ resolved
@@ -56,7 +56,7 @@
 
   def plan(query: String): Either[CompilationError, Crystallized] =
     SQLParser.parseInContext(Query(query), Path("/db/")).fold(
-      e => sys.error("parsing error: " + e.message),
+      e => scala.sys.error("parsing error: " + e.message),
       expr => queryPlanner(QueryRequest(expr, None, Variables(Map()))).run._2).toEither
 
   def plan(logical: Term[LogicalPlan]): Either[PlannerError, Crystallized] =
@@ -2407,7 +2407,7 @@
           relations.Eq(
             ObjectProject(Free('left), Constant(Data.Str("baz"))),
             ObjectProject(Free('right), Constant(Data.Str("zab"))))))) must
-      beLeftDisjunction(PlannerError.UnsupportedJoinCondition(
+      beLeftDisjunction(UnsupportedJoinCondition(
         relations.Eq(
           math.Add(
             ObjectProject(Free('right), Constant(Data.Str("bar"))),
@@ -2427,14 +2427,8 @@
     }
 
     "include correct phases with type error" in {
-<<<<<<< HEAD
-      planLog("select 'a' || 0 from zips").map(_.map(_.name)).toEither must
-        beRight(Vector("SQL AST", "Variables Substituted"))
-=======
       planLog("select 'a' || 0 from zips").map(_.map(_.name)) must
-        beRightDisjunction(Vector(
-          "SQL AST", "Variables Substituted", "Annotated Tree"))
->>>>>>> 303d5ca9
+        beRightDisjunction(Vector("SQL AST", "Variables Substituted"))
     }
 
     "include correct phases with alignment error" in {

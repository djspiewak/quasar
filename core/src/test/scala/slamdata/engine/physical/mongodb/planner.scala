--- conflicted
+++ resolved
@@ -1698,16 +1698,10 @@
     InvokeFunction("min", List(x)),
     InvokeFunction("sum", List(x)),
     InvokeFunction("count", List(Splice(None)))))
-<<<<<<< HEAD
-  def genOuterInt = genReduceInt.flatMap(x => Gen.oneOf(
-    x,
-    sql.Binop(x, IntLiteral(1000), sql.Div)))
-=======
   def genOuterInt = Gen.oneOf(
     Gen.const(IntLiteral(0)),
     genReduceInt,
-    genReduceInt.flatMap(x => Binop(x, IntLiteral(1000), Div)))
->>>>>>> cb7876ee
+    genReduceInt.flatMap(x => sql.Binop(x, IntLiteral(1000), sql.Div)))
 
   def genInnerStr = Gen.oneOf(
     sql.Ident("city"),

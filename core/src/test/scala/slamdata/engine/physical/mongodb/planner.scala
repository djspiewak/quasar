package slamdata.engine.physical.mongodb

import slamdata.engine._
import slamdata.engine.fp._
import slamdata.engine.fs.Path
import slamdata.engine.analysis.fixplate._
import slamdata.engine.analysis._
import slamdata.engine.sql.{SQLParser, Query}
import slamdata.engine.std._
import slamdata.engine.javascript._

import scalaz._
import Scalaz._

import collection.immutable.ListMap

import org.specs2.mutable._
import org.specs2.matcher.{Matcher, Expectable}
import org.specs2.ScalaCheck
import org.scalacheck._
import slamdata.specs2._

class PlannerSpec extends Specification with ScalaCheck with CompilerHelpers with DisjunctionMatchers with PendingWithAccurateCoverage {
  import StdLib._
  import structural._
  import math._
  import LogicalPlan._
  import SemanticAnalysis._
  import Reshape._
  import Workflow._
  import ExprOp._
  import IdHandling._
  import JsCore._

  case class equalToWorkflow(expected: Workflow)
      extends Matcher[Workflow] {
    def apply[S <: Workflow](s: Expectable[S]) = {
      def diff(l: S, r: Workflow): String = {
        val lt = RenderTree[Workflow].render(l)
        val rt = RenderTree[Workflow].render(r)
        RenderTree.show(lt diff rt)(new RenderTree[RenderedTree] {
          override def render(v: RenderedTree) = v
        }).toString
      }
      result(expected == s.value,
             "\ntrees are equal:\n" + diff(s.value, expected),
             "\ntrees are not equal:\n" + diff(s.value, expected),
             s)
    }
  }

  val queryPlanner = MongoDbPlanner.queryPlanner(κ("Mongo" -> Cord.empty))

  def plan(query: String): Either[Error, Workflow] = {
    queryPlanner(QueryRequest(Query(query), None))._2.toEither
  }

  def plan(logical: Term[LogicalPlan]): Either[Error, Workflow] =
    (for {
      simplified <- \/-(Optimizer.simplify(logical))
      phys <- MongoDbPlanner.plan(simplified)
    } yield phys).toEither

  def beWorkflow(wf: Workflow) = beRight(equalToWorkflow(wf))

  "plan from query string" should {
    "plan simple constant example 1" in {
      plan("select 1") must
        beWorkflow($pure(Bson.Doc(ListMap("0" -> Bson.Int64(1)))))
    }

    "plan simple select *" in {
      plan("select * from foo") must beWorkflow($read(Collection("foo")))
    }

    "plan count(*)" in {
      plan("select count(*) from foo") must beWorkflow(
        chain(
          $read(Collection("foo")),
          $group(
            Grouped(ListMap(BsonField.Name("0") -> Sum(ExprOp.Literal(Bson.Int32(1))))),
            -\/(ExprOp.Literal(Bson.Null)))))
    }

    "plan simple field projection on single set" in {
      plan("select foo.bar from foo") must
        beWorkflow(chain(
          $read(Collection("foo")),
          $project(Reshape.Doc(ListMap(
            BsonField.Name("bar") -> -\/(DocField(BsonField.Name("bar"))))),
            IgnoreId)))
    }

    "plan simple field projection on single set when table name is inferred" in {
      plan("select bar from foo") must
       beWorkflow(chain(
         $read(Collection("foo")),
         $project(Reshape.Doc(ListMap(
           BsonField.Name("bar") -> -\/(DocField(BsonField.Name("bar"))))),
           IgnoreId)))
    }

    "plan multiple field projection on single set when table name is inferred" in {
      plan("select bar, baz from foo") must
       beWorkflow(chain(
         $read(Collection("foo")),
         $project(Reshape.Doc(ListMap(
           BsonField.Name("bar") -> -\/(DocField(BsonField.Name("bar"))),
           BsonField.Name("baz") -> -\/(DocField(BsonField.Name("baz"))))),
           IgnoreId)))
    }

    "plan simple addition on two fields" in {
      plan("select foo + bar from baz") must
       beWorkflow(chain(
         $read(Collection("baz")),
         $project(Reshape.Doc(ListMap(
           BsonField.Name("0") -> -\/ (ExprOp.Add(
             DocField(BsonField.Name("foo")),
             DocField(BsonField.Name("bar")))))),
           IgnoreId)))
    }

    "plan concat" in {
      plan("select concat(bar, baz) from foo") must
       beWorkflow(chain(
         $read(Collection("foo")),
         $project(Reshape.Doc(ListMap(
           BsonField.Name("0") -> -\/ (Concat(
             DocField(BsonField.Name("bar")),
             DocField(BsonField.Name("baz")),
             Nil)))),
           IgnoreId)))
    }

    "plan lower" in {
      plan("select lower(bar) from foo") must
      beWorkflow(chain(
        $read(Collection("foo")),
        $project(Reshape.Doc(ListMap(
          BsonField.Name("0") ->
            -\/(ToLower(DocField(BsonField.Name("bar")))))),
          IgnoreId)))
    }

    "plan coalesce" in {
      plan("select coalesce(bar, baz) from foo") must
       beWorkflow(chain(
         $read(Collection("foo")),
         $project(Reshape.Doc(ListMap(
           BsonField.Name("0") ->
             -\/(IfNull(
               DocField(BsonField.Name("bar")),
               DocField(BsonField.Name("baz")))))),
           IgnoreId)))
    }

    "plan date field extraction" in {
      plan("select date_part('day', baz) from foo") must
       beWorkflow(chain(
         $read(Collection("foo")),
         $project(Reshape.Doc(ListMap(
           BsonField.Name("0") ->
             -\/(DayOfMonth(DocField(BsonField.Name("baz")))))),
           IgnoreId)))
    }

    "plan complex date field extraction" in {
      plan("select date_part('quarter', baz) from foo") must
       beWorkflow(chain(
         $read(Collection("foo")),
         $project(Reshape.Doc(ListMap(
           BsonField.Name("0") ->
             -\/(
               ExprOp.Add(
                 ExprOp.Divide(
                   DayOfYear(DocField(BsonField.Name("baz"))),
                   ExprOp.Literal(Bson.Int32(92))),
                 ExprOp.Literal(Bson.Int32(1)))))),
           IgnoreId)))
    }

    "plan date field extraction: 'dow'" in {
      plan("select date_part('dow', baz) from foo") must
       beWorkflow(chain(
         $read(Collection("foo")),
         $project(Reshape.Doc(ListMap(
           BsonField.Name("0") ->
             -\/ (ExprOp.Add(
               DayOfWeek(DocField(BsonField.Name("baz"))),
               ExprOp.Literal(Bson.Int64(-1)))))),
           IgnoreId)))
    }

    "plan date field extraction: 'isodow'" in {
      plan("select date_part('isodow', baz) from foo") must
       beWorkflow(chain(
         $read(Collection("foo")),
         $project(Reshape.Doc(ListMap(
           BsonField.Name("0") ->
             -\/ (Cond(
               ExprOp.Eq(
                 DayOfWeek(DocField(BsonField.Name("baz"))),
                 ExprOp.Literal(Bson.Int64(1))),
               ExprOp.Literal(Bson.Int64(7)),
               ExprOp.Add(
                 DayOfWeek(DocField(BsonField.Name("baz"))),
                 ExprOp.Literal(Bson.Int64(-1))))))),
           IgnoreId)))
    }

    "plan filter array element" in {
      plan("select loc from zips where loc[0] < -73") must
      beWorkflow(chain(
        $read(Collection("zips")),
        $simpleMap(JsMacro(value => Obj(ListMap(
          "loc" -> Select(value, "loc").fix,
          "__tmp0" ->
            Access(Select(value, "loc").fix, JsCore.Literal(Js.Num(0, false)).fix).fix)).fix)),
        $match(Selector.Doc(BsonField.Name("__tmp0") -> Selector.Lt(Bson.Int64(-73)))),
        // FIXME: This match _could_ be implemented as below (without the
        //        $simpleMap) if it weren’t for Mongo’s broken index
        //        projections. Need to figure out how to recover this. (#455)
        // $match(Selector.Doc(
        //   BsonField.Name("loc") \ BsonField.Index(0) -> Selector.Lt(Bson.Int64(-73)))),
        $project(Reshape.Doc(ListMap(
          BsonField.Name("loc") ->
            -\/(DocField(BsonField.Name("loc"))))),
          ExcludeId)))
    }

    "plan select array element" in {
      plan("select loc[0] from zips") must
      beWorkflow(chain(
        $read(Collection("zips")),
        $simpleMap(JsMacro(value => Obj(ListMap(
          "0" -> Access(Select(value, "loc").fix,
            JsCore.Literal(Js.Num(0, false)).fix).fix)).fix))))
    }

    "plan array length" in {
      plan("select array_length(bar, 1) from foo") must
       beWorkflow(chain(
         $read(Collection("foo")),
         $project(Reshape.Doc(ListMap(
           BsonField.Name("0") ->
             -\/(Size(DocField(BsonField.Name("bar")))))),
           IgnoreId)))
    }

    "plan sum in expression" in {
      plan("select sum(pop) * 100 from zips") must
      beWorkflow(chain(
        $read(Collection("zips")),
        $group(
          Grouped(ListMap(BsonField.Name("__tmp0") ->
            Sum(DocField(BsonField.Name("pop"))))),
          -\/(ExprOp.Literal(Bson.Null))),
        $project(Reshape.Doc(ListMap(
          BsonField.Name("0") ->
            -\/(ExprOp.Multiply(
              DocField(BsonField.Name("__tmp0")),
              ExprOp.Literal(Bson.Int64(100)))))),
          IgnoreId)))
    }

    "plan conditional" in {
      plan("select case when pop < 10000 then city else loc end from zips") must
       beWorkflow(chain(
         $read(Collection("zips")),
         $project(Reshape.Doc(ListMap(
           BsonField.Name("0") ->
             -\/(Cond(
               ExprOp.Lt(
                 DocField(BsonField.Name("pop")),
                 ExprOp.Literal(Bson.Int64(10000))),
               DocField(BsonField.Name("city")),
               DocField(BsonField.Name("loc")))))),
           IgnoreId)))
    }

    "plan negate" in {
      plan("select -bar from foo") must
       beWorkflow(chain(
         $read(Collection("foo")),
         $project(Reshape.Doc(ListMap(
           BsonField.Name("0") ->
             -\/(ExprOp.Multiply(
               ExprOp.Literal(Bson.Int32(-1)),
               DocField(BsonField.Name("bar")))))),
           IgnoreId)))
    }

    "plan simple filter" in {
      plan("select * from foo where bar > 10") must
       beWorkflow(chain(
         $read(Collection("foo")),
         $match(
           Selector.Doc(BsonField.Name("bar") -> Selector.Gt(Bson.Int64(10))))))
    }

    "plan simple reversed filter" in {
      plan("select * from foo where 10 < bar") must
       beWorkflow(chain(
         $read(Collection("foo")),
         $match(
           Selector.Doc(BsonField.Name("bar") -> Selector.Gt(Bson.Int64(10))))))
    }

    "plan simple filter with expression in projection" in {
      plan("select a + b from foo where bar > 10") must
       beWorkflow(chain(
         $read(Collection("foo")),
         $match(
           Selector.Doc(BsonField.Name("bar") -> Selector.Gt(Bson.Int64(10)))),
         $project(Reshape.Doc(ListMap(
           BsonField.Name("0") -> -\/ (ExprOp.Add(
             DocField(BsonField.Name("a")),
             DocField(BsonField.Name("b")))))),
           IgnoreId)))
    }

    "plan simple js filter" in {
      plan("select * from zips where length(city) < 4") must
      beWorkflow(chain(
        $read(Collection("zips")),
        // FIXME: Inline this $simpleMap with the $match (#454)
        $simpleMap(JsMacro(x => Obj(ListMap(
          "__tmp0" -> Select(Select(x, "city").fix, "length").fix,
          "__tmp1" -> x)).fix)),
        $match(Selector.Doc(
          BsonField.Name("__tmp0") -> Selector.Lt(Bson.Int64(4)))),
        $project(Reshape.Doc(ListMap(
          BsonField.Name("value") -> -\/(DocField(BsonField.Name("__tmp1"))))),
          ExcludeId)))
    }

    "plan filter with js and non-js" in {
      plan("select * from zips where length(city) < 4 and pop < 20000") must
      beWorkflow(chain(
        $read(Collection("zips")),
        // FIXME: Inline this $simpleMap with the $match (#454)
        $simpleMap(JsMacro(value => Obj(ListMap(
          "__tmp4" -> Select(Select(value, "city").fix, "length").fix,
          "__tmp5" -> value,
          "__tmp6" -> Select(value, "pop").fix)).fix)),
        $match(Selector.And(
          Selector.Doc(BsonField.Name("__tmp4") -> Selector.Lt(Bson.Int64(4))),
          Selector.Doc(BsonField.Name("__tmp6") -> Selector.Lt(Bson.Int64(20000))))),
        $project(Reshape.Doc(ListMap(
          BsonField.Name("value") ->
            -\/(DocField(BsonField.Name("__tmp5"))))),
          ExcludeId)))
    }

    "plan filter with between" in {
      plan("select * from foo where bar between 10 and 100") must
       beWorkflow(chain(
         $read(Collection("foo")),
         $match(
           Selector.And(
             Selector.Doc(BsonField.Name("bar") ->
               Selector.Gte(Bson.Int64(10))),
             Selector.Doc(BsonField.Name("bar") ->
               Selector.Lte(Bson.Int64(100)))))))
    }

    "plan filter with like" in {
      plan("select * from foo where bar like 'A%'") must
       beWorkflow(chain(
         $read(Collection("foo")),
         $match(Selector.Doc(
           BsonField.Name("bar") ->
             Selector.Regex("^A.*$", false, false, false, false)))))
    }

    "plan filter with LIKE and OR" in {
      plan("select * from foo where bar like 'A%' or bar like 'Z%'") must
       beWorkflow(chain(
         $read(Collection("foo")),
         $match(
           Selector.Or(
             Selector.Doc(BsonField.Name("bar") ->
               Selector.Regex("^A.*$", false, false, false, false)),
             Selector.Doc(BsonField.Name("bar") ->
               Selector.Regex("^Z.*$", false, false, false, false))))))
    }

    "plan filter with field in constant array" in {
      plan("select * from zips where state in ('AZ', 'CO')") must
        beWorkflow(chain(
          $read(Collection("zips")),
          $match(Selector.Doc(BsonField.Name("state") ->
            Selector.In(Bson.Arr(List(Bson.Text("AZ"), Bson.Text("CO"))))))))
    }

    "plan filter with field containing constant value" in {
      plan("select * from zips where 43.058514 in loc") must
        beWorkflow(chain(
          $read(Collection("zips")),
          $match(Selector.Doc(BsonField.Name("loc") ->
            Selector.ElemMatch(\/-(Selector.In(Bson.Arr(List(Bson.Dec(43.058514))))))))))
    }

    "plan filter with field containing other field" in {
      import JsCore._
      plan("select * from zips where pop in loc") must
        beWorkflow(chain(
          $read(Collection("zips")),
          $match(Selector.Where(
            BinOp(Neq,
              JsCore.Literal(Js.Num(-1.0,false)).fix,
              Call(Select(Select(Ident("this").fix, "loc").fix, "indexOf").fix,
                List(Select(Ident("this").fix, "pop").fix)).fix).fix.toJs))))
    }

    "plan filter with ~" in {
      plan("select * from zips where city ~ '^B[AEIOU]+LD.*'").disjunction must beRightDisjOrDiff(chain(
        $read(Collection("zips")),
        $match(
          Selector.Doc(
            BsonField.Name("city") -> Selector.Regex("^B[AEIOU]+LD.*", false, false, false, false)))))
    }

    "plan filter with alternative ~" in {
      plan("select * from a where 'foo' ~ pattern or target ~ pattern").disjunction must beRightDisjOrDiff(chain(
        $read(Collection("a")),
        $simpleMap(JsMacro(x => Obj(ListMap(
          "__tmp4" -> Call(
            Select(New("RegExp", List(Select(x, "pattern").fix)).fix, "test").fix,
            List(JsCore.Literal(Js.Str("foo")).fix)).fix,
          "__tmp5" -> x,
          "__tmp6" -> Call(
            Select(New("RegExp", List(Select(x, "pattern").fix)).fix, "test").fix,
            List(Select(x, "target").fix)).fix
        )).fix)),
        $match(
          Selector.Or(
            Selector.Doc(
              BsonField.Name("__tmp4") -> Selector.Eq(Bson.Bool(true))),
            Selector.Doc(
              BsonField.Name("__tmp6") -> Selector.Eq(Bson.Bool(true))))),
        $project(
          Reshape.Doc(ListMap(
            BsonField.Name("value") -> -\/(DocField(BsonField.Name("__tmp5"))))),
          ExcludeId)))
    }

    "plan filter with negate(s)" in {
      plan("select * from foo where bar != -10 and baz > -1.0") must
       beWorkflow(chain(
         $read(Collection("foo")),
         $match(
           Selector.And(
             Selector.Doc(BsonField.Name("bar") ->
               Selector.Neq(Bson.Int64(-10))),
             Selector.Doc(BsonField.Name("baz") ->
               Selector.Gt(Bson.Dec(-1.0)))))))
    }

    "plan complex filter" in {
      plan("select * from foo where bar > 10 and (baz = 'quux' or foop = 'zebra')") must
       beWorkflow(chain(
         $read(Collection("foo")),
         $match(
           Selector.And(
             Selector.Doc(BsonField.Name("bar") -> Selector.Gt(Bson.Int64(10))),
             Selector.Or(
               Selector.Doc(BsonField.Name("baz") ->
                 Selector.Eq(Bson.Text("quux"))),
               Selector.Doc(BsonField.Name("foop") ->
                 Selector.Eq(Bson.Text("zebra"))))))))
    }

    "plan simple having filter" in {
      plan("select city from zips group by city having count(*) > 10") must
      beWorkflow(chain(
        $read(Collection("zips")),
        $group(Grouped(ListMap(
          BsonField.Name ("city") -> Push(DocField(BsonField.Name("city"))),
          BsonField.Name ("__tmp0") -> Sum(ExprOp.Literal(Bson.Int32(1))))),
          -\/(DocField(BsonField.Name("city")))),
        $unwind(DocField(BsonField.Name("city"))),
        $match(Selector.Doc(
          BsonField.Name("__tmp0") -> Selector.Gt(Bson.Int64(10)))),
        $project(Reshape.Doc(ListMap(
          BsonField.Name("city") -> -\/(DocField(BsonField.Name("city"))))),
          ExcludeId)))
    }

    "plan having with multiple projections" in {
      plan("select city, sum(pop) from zips group by city having sum(pop) > 50000") must
      beWorkflow(chain(
        $read(Collection("zips")),
        $group(Grouped(ListMap(
          BsonField.Name ("city") -> Push(DocField(BsonField.Name("city"))),
          BsonField.Name ("1") -> Sum(DocField(BsonField.Name("pop"))))),
          -\/(DocField(BsonField.Name("city")))),
        $unwind(DocField(BsonField.Name("city"))),
        $match(Selector.Doc(
          BsonField.Name("1") -> Selector.Gt(Bson.Int64(50000))))))
    }

    "prefer projection+filter over JS filter" in {
      plan("select * from zips where city <> state") must
      beWorkflow(chain(
        $read(Collection("zips")),
        $project(
          Reshape.Doc(ListMap(
            BsonField.Name("__tmp0") ->
                -\/(ExprOp.Neq(
                  DocField(BsonField.Name("city")),
                  DocField(BsonField.Name("state")))),
            BsonField.Name("__tmp1") -> -\/(DocVar.ROOT()))),
          IgnoreId),
        $match(Selector.Doc(
          BsonField.Name("__tmp0") -> Selector.Eq(Bson.Bool(true)))),
        $project(Reshape.Doc(ListMap(
          BsonField.Name("value") -> -\/(DocField(BsonField.Name("__tmp1"))))),
          ExcludeId)))
    }

    "prefer projection+filter over nested JS filter" in {
      plan("select * from zips where city <> state and pop < 10000") must
      beWorkflow(chain(
        $read(Collection("zips")),
        $project(
          Reshape.Doc(ListMap(
            BsonField.Name("__tmp4") ->
                -\/(ExprOp.Neq(
                  DocField(BsonField.Name("city")),
                  DocField(BsonField.Name("state")))),
            BsonField.Name("__tmp5") -> -\/(DocVar.ROOT()),
            BsonField.Name("__tmp6") -> -\/(DocField(BsonField.Name("pop"))))),
          IgnoreId),
        $match(Selector.And(
          Selector.Doc(
            BsonField.Name("__tmp4") -> Selector.Eq(Bson.Bool(true))),
          Selector.Doc(
            BsonField.Name("__tmp6") -> Selector.Lt(Bson.Int64(10000))))),
        $project(Reshape.Doc(ListMap(
          BsonField.Name("value") -> -\/(DocField(BsonField.Name("__tmp5"))))),
          ExcludeId)))
    }

    "filter on constant" in {
      plan("select * from zips where true") must
      beWorkflow(chain(
        $read(Collection("zips")),
        $project(Reshape.Doc(ListMap(
          BsonField.Name("__tmp0") -> -\/(ExprOp.Literal(Bson.Bool(true))),
          BsonField.Name("__tmp1") -> -\/(DocVar.ROOT()))),
          IgnoreId),
        $match(Selector.Doc(
          BsonField.Name("__tmp0") -> Selector.Eq(Bson.Bool(true)))),
        $project(Reshape.Doc(ListMap(
          BsonField.Name("value") -> -\/(DocField(BsonField.Name("__tmp1"))))),
          ExcludeId)))
    }

    "plan simple sort with field in projection" in {
      plan("select bar from foo order by bar") must
        beWorkflow(chain(
          $read(Collection("foo")),
          $sort(NonEmptyList(BsonField.Name("bar") -> Ascending)),
          $project(
            Reshape.Doc(ListMap(
              BsonField.Name("bar") ->
                -\/(ExprOp.DocField(BsonField.Name("bar"))))),
            IgnoreId)))
    }

    "plan simple sort with wildcard" in {
      plan("select * from zips order by pop") must
        beWorkflow(chain(
          $read(Collection("zips")),
          $sort(NonEmptyList(BsonField.Name("pop") -> Ascending))))
    }

    "plan sort with expression in key" in {
      plan("select baz from foo order by bar/10") must
        beWorkflow(chain(
          $read(Collection("foo")),
          $project(Reshape.Doc(ListMap(
            BsonField.Name("baz") ->
              -\/(ExprOp.DocField(BsonField.Name("baz"))),
            BsonField.Name("__tmp0") ->
              -\/(ExprOp.Divide(
                DocField(BsonField.Name("bar")),
                ExprOp.Literal(Bson.Int64(10)))))),
            IgnoreId),
          $sort(NonEmptyList(BsonField.Name("__tmp0") -> Ascending)),
          $project(Reshape.Doc(ListMap(
            BsonField.Name("baz") ->
              -\/(ExprOp.DocField(BsonField.Name("baz"))))),
            ExcludeId)))
    }

    "plan select with wildcard and field" in {
      plan("select *, pop from zips") must
        beWorkflow(chain(
          $read(Collection("zips")),
          $map($Map.mapMap("__arg0",
            Js.Call(Js.AnonFunDecl(List("rez"),
              List(
                Js.ForIn(Js.Ident("attr"), Ident("__arg0").fix.toJs,
                  Js.If(
                    Call(Select(Ident("__arg0").fix, "hasOwnProperty").fix,
                      List(Ident("attr").fix)).fix.toJs,
                    safeAssign(Access(Ident("rez").fix, Ident("attr").fix).fix,
                      Access(Ident("__arg0").fix, Ident("attr").fix).fix),
                    None)),
                safeAssign(Select(Ident("rez").fix, "pop").fix,
                  Select(Ident("__arg0").fix, "pop").fix),
                Js.Return(Js.Ident("rez")))),
              List(Js.AnonObjDecl(Nil)))))))
    }

    "plan sort with wildcard and expression in key" in {
      plan("select * from zips order by pop/10 desc") must
        beWorkflow(chain(
          $read(Collection("zips")),
          $map($Map.mapMap("__arg1",
            Js.Call(Js.AnonFunDecl(List("rez"),
              List(
                Js.ForIn(Js.Ident("attr"), Ident("__arg1").fix.toJs,
                  Js.If(
                    Call(Select(Ident("__arg1").fix, "hasOwnProperty").fix,
                      List(Ident("attr").fix)).fix.toJs,
                    safeAssign(
                      Access(Ident("rez").fix, Ident("attr").fix).fix,
                      Access(Ident("__arg1").fix, Ident("attr").fix).fix),
                    None)),
                safeAssign(Select(Ident("rez").fix, "__sd__0").fix,
                  BinOp(Div,
                    Select(Ident("__arg1").fix, "pop").fix,
                    JsCore.Literal(Js.Num(10, false)).fix).fix),
                Js.Return(Js.Ident("rez")))),
              List(Js.AnonObjDecl(Nil))))),
          $sort(NonEmptyList(BsonField.Name("__sd__0") -> Descending))))
    }

    "plan simple sort with field not in projections" in {
      plan("select name from person order by height") must
        beWorkflow(chain(
          $read(Collection("person")),
          $sort(NonEmptyList(BsonField.Name("height") -> Ascending)),
          $project(Reshape.Doc(ListMap(
            BsonField.Name("name") ->
              -\/(DocField(BsonField.Name("name"))))),
            IgnoreId)))
    }

    "plan sort with expression and alias" in {
      plan("select pop/1000 as popInK from zips order by popInK") must
        beWorkflow(chain(
          $read(Collection("zips")),
          $project(Reshape.Doc(ListMap(
            BsonField.Name("popInK") ->
              -\/(ExprOp.Divide(
                DocField(BsonField.Name("pop")),
                ExprOp.Literal(Bson.Int64(1000)))))),
            IgnoreId),
          $sort(NonEmptyList(BsonField.Name("popInK") -> Ascending))))
    }

    "plan sort with filter" in {
      plan("select city, pop from zips where pop <= 1000 order by pop desc, city") must
        beWorkflow(chain(
          $read(Collection("zips")),
          $match(Selector.Doc(
            BsonField.Name("pop") -> Selector.Lte(Bson.Int64(1000)))),
          $project(Reshape.Doc(ListMap(
            BsonField.Name("city") -> -\/(DocField(BsonField.Name("city"))),
            BsonField.Name("pop") -> -\/(DocField(BsonField.Name("pop"))))),
            IgnoreId),
          $sort(NonEmptyList(
            BsonField.Name("pop") -> Descending,
            BsonField.Name("city") -> Ascending))))
    }

    "plan sort with expression, alias, and filter" in {
      plan("select pop/1000 as popInK from zips where pop >= 1000 order by popInK") must
        beWorkflow(chain(
          $read(Collection("zips")),
          $match(Selector.Doc(BsonField.Name("pop") -> Selector.Gte(Bson.Int64(1000)))),
          $project(Reshape.Doc(ListMap(
            BsonField.Name("popInK") ->
              -\/(ExprOp.Divide(
                DocField(BsonField.Name("pop")),
                ExprOp.Literal(Bson.Int64(1000)))))),
            IgnoreId),
          $sort(NonEmptyList(BsonField.Name("popInK") -> Ascending)))
        )
    }

    "plan multiple column sort with wildcard" in {
      plan("select * from zips order by pop, city desc") must
       beWorkflow(chain(
         $read(Collection("zips")),
         $sort(NonEmptyList(
           BsonField.Name("pop") -> Ascending,
           BsonField.Name("city") -> Descending))))
    }

    "plan many sort columns" in {
      plan("select * from zips order by pop, state, city, a4, a5, a6") must
       beWorkflow(chain(
         $read(Collection("zips")),
         $sort(NonEmptyList(
           BsonField.Name("pop") -> Ascending,
           BsonField.Name("state") -> Ascending,
           BsonField.Name("city") -> Ascending,
           BsonField.Name("a4") -> Ascending,
           BsonField.Name("a5") -> Ascending,
           BsonField.Name("a6") -> Ascending))))
    }

    "plan efficient count and field ref" in {
      plan("SELECT city, COUNT(*) AS cnt FROM zips ORDER BY cnt DESC") must
        beWorkflow {
          chain(
            $read(Collection("zips")),
            $group(
              Grouped(ListMap(
                BsonField.Name("cnt") -> Sum(ExprOp.Literal(Bson.Int32(1))),
                BsonField.Name("__tmp0") -> Push(DocVar.ROOT()))),
              -\/(ExprOp.Literal(Bson.Null))),
            $unwind(DocField(BsonField.Name("__tmp0"))),
            $project(Reshape.Doc(ListMap(
              BsonField.Name("cnt") -> -\/(DocField(BsonField.Name("cnt"))),
              BsonField.Name("city") ->
                -\/(DocField(BsonField.Name("__tmp0") \ BsonField.Name("city"))))),
              IgnoreId),
            $sort(NonEmptyList(BsonField.Name("cnt") -> Descending)))
        }
    }

    "plan count and js expr" in {
      plan("SELECT COUNT(*) as cnt, LENGTH(city) FROM zips") must
        beWorkflow {
          chain(
            $read(Collection("zips")),
            $group(
              Grouped(ListMap(
                BsonField.Name("cnt") -> Sum(ExprOp.Literal(Bson.Int32(1))),
                BsonField.Name("__tmp0") -> Push(DocVar.ROOT()))),
              -\/(ExprOp.Literal(Bson.Null))),
            $unwind(DocField(BsonField.Name("__tmp0"))),
            $simpleMap(JsMacro(x => Obj(ListMap(
              "cnt" -> Select(x, "cnt").fix,
              "1" -> Select(Select(Select(x, "__tmp0").fix, "city").fix, "length").fix)).fix)))
        }
    }

    "plan trivial group by" in {
      plan("select city from zips group by city") must
      beWorkflow(chain(
        $read(Collection("zips")),
        $group(
          Grouped(ListMap(
            BsonField.Name("city") ->
              Push(DocField(BsonField.Name("city"))))),
          -\/ (DocField(BsonField.Name("city")))),
        $unwind(DocField(BsonField.Name("city")))))
    }

    "plan group by expression" in {
      plan("select city from zips group by lower(city)") must
      beWorkflow(chain(
        $read(Collection("zips")),
        $group(
          Grouped(ListMap(
            BsonField.Name("city") ->
              Push(DocField(BsonField.Name("city"))))),
          -\/ (ToLower(DocField(BsonField.Name("city"))))),
        $unwind(DocField(BsonField.Name("city")))))
    }

    "plan group by month" in {
      plan("select avg(score) as a, DATE_PART('month', \"date\") as m from caloriesBurnedData group by DATE_PART('month', \"date\")") must
        beWorkflow(chain(
          $read(Collection("caloriesBurnedData")),
          $project(
            Reshape.Doc(ListMap(
              BsonField.Name("__tmp0") -> -\/(DocField(BsonField.Name("score"))),
              BsonField.Name("__tmp1") -> -\/(Month(DocField(BsonField.Name("date")))))),
            IgnoreId),
          $group(
            Grouped(ListMap(
              BsonField.Name("a") -> Avg(DocField(BsonField.Name("__tmp0"))),
              BsonField.Name("m") -> Push(DocField(BsonField.Name("__tmp1"))))),
            -\/(DocField(BsonField.Name("__tmp1")))),
          $unwind(DocField(BsonField.Name("m")))))
    }

    "plan expr3 with grouping" in {
      plan("select case when pop > 1000 then city else lower(city) end, count(*) from zips group by city") must
        beRight
    }

    "plan trivial group by with wildcard" in {
      plan("select * from zips group by city") must
        beWorkflow($read(Collection("zips")))
    }

    "plan count grouped by single field" in {
      plan("select count(*) from bar group by baz") must
        beWorkflow {
          chain(
            $read(Collection("bar")),
            $group(Grouped(ListMap(
              BsonField.Name("0") -> Sum(ExprOp.Literal(Bson.Int32(1))))),
              -\/(DocField(BsonField.Name("baz")))))
        }
    }

    "plan count and sum grouped by single field" in {
      plan("select count(*) as cnt, sum(biz) as sm from bar group by baz") must
        beWorkflow {
          chain(
            $read(Collection("bar")),
            $group(
              Grouped(ListMap(
                BsonField.Name("cnt") -> Sum(ExprOp.Literal(Bson.Int32(1))),
                BsonField.Name("sm") -> Sum(DocField(BsonField.Name("biz"))))),
              -\/(DocField(BsonField.Name("baz")))))
        }
    }

    "plan sum grouped by single field with filter" in {
      plan("select sum(pop) as sm from zips where state='CO' group by city") must
        beWorkflow {
          chain(
            $read(Collection("zips")),
            $match(Selector.Doc(
              BsonField.Name("state") -> Selector.Eq(Bson.Text("CO")))),
            $group(
              Grouped(ListMap(
                BsonField.Name("sm") -> Sum(DocField(BsonField.Name("pop"))))),
              -\/(DocField(BsonField.Name("city")))))
        }
    }

    "plan count and field when grouped" in {
      plan("select count(*) as cnt, city from zips group by city") must
        beWorkflow {
          chain(
            $read(Collection("zips")),
            $group(
              Grouped(ListMap(
                BsonField.Name("cnt") -> Sum(ExprOp.Literal(Bson.Int32(1))),
                BsonField.Name("city") -> Push(DocField(BsonField.Name("city"))))),
              -\/(DocField(BsonField.Name("city")))),
            $unwind(DocField(BsonField.Name("city"))))
        }
    }

    "collect unaggregated fields into single doc when grouping" in {
      plan("select city, state, sum(pop) from zips") must
      beWorkflow(chain(
        $read(Collection("zips")),
        $group(
          Grouped(ListMap(
            BsonField.Name("2") -> Sum(DocField(BsonField.Name("pop"))),
            BsonField.Name("__tmp0") -> Push(DocVar.ROOT()))),
          -\/(ExprOp.Literal(Bson.Null))),
        $unwind(DocField(BsonField.Name("__tmp0"))),
        $project(Reshape.Doc(ListMap(
          BsonField.Name ("2") -> -\/(DocField(BsonField.Name("2"))),
          BsonField.Name ("city") ->
            -\/(DocField(BsonField.Name("__tmp0") \ BsonField.Name("city"))),
          BsonField.Name ("state") ->
            -\/(DocField(BsonField.Name("__tmp0") \ BsonField.Name("state"))))),
          IgnoreId)))
    }

    "plan multiple expressions using same field" in {
      plan("select pop, sum(pop), pop/1000 from zips") must
      beWorkflow (chain (
        $read (Collection ("zips")),
        $group(
          Grouped(ListMap(
            BsonField.Name("1") -> Sum(DocField(BsonField.Name("pop"))),
            BsonField.Name("__tmp0") -> Push(DocVar.ROOT()))),
          -\/(ExprOp.Literal(Bson.Null))),
        $unwind(DocField(BsonField.Name("__tmp0"))),
        $project(Reshape.Doc(ListMap(
          BsonField.Name("2") ->
            -\/(ExprOp.Divide(
              DocField(BsonField.Name("__tmp0") \ BsonField.Name("pop")),
              ExprOp.Literal(Bson.Int64(1000)))),
          BsonField.Name("1") -> -\/(DocField(BsonField.Name("1"))),
          BsonField.Name("pop") ->
            -\/(DocField(BsonField.Name("__tmp0") \ BsonField.Name("pop"))))),
          IgnoreId)))
    }

    "plan sum of expression in expression with another projection when grouped" in {
      plan("select city, sum(pop-1)/1000 from zips group by city") must
      beWorkflow(chain(
        $read(Collection("zips")),
        $group(
          Grouped(ListMap(
            BsonField.Name("city") -> Push(DocField(BsonField.Name("city"))),
            BsonField.Name("__tmp2") -> Sum(ExprOp.Subtract(DocField(BsonField.Name("pop")), ExprOp.Literal(Bson.Int64(1)))))),
          -\/(DocField(BsonField.Name("city")))),
        $unwind(DocField(BsonField.Name("city"))),
        $project(
          Reshape.Doc(ListMap(
            BsonField.Name("city") -> -\/(DocField(BsonField.Name("city"))),
            BsonField.Name("1") ->
              -\/(ExprOp.Divide(
                DocField(BsonField.Name("__tmp2")),
                ExprOp.Literal(Bson.Int64(1000)))))),
          IgnoreId)))
    }

    "plan length of min (JS on top of reduce)" in {
      plan("select state, length(min(city)) as shortest from zips group by state") must
        beWorkflow(chain(
          $read(Collection("zips")),
          $group(
            Grouped(ListMap(
              BsonField.Name("state") -> Push(DocField(BsonField.Name("state"))),
              BsonField.Name("__tmp0") -> Min(DocField(BsonField.Name("city"))))),
            -\/(DocField(BsonField.Name("state")))),
          $unwind(DocField(BsonField.Name("state"))),
          $simpleMap(JsMacro(x => Obj(ListMap(
            "state" -> Select(x, "state").fix,
            "shortest" -> Select(Select(x, "__tmp0").fix, "length").fix)).fix))))
    }

    "plan js expr grouped by js expr" in {
      plan("select length(city) as len, count(*) as cnt from zips group by length(city)") must
        beWorkflow(chain(
          $read(Collection("zips")),
          $simpleMap(JsMacro(js =>
            Obj(ListMap(
              "__tmp0" -> Select(Select(js, "city").fix, "length").fix,
              "__tmp1" -> js)).fix)),
          $group(
            Grouped(ListMap(
              BsonField.Name("len") -> Push(DocField(BsonField.Name("__tmp0"))),
              BsonField.Name("cnt") -> Sum(ExprOp.Literal(Bson.Int32(1))))),
              -\/(DocField(BsonField.Name("__tmp0")))),
          $unwind(DocField(BsonField.Name("len")))))
    }

    "plan simple JS inside expression" in {
      plan("select length(city) + 1 from zips") must
        beWorkflow(chain(
          $read(Collection("zips")),
          $simpleMap(JsMacro(x => Obj(ListMap(
            "0" -> BinOp(JsCore.Add,
              Select(Select(x, "city").fix, "length").fix,
              JsCore.Literal(Js.Num(1, false)).fix).fix)).fix))))
    }

    "plan expressions with ~"in {
      plan("select foo ~ 'bar.*', 'abc' ~ 'a|b', 'baz' ~ regex, target ~ regex from a").disjunction must beRightDisjOrDiff(chain(
        $read(Collection("a")),
        $simpleMap(JsMacro(x =>
          Obj(ListMap(
            "0" -> Call(
              Select(New("RegExp", List(JsCore.Literal(Js.Str("bar.*")).fix)).fix, "test").fix,
              List(Select(x, "foo").fix)).fix,
            "1" -> JsCore.Literal(Js.Bool(true)).fix,
            "2" -> Call(
              Select(New("RegExp", List(Select(x, "regex").fix)).fix, "test").fix,
              List(JsCore.Literal(Js.Str("baz")).fix)).fix,
            "3" -> Call(
              Select(New("RegExp", List(Select(x, "regex").fix)).fix, "test").fix,
              List(Select(x, "target").fix)).fix)).fix))))
    }

    "plan object flatten" in {
      plan("select geo{*} from usa_factbook") must
        beWorkflow {
          chain(
            $read(Collection("usa_factbook")),
            $simpleFlatMap(Predef.identity, JsMacro(Select(_, "geo").fix)),
            $project(Reshape.Doc(ListMap(
              BsonField.Name("geo") -> -\/(DocField(BsonField.Name("geo"))))),
              IgnoreId))
        }
    }

    "plan array project with concat" in {
      plan("select city, loc[0] from zips") must
        beWorkflow {
          chain(
            $read(Collection("zips")),
            $simpleMap(JsMacro(value => Obj(ListMap(
              "city" -> JsCore.Select(value, "city").fix,
              "1" -> JsCore.Access(
                JsCore.Select(value, "loc").fix,
                JsCore.Literal(Js.Num(0, false)).fix).fix)).fix)))
        }
    }

    "plan array flatten" in {
      plan("select loc[*] from zips") must
        beWorkflow {
          chain(
            $read(Collection("zips")),
            $unwind(DocField(BsonField.Name("loc"))),
            $project(Reshape.Doc(ListMap(
              BsonField.Name("loc") -> -\/(DocField(BsonField.Name("loc"))))),
              IgnoreId))
        }
    }

    "plan array flatten with unflattened field" in {
      plan("SELECT _id as zip, loc as loc, loc[*] as coord FROM zips") must
        beWorkflow {
          chain(
            $read(Collection("zips")),
            $project(Reshape.Doc(ListMap(
              BsonField.Name("__tmp0") -> -\/(DocField(BsonField.Name("loc"))),
              BsonField.Name("__tmp1") -> -\/(DocVar.ROOT()))),
              IgnoreId),
            $unwind(DocField(BsonField.Name("__tmp0"))),
            $project(Reshape.Doc(ListMap(
              BsonField.Name("zip") ->
                -\/(DocField(BsonField.Name("__tmp1") \ BsonField.Name("_id"))),
              BsonField.Name("loc") ->
                -\/(DocField(BsonField.Name("__tmp1") \ BsonField.Name("loc"))),
              BsonField.Name("coord") ->
                -\/(DocField(BsonField.Name("__tmp0"))))),
              IgnoreId))
        }
    }

    "unify flattened fields" in {
      plan("select loc[*] from zips where loc[*] < 0") must
      beWorkflow(chain(
        $read(Collection("zips")),
        $unwind(DocField(BsonField.Name("loc"))),
        $project(Reshape.Doc(ListMap(
          BsonField.Name("loc") -> -\/(DocField(BsonField.Name("loc"))))),
          IgnoreId),
        $match(Selector.Doc(
          BsonField.Name("loc") -> Selector.Lt(Bson.Int64(0))))))
    }

    "unify flattened fields with unflattened field" in {
      plan("select _id as zip, loc[*] from zips order by loc[*]") must
      beWorkflow(chain(
        $read(Collection("zips")),
        $project(Reshape.Doc(ListMap(
          BsonField.Name("__tmp0") -> -\/(DocField(BsonField.Name("loc"))),
          BsonField.Name("__tmp1") -> -\/(DocVar.ROOT()))),
          IgnoreId),
        $unwind(DocField(BsonField.Name("__tmp0"))),
        $project(Reshape.Doc(ListMap(
          BsonField.Name("zip") ->
            -\/(DocField(BsonField.Name("__tmp1") \ BsonField.Name("_id"))),
          BsonField.Name("loc") -> -\/(DocField(BsonField.Name("__tmp0"))))),
          IgnoreId),
        $sort(NonEmptyList(BsonField.Name("loc") -> Ascending))))
    }

    "plan limit with offset" in {
      plan("SELECT * FROM zips LIMIT 5 OFFSET 100") must
        beWorkflow(chain($read(Collection("zips")), $limit(105), $skip(100)))
    }

    "plan sort and limit" in {
      plan("SELECT city, pop FROM zips ORDER BY pop DESC LIMIT 5") must
        beWorkflow {
          chain(
            $read(Collection("zips")),
            $sort(NonEmptyList(BsonField.Name("pop") -> Descending)),
            $project(Reshape.Doc(ListMap(
              BsonField.Name("city") ->
                -\/(DocField(BsonField.Name("city"))),
              BsonField.Name("pop") ->
                -\/(DocField(BsonField.Name("pop"))))),
              IgnoreId),
            $limit(5))
        }
    }

    "plan simple single field selection and limit" in {
      plan("SELECT city FROM zips LIMIT 5") must
        beWorkflow {
          chain(
            $read(Collection("zips")),
            $project(Reshape.Doc(ListMap(BsonField.Name("city") -> -\/ (DocField(BsonField.Name("city"))))),
              IgnoreId),
            $limit(5))
        }
    }

    "plan complex group by with sorting and limiting" in {
      plan("SELECT city, SUM(pop) AS pop FROM zips GROUP BY city ORDER BY pop") must
        beWorkflow {
          chain(
            $read(Collection("zips")),
            $group(Grouped(ListMap(
              BsonField.Name("city") -> Push(DocField(BsonField.Name("city"))),
              BsonField.Name("pop") -> Sum(DocField(BsonField.Name("pop"))))),
              -\/(DocField(BsonField.Name("city")))),
            $unwind(DocField(BsonField.Name("city"))),
            $sort(NonEmptyList(BsonField.Name("pop") -> Ascending)))
        }
    }

    "plan filter and expressions with IS NULL" in {
      plan("select foo is null from zips where foo is null") must
        beWorkflow(chain(
          $read(Collection("zips")),
          $match(Selector.Doc(
            BsonField.Name("foo") -> Selector.Eq(Bson.Null))),
          $project(
            Reshape.Doc(ListMap(
              BsonField.Name("0") -> -\/(ExprOp.Eq(DocField(BsonField.Name("foo")), ExprOp.Literal(Bson.Null))))),
            IgnoreId)))
    }

    "plan implicit group by with filter" in {
      plan("select avg(pop), min(city) from zips where state = 'CO'") must
        beWorkflow(chain(
          $read(Collection("zips")),
          $match(Selector.Doc(
            BsonField.Name("state") -> Selector.Eq(Bson.Text("CO")))),
          $group(
            Grouped(ListMap(
              BsonField.Name("0") -> Avg(DocField(BsonField.Name("pop"))),
              BsonField.Name("1") -> Min(DocField(BsonField.Name("city"))))),
            -\/(ExprOp.Literal(Bson.Null)))))
    }

    "plan simple distinct" in {
      plan("select distinct city, state from zips") must
      beWorkflow(
        chain(
          $read(Collection("zips")),
          $project(Reshape.Doc(ListMap(
              BsonField.Name("city") -> -\/ (DocField(BsonField.Name("city"))),
              BsonField.Name("state") -> -\/ (DocField(BsonField.Name("state"))))),
            IgnoreId),
          $group(
            Grouped(ListMap(
              BsonField.Name("__tmp0") -> First(DocVar.ROOT()))),
              \/- (Reshape.Arr(ListMap(
                BsonField.Index(0) -> -\/ (DocField(BsonField.Name("city"))),
                BsonField.Index(1) -> -\/ (DocField(BsonField.Name("state"))))))),
          $project(Reshape.Doc(ListMap(
              BsonField.Name("city") -> -\/ (DocField(BsonField.Name("__tmp0") \ BsonField.Name("city"))),
              BsonField.Name("state") -> -\/ (DocField(BsonField.Name("__tmp0") \ BsonField.Name("state"))))),
            ExcludeId)))
    }

    "plan distinct as expression" in {
      plan("select count(distinct(city)) from zips") must
        beWorkflow(chain(
          $read(Collection("zips")),
          $group(
            Grouped(ListMap()),
            -\/(DocField(BsonField.Name("city")))),
          $group(
            Grouped(ListMap(
              BsonField.Name("0") ->
                Sum(ExprOp.Literal(Bson.Int32(1))))),
            -\/(ExprOp.Literal(Bson.Null)))))
    }

    "plan distinct of expression as expression" in {
      plan("select count(distinct substring(city, 0, 1)) from zips") must
        beWorkflow(chain(
          $read(Collection("zips")),
          $group(
            Grouped(ListMap()),
            -\/(Substr(
              DocField(BsonField.Name("city")),
              ExprOp.Literal(Bson.Int64(0)),
              ExprOp.Literal(Bson.Int64(1))))),
          $group(
            Grouped(ListMap(
              BsonField.Name("0") ->
                Sum(ExprOp.Literal(Bson.Int32(1))))),
            -\/(ExprOp.Literal(Bson.Null)))))
    }

    "plan distinct of wildcard" in {
      plan("select distinct * from zips") must
        beWorkflow(
          $read(Collection("zips")))
    }.pendingUntilFixed("#283")

    "plan distinct of wildcard as expression" in {
      plan("select count(distinct *) from zips") must
        beWorkflow(
          $read(Collection("zips")))
    }.pendingUntilFixed("#283")

    "plan distinct with simple order by" in {
      plan("select distinct city from zips order by city") must
        beWorkflow(
          chain(
            $read(Collection("zips")),
            $sort(NonEmptyList(BsonField.Name("city") -> Ascending)),
            $project(Reshape.Doc(ListMap(
              BsonField.Name("city") -> -\/(DocField(BsonField.Name("city"))))),
              IgnoreId),
            $group(
              Grouped(ListMap(
                BsonField.Name("__tmp0") -> First(DocVar.ROOT()),
                BsonField.Name("__sd_key_0") -> First(DocField(BsonField.Name("city"))))),
              \/-(Reshape.Arr(ListMap(
                BsonField.Index(0) -> -\/(DocField(BsonField.Name("city"))))))),
            $sort(NonEmptyList(BsonField.Name("__sd_key_0") -> Ascending)),
            $project(Reshape.Doc(ListMap(
              BsonField.Name("city") ->
                -\/(DocField(BsonField.Name("__tmp0") \ BsonField.Name("city"))))),
              ExcludeId)))
    }

    "plan distinct with unrelated order by" in {
      plan("select distinct city from zips order by pop desc") must
        beWorkflow(
          chain(
              $read(Collection("zips")),
              $sort(NonEmptyList(
                BsonField.Name("pop") -> Descending)),
              $project(
                Reshape.Doc(ListMap(
                  BsonField.Name("city") ->
                    -\/(DocField(BsonField.Name("city"))),
                  BsonField.Name("__sd__0") ->
                    -\/(DocField(BsonField.Name("pop"))))),
                IgnoreId),
              $group(
                Grouped(ListMap(
                  BsonField.Name("__tmp0") ->
                    First(DocVar.ROOT()),
                  BsonField.Name("__sd_key_0") ->
                    First(DocField(BsonField.Name("__sd__0"))))),
                -\/(DocField(BsonField.Name("city")))),
              $sort(NonEmptyList(
                BsonField.Name("__sd_key_0") -> Descending)),
              $project(
                Reshape.Doc(ListMap(
                  BsonField.Name("city") ->
                    -\/(DocField(BsonField.Name("__tmp0") \ BsonField.Name("city"))))),
                IgnoreId)))
    }

    "plan distinct as function with group" in {
      plan("select state, count(distinct(city)) from zips group by state") must
        beWorkflow(
          $read(Collection("zips")))
    }.pendingUntilFixed

    "plan distinct with sum and group" in {
      plan("SELECT DISTINCT SUM(pop) AS totalPop, city FROM zips GROUP BY city") must
        beWorkflow(chain(
          $read(Collection("zips")),
          $group(
            Grouped(ListMap(
              BsonField.Name("totalPop") -> Sum(DocField(BsonField.Name("pop"))),
              BsonField.Name("city") -> Push(DocField(BsonField.Name("city"))))),
            -\/ (DocField(BsonField.Name("city")))),
          $unwind(DocField(BsonField.Name("city"))),
          $group(
            Grouped(ListMap(
              BsonField.Name("__tmp0") -> First(DocVar.ROOT()))),
            \/-(Reshape.Arr(ListMap(
              BsonField.Index(0) ->
                -\/(DocField(BsonField.Name("totalPop"))),
              BsonField.Index(1) ->
                -\/(DocField(BsonField.Name("city"))))))),
          $project(
            Reshape.Doc(ListMap(
              BsonField.Name("totalPop") ->
                -\/(DocField(BsonField.Name("__tmp0") \ BsonField.Name("totalPop"))),
              BsonField.Name("city") ->
                -\/(DocField(BsonField.Name("__tmp0") \ BsonField.Name("city"))))),
              ExcludeId)))
    }

    "plan distinct with sum, group, and orderBy" in {
      plan("SELECT DISTINCT SUM(pop) AS totalPop, city FROM zips GROUP BY city ORDER BY totalPop DESC") must
        beWorkflow(
          chain(
              $read(Collection("zips")),
              $group(
                Grouped(ListMap(
                  BsonField.Name("totalPop") -> Sum(DocField(BsonField.Name("pop"))),
                  BsonField.Name("city") -> Push(DocField(BsonField.Name("city"))))),
                -\/(DocField(BsonField.Name("city")))),
              $unwind(DocField(BsonField.Name("city"))),
              $sort(NonEmptyList(BsonField.Name("totalPop") -> Descending)),
              $group(
                Grouped(ListMap(
                  BsonField.Name("__tmp0") -> First(DocVar.ROOT()),
                  BsonField.Name("__sd_key_0") -> First(DocField(BsonField.Name("totalPop"))))),
                \/-(Reshape.Arr(ListMap(
                  BsonField.Index(0) -> -\/ (DocField(BsonField.Name("totalPop"))),
                  BsonField.Index(1) -> -\/ (DocField(BsonField.Name("city"))))))),
              $sort(NonEmptyList(BsonField.Name("__sd_key_0") -> Descending)),
              $project(Reshape.Doc(ListMap(
                BsonField.Name("totalPop") -> -\/(DocField(BsonField.Name("__tmp0") \ BsonField.Name("totalPop"))),
                BsonField.Name("city") -> -\/(DocField(BsonField.Name("__tmp0") \ BsonField.Name("city"))))),
                ExcludeId)))

    }

    "plan select length()" in {
      plan("select length(city) from zips") must
        beWorkflow(chain(
          $read(Collection("zips")),
          $simpleMap(JsMacro(x => Obj(ListMap(
            "0" -> Select(Select(x, "city").fix, "length").fix)).fix))))
    }

    "plan select length() and simple field" in {
      plan("select city, length(city) from zips") must
      beWorkflow(chain(
        $read(Collection("zips")),
        $simpleMap(JsMacro(value => Obj(ListMap(
          "city" -> Select(value, "city").fix,
          "1" -> Select(Select(value, "city").fix, "length").fix)).fix))))
    }

    "plan combination of two distinct sets" in {
      plan("SELECT (DISTINCT foo.bar) + (DISTINCT foo.baz) FROM foo") must
        beWorkflow(
          $read(Collection("zips")))
    }.pendingUntilFixed

    "plan expression with timestamp, date, time, and interval" in {
      import org.threeten.bp.{Instant, LocalDateTime, ZoneOffset}

      plan("select timestamp '2014-11-17T22:00:00Z' + interval 'PT43M40S', date '2015-01-19', time '14:21' from foo") must
        beWorkflow(
          $pure(Bson.Doc(ListMap(
            "0" -> Bson.Date(Instant.parse("2014-11-17T22:43:40Z")),
            "1" -> Bson.Date(LocalDateTime.parse("2015-01-19T00:00:00").atZone(ZoneOffset.UTC).toInstant),
            "2" -> Bson.Text("14:21:00.000")))))
    }

    "plan filter with timestamp and interval" in {
      import org.threeten.bp.Instant

      plan("select * from days where \"date\" < timestamp '2014-11-17T22:00:00Z' and \"date\" - interval 'PT12H' > timestamp '2014-11-17T00:00:00Z'") must
        beWorkflow(chain(
          $read(Collection("days")),
          $project(
            Reshape.Doc(ListMap(
              BsonField.Name("__tmp4") ->
                -\/(ExprOp.Subtract(
                  DocField(BsonField.Name("date")),
                  ExprOp.Literal(Bson.Dec(12*60*60*1000)))),
              BsonField.Name("__tmp5") -> -\/(DocVar.ROOT()))),
            IgnoreId),
          $match(
            Selector.And(
              Selector.Doc(
                BsonField.Name("__tmp5") \ BsonField.Name("date") ->
                  Selector.Lt(Bson.Date(Instant.parse("2014-11-17T22:00:00Z")))),
              Selector.Doc(
                BsonField.Name("__tmp4") ->
                  Selector.Gt(Bson.Date(Instant.parse("2014-11-17T00:00:00Z")))))),
          $project(Reshape.Doc(ListMap(
            BsonField.Name("value") ->
              -\/(DocField(BsonField.Name("__tmp5"))))),
            ExcludeId)))
    }

    "plan time_of_day" in {
      plan("select time_of_day(ts) from foo") must
        beRight  // NB: way too complicated to spell out here, and will change as JS generation improves
    }

    "plan filter on date" in {
      import org.threeten.bp.Instant

      // Note: both of these boundaries require comparing with the start of the *next* day.
      plan("select * from logs " +
        "where ((ts > date '2015-01-22' and ts <= date '2015-01-27') and ts != date '2015-01-25') " +
        "or ts = date '2015-01-29'") must
        beWorkflow(chain(
          $read(Collection("logs")),
          $match(Selector.Or(
            Selector.And(
              Selector.And(
                Selector.Doc(
                  BsonField.Name("ts") -> Selector.Gte(Bson.Date(Instant.parse("2015-01-23T00:00:00Z")))),
                Selector.Doc(
                  BsonField.Name("ts") -> Selector.Lt(Bson.Date(Instant.parse("2015-01-28T00:00:00Z"))))),
              Selector.Or(
                Selector.Doc(
                  BsonField.Name("ts") -> Selector.Lt(Bson.Date(Instant.parse("2015-01-25T00:00:00Z")))),
                Selector.Doc(
                  BsonField.Name("ts") -> Selector.Gte(Bson.Date(Instant.parse("2015-01-26T00:00:00Z")))))),
            Selector.And(
              Selector.Doc(
                BsonField.Name("ts") -> Selector.Gte(Bson.Date(Instant.parse("2015-01-29T00:00:00Z")))),
              Selector.Doc(
                BsonField.Name("ts") -> Selector.Lt(Bson.Date(Instant.parse("2015-01-30T00:00:00Z")))))))))
    }

    "plan js and filter with id" in {
      plan("select length(city) < oid '0123456789abcdef01234567' from days where _id = oid '0123456789abcdef01234567'") must
        beWorkflow(chain(
          $read(Collection("days")),
          $match(Selector.Doc(
            BsonField.Name("_id") -> Selector.Eq(Bson.ObjectId("0123456789abcdef01234567").toOption.get))),
          $simpleMap(JsMacro(x => Obj(ListMap(
            "__tmp0" -> Obj(ListMap(
              "0" -> BinOp(JsCore.Lt,
                Select(Select(x, "city").fix, "length").fix,
                New("ObjectId", List(JsCore.Literal(Js.Str("0123456789abcdef01234567")).fix)).fix).fix)).fix,
            "__tmp1" -> x)).fix)),
          $project(Reshape.Doc(ListMap(
            BsonField.Name("0") ->
              -\/(DocField(BsonField.Name("__tmp0") \ BsonField.Name("0"))))),
            ExcludeId)))
    }

    def joinStructure(
      left: Workflow, leftName: String, right: Workflow,
      leftKey: ExprOp, rightKey: Term[JsCore],
      fin: WorkflowOp) = {
      def initialPipeOps(src: Workflow): Workflow =
        chain(
          src,
          $group(
            Grouped(ListMap(BsonField.Name(leftName) -> Push(DocVar.ROOT()))),
            -\/(leftKey)),
          $project(Reshape.Doc(ListMap(
            BsonField.Name("left")  -> -\/(DocField(BsonField.Name(leftName))),
            BsonField.Name("right") -> -\/(ExprOp.Literal(Bson.Arr(List()))),
            BsonField.Name("_id")   -> -\/(Include))),
            IncludeId))
      fin(
        $foldLeft(
          initialPipeOps(left),
          chain(
            right,
            $map($Map.mapKeyVal(("key", "value"),
              rightKey.toJs,
              Js.AnonObjDecl(List(
                ("left", Js.AnonElem(List())),
                ("right", Js.AnonElem(List(Js.Ident("value")))))))),
            $reduce(
              Js.AnonFunDecl(List("key", "values"),
                List(
                  Js.VarDef(List(
                    ("result", Js.AnonObjDecl(List(
                      ("left", Js.AnonElem(List())),
                      ("right", Js.AnonElem(List()))))))),
                  Js.Call(Js.Select(Js.Ident("values"), "forEach"),
                    List(Js.AnonFunDecl(List("value"),
                      List(
                        Js.BinOp("=",
                          Js.Select(Js.Ident("result"), "left"),
                          Js.Call(
                            Js.Select(Js.Select(Js.Ident("result"), "left"), "concat"),
                            List(Js.Select(Js.Ident("value"), "left")))),
                        Js.BinOp("=",
                          Js.Select(Js.Ident("result"), "right"),
                          Js.Call(
                            Js.Select(Js.Select(Js.Ident("result"), "right"), "concat"),
                            List(Js.Select(Js.Ident("value"), "right")))))))),
                  Js.Return(Js.Ident("result"))))))))
    }

    "plan simple join" in {
      plan("select zips2.city from zips join zips2 on zips._id = zips2._id") must
        beWorkflow(
          joinStructure(
            $read(Collection("zips")), "__tmp0",
            $read(Collection("zips2")),
            DocField(BsonField.Name("_id")),
            Select(Ident("value").fix, "_id").fix,
            chain(_,
              $match(Selector.Doc(ListMap[BsonField, Selector.SelectorExpr](
                BsonField.Name("left") -> Selector.NotExpr(Selector.Size(0)),
                BsonField.Name("right") -> Selector.NotExpr(Selector.Size(0))))),
              $unwind(DocField(BsonField.Name("left"))),
              $unwind(DocField(BsonField.Name("right"))),
              $project(Reshape.Doc(ListMap(
                BsonField.Name("city") ->
                  -\/(DocField(BsonField.Name("right") \ BsonField.Name("city"))))),
                IgnoreId))))  // Note: becomes ExcludeId in conversion to WorkflowTask
    }

    "plan non-equi join" in {
      plan("select zips2.city from zips join zips2 on zips._id < zips2._id") must beLeft
    }

    "plan simple inner equi-join" in {
      plan(
        "select foo.name, bar.address from foo join bar on foo.id = bar.foo_id") must
      beWorkflow(
        joinStructure(
          $read(Collection("foo")), "__tmp0",
          $read(Collection("bar")),
          DocField(BsonField.Name("id")),
          Select(Ident("value").fix, "foo_id").fix,
          chain(_,
            $match(Selector.Doc(ListMap[BsonField, Selector.SelectorExpr](
              BsonField.Name("left") -> Selector.NotExpr(Selector.Size(0)),
              BsonField.Name("right") -> Selector.NotExpr(Selector.Size(0))))),
            $unwind(DocField(BsonField.Name("left"))),
            $unwind(DocField(BsonField.Name("right"))),
            $project(Reshape.Doc(ListMap(
              BsonField.Name("name") ->
                -\/(DocField(BsonField.Name("left") \ BsonField.Name("name"))),
              BsonField.Name("address") ->
                -\/(DocField(BsonField.Name("right") \ BsonField.Name("address"))))),
              IgnoreId))))  // Note: becomes ExcludeId in conversion to WorkflowTask
    }

    "plan simple outer equi-join with wildcard" in {
      plan("select * from foo full join bar on foo.id = bar.foo_id") must
      beWorkflow(
        joinStructure(
          $read(Collection("foo")), "__tmp0",
          $read(Collection("bar")),
          DocField(BsonField.Name("id")),
          Select(Ident("value").fix, "foo_id").fix,
          chain(_,
            $project(Reshape.Doc(ListMap(
              BsonField.Name("left") -> -\/(Cond(
                ExprOp.Eq(
                  Size(DocField(BsonField.Name("left"))),
                  ExprOp.Literal(Bson.Int32(0))),
                ExprOp.Literal(Bson.Arr(List(Bson.Doc(ListMap())))),
                DocField(BsonField.Name("left")))),
              BsonField.Name("right") -> -\/(Cond(
                ExprOp.Eq(
                  Size(DocField(BsonField.Name("right"))),
                  ExprOp.Literal(Bson.Int32(0))),
                ExprOp.Literal(Bson.Arr(List(Bson.Doc(ListMap())))),
                DocField(BsonField.Name("right")))))),
              IgnoreId),
            $unwind(DocField(BsonField.Name("left"))),
            $unwind(DocField(BsonField.Name("right"))),
            $map(
              Js.AnonFunDecl(List("key", "__arg1"), List(
                Js.Return(Js.AnonElem(List(Js.Ident("key"), Js.Call(
                  Js.AnonFunDecl(List("rez"), List(
                    Js.ForIn(Js.Ident("attr"),
                      Select(Ident("__arg1").fix, "left").fix.toJs,
                      Js.If(
                        Call(Select(Select(Ident("__arg1").fix, "left").fix,
                          "hasOwnProperty").fix, List(Ident("attr").fix)).fix.toJs,
                        safeAssign(
                          Access(Ident("rez").fix, Ident("attr").fix).fix,
                          Access(Select(Ident("__arg1").fix, "left").fix, Ident("attr").fix).fix),
                        None)),
                    Js.ForIn(Js.Ident("attr"),
                      Select(Ident("__arg1").fix, "right").fix.toJs,
                      Js.If(
                        Call(Select(Select(Ident("__arg1").fix, "right").fix,
                          "hasOwnProperty").fix, List(Ident("attr").fix)).fix.toJs,
                        safeAssign(
                          Access(Ident("rez").fix, Ident("attr").fix).fix,
                          Access(Select(Ident("__arg1").fix, "right").fix, Ident("attr").fix).fix),
                        None)),
                    Js.Return(Js.Ident("rez")))),
                  List(Js.AnonObjDecl(List()))))))))))))
    }

    "plan simple left equi-join" in {
      plan(
        "select foo.name, bar.address " +
          "from foo left join bar on foo.id = bar.foo_id") must
      beWorkflow(
        joinStructure(
          $read(Collection("foo")), "__tmp0",
          $read(Collection("bar")),
          DocField(BsonField.Name("id")),
          Select(Ident("value").fix, "foo_id").fix,
          chain(_,
            $match(Selector.Doc(ListMap[BsonField, Selector.SelectorExpr](
              BsonField.Name("left") -> Selector.NotExpr(Selector.Size(0))))),
            $project(Reshape.Doc(ListMap(
              BsonField.Name("left") -> -\/(DocField(BsonField.Name("left"))),
              BsonField.Name("right") -> -\/(Cond(
                ExprOp.Eq(
                  Size(DocField(BsonField.Name("right"))),
                  ExprOp.Literal(Bson.Int32(0))),
                ExprOp.Literal(Bson.Arr(List(Bson.Doc(ListMap())))),
                DocField(BsonField.Name("right")))))),
              IgnoreId),
            $unwind(DocField(BsonField.Name("left"))),
            $unwind(DocField(BsonField.Name("right"))),
            $project(Reshape.Doc(ListMap(
              BsonField.Name("name") -> -\/(DocField(BsonField.Name("left") \ BsonField.Name("name"))),
              BsonField.Name("address") -> -\/(DocField(BsonField.Name("right") \ BsonField.Name("address"))))),
              IgnoreId))))  // Note: becomes ExcludeId in conversion to WorkflowTask
    }
<<<<<<< HEAD

    "plan 3-way equi-join" in {
=======
 
    "plan 3-way right equi-join" in {
>>>>>>> 111da4d4
      plan(
        "select foo.name, bar.address, baz.zip " +
          "from foo join bar on foo.id = bar.foo_id " +
          "right join baz on bar.id = baz.bar_id") must
      beWorkflow(
        joinStructure(
          joinStructure(
            $read(Collection("foo")), "__tmp0",
            $read(Collection("bar")),
            DocField(BsonField.Name("id")),
            Select(Ident("value").fix, "foo_id").fix,
            chain(_,
              $match(Selector.Doc(ListMap[BsonField, Selector.SelectorExpr](
                BsonField.Name("left") -> Selector.NotExpr(Selector.Size(0)),
                BsonField.Name("right") -> Selector.NotExpr(Selector.Size(0))))),
              $unwind(DocField(BsonField.Name("left"))),
              $unwind(DocField(BsonField.Name("right"))))),
          "__tmp1",
          $read(Collection("baz")),
          DocField(BsonField.Name("right") \ BsonField.Name("id")),
          Select(Ident("value").fix, "bar_id").fix,
          chain(_,
            $match(Selector.Doc(ListMap[BsonField, Selector.SelectorExpr](
              BsonField.Name("right") -> Selector.NotExpr(Selector.Size(0))))),
            $project(Reshape.Doc(ListMap(
              BsonField.Name("left") -> -\/(Cond(
                ExprOp.Eq(
                  Size(DocField(BsonField.Name("left"))),
                  ExprOp.Literal(Bson.Int32(0))),
                ExprOp.Literal(Bson.Arr(List(Bson.Doc(ListMap())))),
                DocField(BsonField.Name("left")))),
              BsonField.Name("right") -> -\/(DocField(BsonField.Name("right"))))),
              IgnoreId),
            $unwind(DocField(BsonField.Name("left"))),
            $unwind(DocField(BsonField.Name("right"))),
            $project(Reshape.Doc(ListMap(
              BsonField.Name("name") -> -\/(DocField(BsonField.Name("left") \ BsonField.Name("left") \ BsonField.Name("name"))),
              BsonField.Name("address") -> -\/(DocField(BsonField.Name("left") \ BsonField.Name("right") \ BsonField.Name("address"))),
              BsonField.Name("zip") -> -\/(DocField(BsonField.Name("right") \ BsonField.Name("zip"))))),
              IgnoreId))))  // Note: becomes ExcludeId in conversion to WorkflowTask
    }

    "plan simple cross" in {
      plan("select zips2.city from zips, zips2 where zips._id = zips2._id") must
      beWorkflow(
        joinStructure(
          $read(Collection("zips")), "__tmp2",
          $read(Collection("zips2")),
          ExprOp.Literal(Bson.Null),
          JsCore.Literal(Js.Null).fix,
          chain(_,
            $match(Selector.Doc(ListMap[BsonField, Selector.SelectorExpr](
              BsonField.Name("left") -> Selector.NotExpr(Selector.Size(0)),
              BsonField.Name("right") -> Selector.NotExpr(Selector.Size(0))))),
            $unwind(DocField(BsonField.Name("left"))),
            $unwind(DocField(BsonField.Name("right"))),
            $project(
              Reshape.Doc(ListMap(
                BsonField.Name("city") ->
                  -\/(DocField(BsonField.Name("right") \ BsonField.Name("city"))),
                BsonField.Name("__tmp3") ->
                  -\/(ExprOp.Eq(
                    DocField(BsonField.Name("left") \ BsonField.Name("_id")),
                    DocField(BsonField.Name("right") \ BsonField.Name("_id")))))),
              IgnoreId),
            $match(Selector.Doc(
              BsonField.Name("__tmp3") -> Selector.Eq(Bson.Bool(true)))),
            $project(Reshape.Doc(ListMap(
              BsonField.Name("city") -> -\/(DocField(BsonField.Name("city"))))),
              ExcludeId))))
    }

    def countOps(wf: Workflow, p: PartialFunction[WorkflowF[Term[WorkflowF]], Boolean]): Int = {
      wf.foldMap(op => if (p.lift(op.unFix).getOrElse(false)) 1 else 0)
    }

    def noConsecutiveProjectOps(wf: Workflow) =
      countOps(wf, { case $Project(Term($Project(_, _, _)), _, _) => true }) aka "the occurrences of consecutive $project ops:" must_== 0
    def noConsecutiveSimpleMapOps(wf: Workflow) =
      countOps(wf, { case $SimpleMap(Term($SimpleMap(_, _)), _) => true }) aka "the occurrences of consecutive $simpleMap ops:" must_== 0
    def maxGroupOps(wf: Workflow, max: Int) =
      countOps(wf, { case $Group(_, _, _) => true }) aka "the number of $group ops:" must beLessThanOrEqualTo(max)
    def maxUnwindOps(wf: Workflow, max: Int) =
      countOps(wf, { case $Unwind(_, _) => true }) aka "the number of $unwind ops:" must beLessThanOrEqualTo(max)
    def maxMatchOps(wf: Workflow, max: Int) =
      countOps(wf, { case $Match(_, _) => true }) aka "the number of $match ops:" must beLessThanOrEqualTo(max)

    "plan multiple reducing projections without explicit group by" ! Prop.forAll(select(maybeReducingExpr, noFilter, noGroupBy)) { q =>
      plan(q.value) must beRight.which { wf =>
        noConsecutiveProjectOps(wf)
        noConsecutiveSimpleMapOps(wf)
        maxGroupOps(wf, 1)
        maxUnwindOps(wf, 1)
        fieldNames(wf) aka "column order" must beSome(columnNames(q))
      }
    }.set(maxSize = 10)

    "plan multiple reducing projections with explicit group by" ! Prop.forAll(select(maybeReducingExpr, noFilter, groupByCity)) { q =>
      plan(q.value) must beRight.which { wf =>
        noConsecutiveProjectOps(wf)
        noConsecutiveSimpleMapOps(wf)
        maxGroupOps(wf, 1)
        maxUnwindOps(wf, 1)
        fieldNames(wf) aka "column order" must beSome(columnNames(q))
      }
    }.set(maxSize = 10)

    "plan multiple reducing projections with complex group by" ! Prop.forAll(select(maybeReducingExpr, noFilter, groupBySeveral)) { q =>
      plan(q.value) must beRight.which { wf =>
        noConsecutiveProjectOps(wf)
        noConsecutiveSimpleMapOps(wf)
        maxGroupOps(wf, 1)
        maxUnwindOps(wf, 1)
        fieldNames(wf) aka "column order" must beSome(columnNames(q))
      }
    }.set(maxSize = 10)

    "plan multiple reducing projections with complex group by and filter" ! Prop.forAll(select(maybeReducingExpr, filter.map(Some(_)), groupBySeveral)) { q =>
      plan(q.value) must beRight.which { wf =>
        noConsecutiveProjectOps(wf)
        noConsecutiveSimpleMapOps(wf)
        maxGroupOps(wf, 1)
        maxUnwindOps(wf, 1)
        maxMatchOps(wf, 1)
        fieldNames(wf) aka "column order" must beSome(columnNames(q))
      }
    }.set(maxSize = 10)
  }

  def columnNames(q: Query): List[String] =
    (new SQLParser).parse(q).toOption.map { case stmt @ sql.SelectStmt(_, _, _, _, _, _, _, _) => stmt.namedProjections(None).map(_._1) }.get
  def fieldNames(wf: Workflow): Option[List[String]] =
    Workflow.simpleShape(wf).map(_.map(_.asText))

  import sql.{Binop => _, Ident => _,  _}

  val noGroupBy = Gen.const[Option[GroupBy]](None)
  val groupByCity = Gen.const(Some(GroupBy(List(sql.Ident("city")), None)))
  val groupBySeveral = Gen.nonEmptyListOf(Gen.oneOf(genInnerStr, genInnerInt)).map(keys => Some(GroupBy(keys.distinct, None)))

  val noFilter = Gen.const[Option[Expr]](None)
  val filter = Gen.oneOf(
    for {
      x <- genInnerInt
    } yield sql.Binop(x, IntLiteral(100), sql.Lt),
    for {
      x <- genInnerStr
    } yield InvokeFunction(StdLib.string.Like.name, List(x, StringLiteral("BOULDER%"), StringLiteral(""))))

  val maybeReducingExpr = Gen.oneOf(genOuterInt, genOuterStr)

  def select(exprGen: Gen[Expr], filterGen: Gen[Option[Expr]], groupByGen: Gen[Option[GroupBy]]): Gen[Query] =
    for {
      projs   <- Gen.nonEmptyListOf(exprGen).map(_.zipWithIndex.map { case (x, n) => Proj.Named(x, "p" + n) })
      filter  <- filterGen
      groupBy <- groupByGen
    } yield Query(SelectStmt(SelectAll, projs, Some(TableRelationAST("zips", None)), filter, groupBy, None, None, None).sql)

  def genInnerInt = Gen.oneOf(
    sql.Ident("pop"),
    // IntLiteral(0),  // TODO: exposes bugs (see #476)
    sql.Binop(sql.Ident("pop"), IntLiteral(1), Minus), // an ExprOp
    InvokeFunction("length", List(sql.Ident("city"))))     // requires JS
  def genReduceInt = genInnerInt.flatMap(x => Gen.oneOf(
    x,
    InvokeFunction("min", List(x)),
    InvokeFunction("max", List(x)),
    InvokeFunction("sum", List(x)),
    InvokeFunction("count", List(Splice(None)))))
  def genOuterInt = Gen.oneOf(
    Gen.const(IntLiteral(0)),
    genReduceInt,
    genReduceInt.flatMap(x => sql.Binop(x, IntLiteral(1000), sql.Div)))

  def genInnerStr = Gen.oneOf(
    sql.Ident("city"),
    // StringLiteral("foo"),  // TODO: exposes bugs (see #476)
    InvokeFunction("lower", List(sql.Ident("city"))))
  def genReduceStr = genInnerStr.flatMap(x => Gen.oneOf(
    x,
    InvokeFunction("min", List(x)),
    InvokeFunction("max", List(x))))
  def genOuterStr = Gen.oneOf(
    Gen.const(StringLiteral("foo")),
    genReduceStr,
    genReduceStr.flatMap(x => InvokeFunction("lower", List(x))),   // an ExprOp
    genReduceStr.flatMap(x => InvokeFunction("length", List(x))))  // requires JS

  implicit def shrinkQuery(implicit SS: Shrink[SelectStmt]): Shrink[Query] = Shrink { q =>
    (new SQLParser).parse(q).fold(κ(Stream.empty), SS.shrink(_).map(sel => Query(sel.sql)))
  }

  /**
   Shrink a query by reducing the number of projections or grouping expressions. Do not
   change the "shape" of the query, by removing the group by entirely, etc.
   */
  implicit def shrinkSelect: Shrink[SelectStmt] = {
    /** Shrink a list, removing a single item at a time, but never producing an empty list. */
    def shortened[A](as: List[A]): Stream[List[A]] =
      if (as.length <= 1) Stream.empty
      else as.toStream.map(a => as.filterNot(_ == a))

    Shrink {
      case sel @ SelectStmt(d, projs, rel, filter, groupBy, orderBy, limit, offset) =>
        val sProjs = shortened(projs).map(ps => SelectStmt(d, ps, rel, filter, groupBy, orderBy, limit, offset))
        val sGroupBy = groupBy.map { case GroupBy(keys, having) =>
          shortened(keys).map(ks => SelectStmt(d, projs, rel, filter, Some(GroupBy(ks, having)), orderBy, limit, offset))
        }.getOrElse(Stream.empty)
        sProjs ++ sGroupBy
    }
  }

/*
  "plan from LogicalPlan" should {
    "plan simple OrderBy" in {
      val lp = LogicalPlan.Let(
                  'tmp0, read("foo"),
                  LogicalPlan.Let(
                    'tmp1, makeObj("bar" -> ObjectProject(Free('tmp0), Constant(Data.Str("bar")))),
                    LogicalPlan.Let('tmp2,
                      set.OrderBy(
                        Free('tmp1),
                        MakeArrayN(
                          makeObj(
                            "key" -> ObjectProject(Free('tmp1), Constant(Data.Str("bar"))),
                            "order" -> Constant(Data.Str("ASC"))
                          )
                        )
                      ),
                      Free('tmp2)
                    )
                  )
                )

      val exp = chain(
        $read(Collection("foo")),
        $project(Reshape.Doc(ListMap(
          BsonField.Name("lEft") -> \/- (Reshape.Doc(ListMap(
            BsonField.Name("bar") -> -\/ (DocField(BsonField.Name("bar")))))),
          BsonField.Name("rIght") -> \/- (Reshape.Arr(ListMap(
            BsonField.Index(0) -> \/- (Reshape.Doc(ListMap(
              BsonField.Name("key") -> -\/ (DocField(
                BsonField.Name("bar"))),
              BsonField.Name("order") -> -\/ (ExprOp.Literal(Bson.Text("ASC")))))))))))),
        $sort(NonEmptyList(BsonField.Name("rIght") \ BsonField.Index(0) \ BsonField.Name("key") -> Ascending)),
        $project(Reshape.Doc(ListMap(BsonField.Name("bar") -> -\/(DocField(BsonField.Name("lEft") \ BsonField.Name("bar")))))))

      plan(lp) must beWorkflow(exp)
    }

    "plan OrderBy with expression" in {
      val lp = LogicalPlan.Let('tmp0,
                  read("foo"),
                  set.OrderBy(
                    Free('tmp0),
                    MakeArrayN(
                      makeObj(
                        "key" -> math.Divide(
                                  ObjectProject(Free('tmp0), Constant(Data.Str("bar"))),
                                  Constant(Data.Dec(10.0))),
                        "order" -> Constant(Data.Str("ASC"))
                      )
                    )
                  )
                )

      val exp = chain(
                  $read(Collection("foo")),
                  $project(Reshape.Doc(ListMap(
                    BsonField.Name("__sd_tmp_1") ->  \/- (Reshape.Arr(ListMap(
                      BsonField.Index(0) -> -\/ (ExprOp.Divide(
                                                          DocField(BsonField.Name("bar")),
                                                          Literal(Bson.Dec(10.0)))))))))),
                  $sort(NonEmptyList(BsonField.Name("__sd_tmp_1") \ BsonField.Index(0) -> Ascending))
                  // We'll want another Project here to remove the temporary field
                  )

      plan(lp) must beWorkflow(exp)
    }.pendingUntilFixed

    "plan OrderBy with expression and earlier pipeline op" in {
      val lp = LogicalPlan.Let('tmp0,
                  read("foo"),
                  LogicalPlan.Let('tmp1,
                    set.Filter(
                      Free('tmp0),
                      relations.Eq(
                        ObjectProject(Free('tmp0), Constant(Data.Str("baz"))),
                        Constant(Data.Int(0))
                      )
                    ),
                    set.OrderBy(
                      Free('tmp1),
                      MakeArrayN(
                        makeObj(
                          "key" -> ObjectProject(Free('tmp1), Constant(Data.Str("bar"))),
                          "order" -> Constant(Data.Str("ASC"))
                        )
                      )
                    )
                  )
                )

      val exp = chain(
                  $read(Collection("foo")),
                  $match(Selector.Doc(
                    BsonField.Name("baz") -> Selector.Eq(Bson.Int64(0)))),
                  $sort(NonEmptyList(BsonField.Name("bar") -> Ascending)))

      plan(lp) must beWorkflow(exp)
    }.pendingUntilFixed

    "plan OrderBy with expression (and extra project)" in {
      val lp = LogicalPlan.Let('tmp0,
                  read("foo"),
                  LogicalPlan.Let('tmp9,
                    makeObj(
                      "bar" -> ObjectProject(Free('tmp0), Constant(Data.Str("bar")))
                    ),
                    set.OrderBy(
                      Free('tmp9),
                      MakeArrayN(
                        makeObj(
                          "key" -> math.Divide(
                                    ObjectProject(Free('tmp9), Constant(Data.Str("bar"))),
                                    Constant(Data.Dec(10.0))),
                          "order" -> Constant(Data.Str("ASC"))
                        )
                      )
                    )
                  )
                )

      val exp = chain(
        $read(Collection("foo")),
        $project(Reshape.Doc(ListMap(BsonField.Name("lEft") -> \/-(Reshape.Doc(ListMap(BsonField.Name("bar") -> -\/(DocField(BsonField.Name("bar")))))), BsonField.Name("rIght") -> \/-(Reshape.Arr(ListMap(BsonField.Index(0) -> \/-(Reshape.Doc(ListMap(BsonField.Name("key") -> -\/(ExprOp.Divide(DocField(BsonField.Name("bar")), ExprOp.Literal(Bson.Dec(10.0)))), BsonField.Name("order") -> -\/(ExprOp.Literal(Bson.Text("ASC")))))))))))),
        $sort(NonEmptyList(BsonField.Name("rIght") \ BsonField.Index(0) \ BsonField.Name("key") -> Ascending)),
        $project(Reshape.Doc(ListMap(BsonField.Name("bar") -> -\/(DocField(BsonField.Name("lEft") \ BsonField.Name("bar")))))))

      plan(lp) must beWorkflow(exp)
    }
  }
  */
}<|MERGE_RESOLUTION|>--- conflicted
+++ resolved
@@ -1596,13 +1596,8 @@
               BsonField.Name("address") -> -\/(DocField(BsonField.Name("right") \ BsonField.Name("address"))))),
               IgnoreId))))  // Note: becomes ExcludeId in conversion to WorkflowTask
     }
-<<<<<<< HEAD
-
-    "plan 3-way equi-join" in {
-=======
- 
+
     "plan 3-way right equi-join" in {
->>>>>>> 111da4d4
       plan(
         "select foo.name, bar.address, baz.zip " +
           "from foo join bar on foo.id = bar.foo_id " +

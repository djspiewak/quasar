/*
 * Copyright 2014–2016 SlamData Inc.
 *
 * Licensed under the Apache License, Version 2.0 (the "License");
 * you may not use this file except in compliance with the License.
 * You may obtain a copy of the License at
 *
 *     http://www.apache.org/licenses/LICENSE-2.0
 *
 * Unless required by applicable law or agreed to in writing, software
 * distributed under the License is distributed on an "AS IS" BASIS,
 * WITHOUT WARRANTIES OR CONDITIONS OF ANY KIND, either express or implied.
 * See the License for the specific language governing permissions and
 * limitations under the License.
 */

package quasar.qscript

import quasar.Predef._
import quasar.{LogicalPlan => LP, Data, CompilerHelpers}
import quasar.ejson
import quasar.fp._
import quasar.qscript.MapFuncs._
import quasar.std.StdLib
import quasar.std.StdLib._

import matryoshka._
import pathy.Path._
import scalaz._, Scalaz._

class QScriptSpec extends quasar.Qspec with CompilerHelpers with QScriptHelpers {
  // TODO instead of calling `.toOption` on the `\/`
  // write an `Equal[PlannerError]` and test for specific errors too
  "replan" should {
    "convert a constant boolean" in {
       // "select true"
       convert(listContents.some, LP.Constant(Data.Bool(true))) must
         equal(chain(
           RootR,
           QC.inj(Map((), BoolLit(true)))).some)
    }

    "fail to convert a constant set" in {
      // "select {\"a\": 1, \"b\": 2, \"c\": 3, \"d\": 4, \"e\": 5}{*} limit 3 offset 1"
      convert(
        listContents.some,
        LP.Constant(Data.Set(List(
          Data.Obj(ListMap("0" -> Data.Int(2))),
          Data.Obj(ListMap("0" -> Data.Int(3))))))) must
      equal(None)
    }

    "convert a simple read" in {
      convert(listContents.some, lpRead("/foo/bar")) must
      equal(chain(
        ReadR(rootDir </> dir("foo") </> file("bar")),
        SP.inj(LeftShift((),
          HoleF,
          Free.point(RightSide)))).some)
    }

    // FIXME: This can be simplified to a Union of the Reads - the LeftShift
    //        cancels out the MakeMaps.
    "convert a directory read" in {
      convert(listContents.some, lpRead("/foo")) must
      equal(chain(
        RootR,
        SP.inj(Union((),
          Free.roll(QC.inj(Map(Free.roll(R.inj(Const[Read, FreeQS[Fix]](Read(rootDir </> dir("foo") </> file("bar"))))), Free.roll(MakeMap(StrLit("bar"), HoleF))))),
          Free.roll(SP.inj(Union(Free.roll(DE.inj(Const[DeadEnd, FreeQS[Fix]](Root))),
            Free.roll(QC.inj(Map(Free.roll(R.inj(Const[Read, FreeQS[Fix]](Read(rootDir </> dir("foo") </> file("car"))))), Free.roll(MakeMap(StrLit("car"), HoleF))))),
            Free.roll(SP.inj(Union(Free.roll(DE.inj(Const[DeadEnd, FreeQS[Fix]](Root))),
              Free.roll(QC.inj(Map(Free.roll(R.inj(Const[Read, FreeQS[Fix]](Read(rootDir </> dir("foo") </> file("city"))))), Free.roll(MakeMap(StrLit("city"), HoleF))))),
              Free.roll(SP.inj(Union(Free.roll(DE.inj(Const[DeadEnd, FreeQS[Fix]](Root))),
                Free.roll(QC.inj(Map(Free.roll(R.inj(Const[Read, FreeQS[Fix]](Read(rootDir </> dir("foo") </> file("person"))))), Free.roll(MakeMap(StrLit("person"), HoleF))))),
                Free.roll(QC.inj(Map(Free.roll(R.inj(Const[Read, FreeQS[Fix]](Read(rootDir </> dir("foo") </> file("zips"))))), Free.roll(MakeMap(StrLit("zips"), HoleF)))))))))))))))),

        SP.inj(LeftShift((),
          HoleF,
          Free.point(RightSide)))).some)
    }

    "convert a squashed read" in {
      // "select * from foo"
      convert(listContents.some, identity.Squash(lpRead("/foo/bar"))) must
      equal(chain(
        ReadR(rootDir </> dir("foo") </> file("bar")),
        SP.inj(LeftShift((),
          HoleF,
          Free.point(RightSide)))).some)
    }

    "convert a simple take" in pending {
      convert(listContents.some, StdLib.set.Take(lpRead("/foo/bar"), LP.Constant(Data.Int(10)))) must
      equal(
        chain(
          ReadR(rootDir </> dir("foo") </> file("bar")),
          SP.inj(LeftShift((), HoleF, Free.point(RightSide))),
          QC.inj(Take((),
            Free.point(SrcHole),
            Free.roll(QC.inj(Map(
              Free.roll(DE.inj(Const[DeadEnd, FreeQS[Fix]](Root))),
              IntLit[Fix, Hole](10))))))).some)
    }

    "convert a simple read with path projects" in {
      convert(listContents.some, lpRead("/some/bar/car")) must
      equal(chain(
        ReadR(rootDir </> dir("some") </> file("bar")),
        SP.inj(LeftShift((),
          ProjectFieldR(HoleF, StrLit("car")),
          Free.point(RightSide)))).some)
    }

    "convert a basic invoke" in {
      convert(None, math.Add(lpRead("/foo"), lpRead("/bar")).embed) must
      equal(chain(
        RootR,
        TJ.inj(ThetaJoin((),
          chain[Free[?[_], Hole], QS](
            QC.inj(Map(Free.point(SrcHole),
              ProjectFieldR(HoleF, StrLit("foo")))),
            SP.inj(LeftShift((),
              Free.roll(ZipMapKeys(HoleF)),
              Free.roll(ConcatArrays(
                Free.roll(MakeArray(Free.point(LeftSide))),
                Free.roll(MakeArray(Free.point(RightSide)))))))),
          chain[Free[?[_], Hole], QS](
            QC.inj(Map(Free.point(SrcHole),
              ProjectFieldR(HoleF, StrLit("bar")))),
            SP.inj(LeftShift((),
              Free.roll(ZipMapKeys(HoleF)),
              Free.roll(ConcatArrays(
                Free.roll(MakeArray(Free.point(LeftSide))),
                Free.roll(MakeArray(Free.point(RightSide)))))))),
          BoolLit(true),
          Inner,
          Free.roll(Add(
            Free.roll(ProjectIndex(
              Free.roll(ProjectIndex(Free.point(LeftSide), IntLit(1))),
              IntLit(1))),
            Free.roll(ProjectIndex(
              Free.roll(ProjectIndex(Free.point(RightSide), IntLit(1))),
              IntLit(1)))))))).some)
    }

    "convert project object and make object" in {
      convert(
        None,
        identity.Squash(
          makeObj(
            "name" -> structural.ObjectProject(
              lpRead("/city"),
              LP.Constant(Data.Str("name")))))) must
      equal(chain(
        RootR,
        SP.inj(LeftShift((),
          ProjectFieldR(HoleF, StrLit("city")),
          Free.roll(MakeMap[Fix, JoinFunc[Fix]](
            StrLit[Fix, JoinSide]("name"),
            ProjectFieldR(
              Free.point[MapFunc[Fix, ?], JoinSide](RightSide),
              StrLit[Fix, JoinSide]("name"))))))).some)
    }

    "convert a basic reduction" in {
      convert(
        listContents.some,
        agg.Sum[FLP](lpRead("/person"))) must
      equal(chain(
        ReadR(rootDir </> file("person")),
        SP.inj(LeftShift((),
          Free.roll(ZipMapKeys(HoleF)),
          Free.roll(ConcatArrays(
            Free.roll(MakeArray(Free.point(LeftSide))),
            Free.roll(MakeArray(Free.point(RightSide))))))),
        QC.inj(Reduce((),
          Free.roll(MakeArray(Free.roll(MakeMap(StrLit("f"), StrLit("person"))))),
          List(ReduceFuncs.Sum[FreeMap[Fix]](
            Free.roll(ProjectIndex(
              Free.roll(ProjectIndex(HoleF, IntLit(1))),
              IntLit(1))))),
          Free.point(ReduceIndex(0))))).some)
    }

    "convert a basic reduction wrapped in an object" in {
      // "select sum(height) from person"
      convert(
        None,
        makeObj(
          "0" ->
            agg.Sum[FLP](structural.ObjectProject(lpRead("/person"), LP.Constant(Data.Str("height")))))) must
      equal(chain(
        RootR,
        SP.inj(LeftShift((),
          ProjectFieldR(HoleF, StrLit("person")),
          ProjectFieldR(
            Free.point(RightSide),
            StrLit("height")))),
        QC.inj(Reduce((),
          Free.roll(MakeArray(
            Free.roll(MakeMap(
              StrLit("j"),
              Free.roll(ConcatArrays(
                Free.roll(MakeArray(Free.roll(MakeMap(StrLit("f"), StrLit("person"))))),
                Free.roll(MakeArray(NullLit())))))))),
          List(ReduceFuncs.Sum[FreeMap[Fix]](HoleF)),
          Free.roll(MakeMap(StrLit("0"), Free.point(ReduceIndex(0))))))).some)
    }

    "convert a flatten array" in {
      // "select loc[:*] from zips",
      convert(
        None,
        makeObj(
          "loc" ->
            structural.FlattenArray[FLP](
              structural.ObjectProject(lpRead("/zips"), LP.Constant(Data.Str("loc")))))) must
      equal(chain(
        RootR,
        SP.inj(LeftShift((),
          ProjectFieldR(HoleF, StrLit("zips")),
          ProjectFieldR(
            Free.point(RightSide),
            StrLit("loc")))),
        SP.inj(LeftShift((),
          HoleF,
          Free.roll(MakeMap(StrLit("loc"), Free.point(RightSide)))))).some)
    }

    "convert a constant shift array of size one" in {
      // this query never makes it to LP->QS transform because it's a constant value
      // "foo := (7); select * from foo"
      convert(
        None,
        identity.Squash[FLP](
          structural.ShiftArray[FLP](
            structural.MakeArrayN[Fix](LP.Constant(Data.Int(7)))))) must
      equal(chain(
        RootR,
        SP.inj(LeftShift(
          (),
          Free.roll(MakeArray(Free.roll(Constant(ExtEJson.inj(ejson.Int[Fix[ejson.EJson]](7)).embed)))),
          Free.point(RightSide)))).some)
        // TODO optimize to eliminate `MakeArray`
        //SP.inj(LeftShift(
        //  RootR,
        //  Free.roll(Constant(
        //    CommonEJson.inj(ejson.Arr(List(
        //      ExtEJson.inj(ejson.Int[Fix[ejson.EJson]](7)).embed))).embed)),
        //  Free.point(RightSide))).embed
    }

    "convert a constant shift array of size two" in {
      // this query never makes it to LP->QS transform because it's a constant value
      // "foo := (7,8); select * from foo"
      convert(
        None,
        identity.Squash[FLP](
          structural.ShiftArray[FLP](
            structural.ArrayConcat[FLP](
              structural.MakeArrayN[Fix](LP.Constant(Data.Int(7))),
              structural.MakeArrayN[Fix](LP.Constant(Data.Int(8))))))) must
      equal(chain(
        RootR,
        SP.inj(LeftShift(
          (),
          Free.roll(ConcatArrays(
            Free.roll(MakeArray(Free.roll(Constant(ExtEJson.inj(ejson.Int[Fix[ejson.EJson]](7)).embed)))),
            Free.roll(MakeArray(Free.roll(Constant(ExtEJson.inj(ejson.Int[Fix[ejson.EJson]](8)).embed)))))),
          Free.point(RightSide)))).some)
        // TODO optimize to eliminate `MakeArray`
        //SP.inj(LeftShift(
        //  RootR,
        //  Free.roll(Constant(
        //    CommonEJson.inj(ejson.Arr(List(
        //      ExtEJson.inj(ejson.Int[Fix[ejson.EJson]](7)).embed,
        //      ExtEJson.inj(ejson.Int[Fix[ejson.EJson]](8)).embed))).embed)),
        //  Free.point(RightSide))).embed
    }

<<<<<<< HEAD
    "convert a constant shift array" in {
=======
    "convert a constant shift array of size three" in {
>>>>>>> 8f9fd292
      // this query never makes it to LP->QS transform because it's a constant value
      // "foo := (7,8,9); select * from foo"
      convert(
        None,
        identity.Squash[FLP](
          structural.ShiftArray[FLP](
            structural.ArrayConcat[FLP](
              structural.ArrayConcat[FLP](
                structural.MakeArrayN[Fix](LP.Constant(Data.Int(7))),
                structural.MakeArrayN[Fix](LP.Constant(Data.Int(8)))),
              structural.MakeArrayN[Fix](LP.Constant(Data.Int(9))))))) must
      equal(chain(
        RootR,
        SP.inj(LeftShift(
<<<<<<< HEAD
          RootR,
          Free.roll(Nullary(
            CommonEJson.inj(ejson.Arr(List(
              ExtEJson.inj(ejson.Int[Fix[ejson.EJson]](1)).embed,
              ExtEJson.inj(ejson.Int[Fix[ejson.EJson]](2)).embed,
              ExtEJson.inj(ejson.Int[Fix[ejson.EJson]](3)).embed))).embed)),
          Free.point(RightSide))).embed.some)
    }.pendingUntilFixed
=======
          (),
          Free.roll(ConcatArrays(
            Free.roll(ConcatArrays(
              Free.roll(MakeArray(Free.roll(Constant(ExtEJson.inj(ejson.Int[Fix[ejson.EJson]](7)).embed)))),
              Free.roll(MakeArray(Free.roll(Constant(ExtEJson.inj(ejson.Int[Fix[ejson.EJson]](8)).embed)))))),
            Free.roll(MakeArray(Free.roll(Constant(ExtEJson.inj(ejson.Int[Fix[ejson.EJson]](9)).embed)))))),
          Free.point(RightSide)))).some)
        // TODO optimize to eliminate `MakeArray`
        //SP.inj(LeftShift(
        //  RootR,
        //  Free.roll(Constant(
        //    CommonEJson.inj(ejson.Arr(List(
        //      ExtEJson.inj(ejson.Int[Fix[ejson.EJson]](7)).embed,
        //      ExtEJson.inj(ejson.Int[Fix[ejson.EJson]](8)).embed,
        //      ExtEJson.inj(ejson.Int[Fix[ejson.EJson]](9)).embed))).embed)),
        //  Free.point(RightSide))).embed
    }
>>>>>>> 8f9fd292

    "convert a read shift array" in {
      convert(
        None,
        LP.Let('x, lpRead("/foo/bar"),
          structural.ShiftArray[FLP](
            structural.ArrayConcat[FLP](
              structural.ArrayConcat[FLP](
                structural.ObjectProject[FLP](LP.Free('x), LP.Constant(Data.Str("baz"))),
                structural.ObjectProject[FLP](LP.Free('x), LP.Constant(Data.Str("quux")))),
              structural.ObjectProject[FLP](LP.Free('x), LP.Constant(Data.Str("ducks"))))))) must
<<<<<<< HEAD
      equal(RootR.some) // TODO incorrect expectation
    }.pendingUntilFixed
=======
      equal(chain(RootR).some) // TODO incorrect expectation
    }
>>>>>>> 8f9fd292

    "convert a shift/unshift array" in {
      // "select [loc[_:] * 10 ...] from zips",
      convert(
        None,
        makeObj(
          "0" ->
            structural.UnshiftArray[FLP](
              math.Multiply[FLP](
                structural.ShiftArrayIndices[FLP](
                  structural.ObjectProject(lpRead("/zips"), LP.Constant(Data.Str("loc")))),
                LP.Constant(Data.Int(10)))))) must
      equal(chain(
        RootR,
        SP.inj(LeftShift((),
          Free.roll(DupArrayIndices(
            ProjectFieldR(
              ProjectFieldR(HoleF, StrLit("zips")),
              StrLit("loc")))),
          Free.roll(Multiply(Free.point(RightSide), IntLit(10))))),
        QC.inj(Reduce((),
          HoleF,
          List(ReduceFuncs.UnshiftArray(HoleF[Fix])),
          Free.roll(MakeMap[Fix, Free[MapFunc[Fix, ?], ReduceIndex]](
            StrLit[Fix, ReduceIndex]("0"),
<<<<<<< HEAD
            Free.point(ReduceIndex(0)))))).embed.some)
    }.pendingUntilFixed
=======
            Free.point(ReduceIndex(0))))))).some)
    }
>>>>>>> 8f9fd292

    "convert a filter" in {
      // "select * from foo where bar between 1 and 10"
      convert(
        listContents.some,
        StdLib.set.Filter[FLP](
          lpRead("/bar"),
          relations.Between[FLP](
            structural.ObjectProject(lpRead("/bar"), LP.Constant(Data.Str("baz"))),
            LP.Constant(Data.Int(1)),
            LP.Constant(Data.Int(10))))) must
      equal(chain(
        ReadR(rootDir </> file("bar")),
        SP.inj(LeftShift((),
          HoleF,
          Free.point(RightSide))),
        QC.inj(Filter((),
          Free.roll(Between(
            ProjectFieldR(HoleF, StrLit("baz")),
            IntLit(1),
<<<<<<< HEAD
            IntLit(10))))).embed.some)
    }.pendingUntilFixed
=======
            IntLit(10)))))).some)
    }
>>>>>>> 8f9fd292

    // an example of how logical plan expects magical "left" and "right" fields to exist
    "convert magical query" in {
      // "select * from person, car",
      convert(
        None,
        LP.Let('__tmp0,
          StdLib.set.InnerJoin(lpRead("/person"), lpRead("/car"), LP.Constant(Data.Bool(true))),
          identity.Squash[FLP](
            structural.ObjectConcat[FLP](
              structural.ObjectProject(LP.Free('__tmp0), LP.Constant(Data.Str("left"))),
              structural.ObjectProject(LP.Free('__tmp0), LP.Constant(Data.Str("right"))))))) must
<<<<<<< HEAD
      equal(RootR.some) // TODO incorrect expectation
    }.pendingUntilFixed
=======
      equal(chain(RootR).some) // TODO incorrect expectation
    }
>>>>>>> 8f9fd292

    "convert basic join with explicit join condition" in {
      //"select foo.name, bar.address from foo join bar on foo.id = bar.foo_id",

      val lp = LP.Let('__tmp0, lpRead("/foo"),
        LP.Let('__tmp1, lpRead("/bar"),
          LP.Let('__tmp2,
            StdLib.set.InnerJoin[FLP](LP.Free('__tmp0), LP.Free('__tmp1),
              relations.Eq[FLP](
                structural.ObjectProject(LP.Free('__tmp0), LP.Constant(Data.Str("id"))),
                structural.ObjectProject(LP.Free('__tmp1), LP.Constant(Data.Str("foo_id"))))),
            makeObj(
              "name" ->
                structural.ObjectProject[FLP](
                  structural.ObjectProject(LP.Free('__tmp2), LP.Constant(Data.Str("left"))),
                  LP.Constant(Data.Str("name"))),
              "address" ->
                structural.ObjectProject[FLP](
                  structural.ObjectProject(LP.Free('__tmp2), LP.Constant(Data.Str("right"))),
                  LP.Constant(Data.Str("address")))))))
<<<<<<< HEAD
      convert(None, lp) must equal(
        QC.inj(Map(RootR, ProjectFieldR(HoleF, StrLit("foo")))).embed.some)
    }.pendingUntilFixed
=======
      convert(None, lp) must
      equal(chain(
        RootR,
        QC.inj(Map((), ProjectFieldR(HoleF, StrLit("foo"))))).some)
    }
>>>>>>> 8f9fd292
  }
}<|MERGE_RESOLUTION|>--- conflicted
+++ resolved
@@ -279,11 +279,7 @@
         //  Free.point(RightSide))).embed
     }
 
-<<<<<<< HEAD
-    "convert a constant shift array" in {
-=======
     "convert a constant shift array of size three" in {
->>>>>>> 8f9fd292
       // this query never makes it to LP->QS transform because it's a constant value
       // "foo := (7,8,9); select * from foo"
       convert(
@@ -298,16 +294,6 @@
       equal(chain(
         RootR,
         SP.inj(LeftShift(
-<<<<<<< HEAD
-          RootR,
-          Free.roll(Nullary(
-            CommonEJson.inj(ejson.Arr(List(
-              ExtEJson.inj(ejson.Int[Fix[ejson.EJson]](1)).embed,
-              ExtEJson.inj(ejson.Int[Fix[ejson.EJson]](2)).embed,
-              ExtEJson.inj(ejson.Int[Fix[ejson.EJson]](3)).embed))).embed)),
-          Free.point(RightSide))).embed.some)
-    }.pendingUntilFixed
-=======
           (),
           Free.roll(ConcatArrays(
             Free.roll(ConcatArrays(
@@ -325,7 +311,6 @@
         //      ExtEJson.inj(ejson.Int[Fix[ejson.EJson]](9)).embed))).embed)),
         //  Free.point(RightSide))).embed
     }
->>>>>>> 8f9fd292
 
     "convert a read shift array" in {
       convert(
@@ -337,13 +322,8 @@
                 structural.ObjectProject[FLP](LP.Free('x), LP.Constant(Data.Str("baz"))),
                 structural.ObjectProject[FLP](LP.Free('x), LP.Constant(Data.Str("quux")))),
               structural.ObjectProject[FLP](LP.Free('x), LP.Constant(Data.Str("ducks"))))))) must
-<<<<<<< HEAD
-      equal(RootR.some) // TODO incorrect expectation
+      equal(chain(RootR).some) // TODO incorrect expectation
     }.pendingUntilFixed
-=======
-      equal(chain(RootR).some) // TODO incorrect expectation
-    }
->>>>>>> 8f9fd292
 
     "convert a shift/unshift array" in {
       // "select [loc[_:] * 10 ...] from zips",
@@ -369,13 +349,8 @@
           List(ReduceFuncs.UnshiftArray(HoleF[Fix])),
           Free.roll(MakeMap[Fix, Free[MapFunc[Fix, ?], ReduceIndex]](
             StrLit[Fix, ReduceIndex]("0"),
-<<<<<<< HEAD
-            Free.point(ReduceIndex(0)))))).embed.some)
+            Free.point(ReduceIndex(0))))))).some)
     }.pendingUntilFixed
-=======
-            Free.point(ReduceIndex(0))))))).some)
-    }
->>>>>>> 8f9fd292
 
     "convert a filter" in {
       // "select * from foo where bar between 1 and 10"
@@ -396,13 +371,8 @@
           Free.roll(Between(
             ProjectFieldR(HoleF, StrLit("baz")),
             IntLit(1),
-<<<<<<< HEAD
-            IntLit(10))))).embed.some)
+            IntLit(10)))))).some)
     }.pendingUntilFixed
-=======
-            IntLit(10)))))).some)
-    }
->>>>>>> 8f9fd292
 
     // an example of how logical plan expects magical "left" and "right" fields to exist
     "convert magical query" in {
@@ -415,13 +385,8 @@
             structural.ObjectConcat[FLP](
               structural.ObjectProject(LP.Free('__tmp0), LP.Constant(Data.Str("left"))),
               structural.ObjectProject(LP.Free('__tmp0), LP.Constant(Data.Str("right"))))))) must
-<<<<<<< HEAD
-      equal(RootR.some) // TODO incorrect expectation
+      equal(chain(RootR).some) // TODO incorrect expectation
     }.pendingUntilFixed
-=======
-      equal(chain(RootR).some) // TODO incorrect expectation
-    }
->>>>>>> 8f9fd292
 
     "convert basic join with explicit join condition" in {
       //"select foo.name, bar.address from foo join bar on foo.id = bar.foo_id",
@@ -442,16 +407,10 @@
                 structural.ObjectProject[FLP](
                   structural.ObjectProject(LP.Free('__tmp2), LP.Constant(Data.Str("right"))),
                   LP.Constant(Data.Str("address")))))))
-<<<<<<< HEAD
-      convert(None, lp) must equal(
-        QC.inj(Map(RootR, ProjectFieldR(HoleF, StrLit("foo")))).embed.some)
+      convert(None, lp) must
+      equal(chain(
+        RootR,
+        QC.inj(Map((), ProjectFieldR(HoleF, StrLit("foo"))))).some)
     }.pendingUntilFixed
-=======
-      convert(None, lp) must
-      equal(chain(
-        RootR,
-        QC.inj(Map((), ProjectFieldR(HoleF, StrLit("foo"))))).some)
-    }
->>>>>>> 8f9fd292
   }
 }
/*
 * Copyright 2014–2016 SlamData Inc.
 *
 * Licensed under the Apache License, Version 2.0 (the "License");
 * you may not use this file except in compliance with the License.
 * You may obtain a copy of the License at
 *
 *     http://www.apache.org/licenses/LICENSE-2.0
 *
 * Unless required by applicable law or agreed to in writing, software
 * distributed under the License is distributed on an "AS IS" BASIS,
 * WITHOUT WARRANTIES OR CONDITIONS OF ANY KIND, either express or implied.
 * See the License for the specific language governing permissions and
 * limitations under the License.
 */

package quasar.qscript

import quasar.Predef._
import quasar.{LogicalPlan => LP, Data, CompilerHelpers}
import quasar.ejson
import quasar.fp._
import quasar.qscript.MapFuncs._
import quasar.std.StdLib
import quasar.std.StdLib._

import matryoshka._
import pathy.Path._
import scalaz._, Scalaz._

class QScriptSpec extends quasar.Qspec with CompilerHelpers with QScriptHelpers {
  // TODO instead of calling `.toOption` on the `\/`
  // write an `Equal[PlannerError]` and test for specific errors too
  "replan" should {
    "convert a constant boolean" in {
       // "select true"
       convert(listContents.some, LP.Constant(Data.Bool(true))) must
         equal(chain(
           UnreferencedR,
           QC.inj(Map((), BoolLit(true)))).some)
    }

    "fail to convert a constant set" in {
      // "select {\"a\": 1, \"b\": 2, \"c\": 3, \"d\": 4, \"e\": 5}{*} limit 3 offset 1"
      convert(
        listContents.some,
        LP.Constant(Data.Set(List(
          Data.Obj(ListMap("0" -> Data.Int(2))),
          Data.Obj(ListMap("0" -> Data.Int(3))))))) must
      equal(None)
    }

    "convert a simple read" in {
      convert(listContents.some, lpRead("/foo/bar")) must
      equal(chain(
        ReadR(rootDir </> dir("foo") </> file("bar")),
        QC.inj(LeftShift((),
          HoleF,
          Free.point(RightSide)))).some)
    }

    // FIXME: This can be simplified to a Union of the Reads - the LeftShift
    //        cancels out the MakeMaps.
    "convert a directory read" in {
      convert(listContents.some, lpRead("/foo")) must
      equal(chain(
<<<<<<< HEAD
        UnreferencedR,
        SP.inj(Union((),
          Free.roll(QC.inj(Map(Free.roll(R.inj(Const[Read, FreeQS[Fix]](Read(rootDir </> dir("foo") </> file("bar"))))), Free.roll(MakeMap(StrLit("bar"), HoleF))))),
          Free.roll(SP.inj(Union(Free.roll(QC.inj(Unreferenced[Fix, FreeQS[Fix]]())),
            Free.roll(QC.inj(Map(Free.roll(R.inj(Const[Read, FreeQS[Fix]](Read(rootDir </> dir("foo") </> file("car"))))), Free.roll(MakeMap(StrLit("car"), HoleF))))),
            Free.roll(SP.inj(Union(Free.roll(QC.inj(Unreferenced[Fix, FreeQS[Fix]]())),
              Free.roll(QC.inj(Map(Free.roll(R.inj(Const[Read, FreeQS[Fix]](Read(rootDir </> dir("foo") </> file("city"))))), Free.roll(MakeMap(StrLit("city"), HoleF))))),
              Free.roll(SP.inj(Union(Free.roll(QC.inj(Unreferenced[Fix, FreeQS[Fix]]())),
=======
        RootR,
        QC.inj(Union((),
          Free.roll(QC.inj(Map(Free.roll(R.inj(Const[Read, FreeQS[Fix]](Read(rootDir </> dir("foo") </> file("bar"))))), Free.roll(MakeMap(StrLit("bar"), HoleF))))),
          Free.roll(QC.inj(Union(Free.roll(DE.inj(Const[DeadEnd, FreeQS[Fix]](Root))),
            Free.roll(QC.inj(Map(Free.roll(R.inj(Const[Read, FreeQS[Fix]](Read(rootDir </> dir("foo") </> file("car"))))), Free.roll(MakeMap(StrLit("car"), HoleF))))),
            Free.roll(QC.inj(Union(Free.roll(DE.inj(Const[DeadEnd, FreeQS[Fix]](Root))),
              Free.roll(QC.inj(Map(Free.roll(R.inj(Const[Read, FreeQS[Fix]](Read(rootDir </> dir("foo") </> file("city"))))), Free.roll(MakeMap(StrLit("city"), HoleF))))),
              Free.roll(QC.inj(Union(Free.roll(DE.inj(Const[DeadEnd, FreeQS[Fix]](Root))),
>>>>>>> 7b08389a
                Free.roll(QC.inj(Map(Free.roll(R.inj(Const[Read, FreeQS[Fix]](Read(rootDir </> dir("foo") </> file("person"))))), Free.roll(MakeMap(StrLit("person"), HoleF))))),
                Free.roll(QC.inj(Map(Free.roll(R.inj(Const[Read, FreeQS[Fix]](Read(rootDir </> dir("foo") </> file("zips"))))), Free.roll(MakeMap(StrLit("zips"), HoleF)))))))))))))))),

        QC.inj(LeftShift((),
          HoleF,
          Free.point(RightSide)))).some)
    }

    "convert a squashed read" in {
      // "select * from foo"
      convert(listContents.some, identity.Squash(lpRead("/foo/bar"))) must
      equal(chain(
        ReadR(rootDir </> dir("foo") </> file("bar")),
        QC.inj(LeftShift((),
          HoleF,
          Free.point(RightSide)))).some)
    }

    "convert a simple take" in pending {
      convert(listContents.some, StdLib.set.Take(lpRead("/foo/bar"), LP.Constant(Data.Int(10)))) must
      equal(
        chain(
          ReadR(rootDir </> dir("foo") </> file("bar")),
          QC.inj(LeftShift((), HoleF, Free.point(RightSide))),
          QC.inj(Take((),
            Free.point(SrcHole),
            Free.roll(QC.inj(Map(
              Free.roll(DE.inj(Const[DeadEnd, FreeQS[Fix]](Root))),
              IntLit[Fix, Hole](10))))))).some)
    }

    "convert a simple read with path projects" in {
      convert(listContents.some, lpRead("/some/bar/car")) must
      equal(chain(
        ReadR(rootDir </> dir("some") </> file("bar")),
        QC.inj(LeftShift((),
          ProjectFieldR(HoleF, StrLit("car")),
          Free.point(RightSide)))).some)
    }

    "convert a basic invoke" in {
      convert(None, math.Add(lpRead("/foo"), lpRead("/bar")).embed) must
      equal(chain(
        RootR,
        TJ.inj(ThetaJoin((),
          chain[Free[?[_], Hole], QS](
            QC.inj(Map(Free.point(SrcHole),
              ProjectFieldR(HoleF, StrLit("foo")))),
            QC.inj(LeftShift((),
              Free.roll(ZipMapKeys(HoleF)),
              Free.roll(ConcatArrays(
                Free.roll(MakeArray(Free.point(LeftSide))),
                Free.roll(MakeArray(Free.point(RightSide)))))))),
          chain[Free[?[_], Hole], QS](
            QC.inj(Map(Free.point(SrcHole),
              ProjectFieldR(HoleF, StrLit("bar")))),
            QC.inj(LeftShift((),
              Free.roll(ZipMapKeys(HoleF)),
              Free.roll(ConcatArrays(
                Free.roll(MakeArray(Free.point(LeftSide))),
                Free.roll(MakeArray(Free.point(RightSide)))))))),
          BoolLit(true),
          Inner,
          Free.roll(Add(
            Free.roll(ProjectIndex(
              Free.roll(ProjectIndex(Free.point(LeftSide), IntLit(1))),
              IntLit(1))),
            Free.roll(ProjectIndex(
              Free.roll(ProjectIndex(Free.point(RightSide), IntLit(1))),
              IntLit(1)))))))).some)
    }

    "convert project object and make object" in {
      convert(
        None,
        identity.Squash(
          makeObj(
            "name" -> structural.ObjectProject(
              lpRead("/city"),
              LP.Constant(Data.Str("name")))))) must
      equal(chain(
        RootR,
        QC.inj(LeftShift((),
          ProjectFieldR(HoleF, StrLit("city")),
          Free.roll(MakeMap[Fix, JoinFunc[Fix]](
            StrLit[Fix, JoinSide]("name"),
            ProjectFieldR(
              Free.point[MapFunc[Fix, ?], JoinSide](RightSide),
              StrLit[Fix, JoinSide]("name"))))))).some)
    }

    "convert a basic reduction" in {
      convert(
        listContents.some,
        agg.Sum[FLP](lpRead("/person"))) must
      equal(chain(
        ReadR(rootDir </> file("person")),
        QC.inj(LeftShift((),
          Free.roll(ZipMapKeys(HoleF)),
          Free.roll(ConcatArrays(
            Free.roll(MakeArray(Free.point(LeftSide))),
            Free.roll(MakeArray(Free.point(RightSide))))))),
        QC.inj(Reduce((),
          Free.roll(MakeArray(Free.roll(MakeMap(StrLit("f"), StrLit("person"))))),
          List(ReduceFuncs.Sum[FreeMap[Fix]](
            Free.roll(ProjectIndex(
              Free.roll(ProjectIndex(HoleF, IntLit(1))),
              IntLit(1))))),
          Free.point(ReduceIndex(0))))).some)
    }

    "convert a basic reduction wrapped in an object" in {
      // "select sum(height) from person"
      convert(
        None,
        makeObj(
          "0" ->
            agg.Sum[FLP](structural.ObjectProject(lpRead("/person"), LP.Constant(Data.Str("height")))))) must
      equal(chain(
        RootR,
        QC.inj(LeftShift((),
          ProjectFieldR(HoleF, StrLit("person")),
          ProjectFieldR(
            Free.point(RightSide),
            StrLit("height")))),
        QC.inj(Reduce((),
          Free.roll(MakeArray(
            Free.roll(MakeMap(
              StrLit("j"),
              Free.roll(ConcatArrays(
                Free.roll(MakeArray(Free.roll(MakeMap(StrLit("f"), StrLit("person"))))),
                Free.roll(MakeArray(NullLit())))))))),
          List(ReduceFuncs.Sum[FreeMap[Fix]](HoleF)),
          Free.roll(MakeMap(StrLit("0"), Free.point(ReduceIndex(0))))))).some)
    }

    "convert a flatten array" in {
      // "select loc[:*] from zips",
      convert(
        None,
        makeObj(
          "loc" ->
            structural.FlattenArray[FLP](
              structural.ObjectProject(lpRead("/zips"), LP.Constant(Data.Str("loc")))))) must
      equal(chain(
        RootR,
        QC.inj(LeftShift((),
          ProjectFieldR(HoleF, StrLit("zips")),
          ProjectFieldR(
            Free.point(RightSide),
            StrLit("loc")))),
        QC.inj(LeftShift((),
          HoleF,
          Free.roll(MakeMap(StrLit("loc"), Free.point(RightSide)))))).some)
    }

    "convert a constant shift array of size one" in {
      // this query never makes it to LP->QS transform because it's a constant value
      // "foo := (7); select * from foo"
      convert(
        None,
        identity.Squash[FLP](
          structural.ShiftArray[FLP](
            structural.MakeArrayN[Fix](LP.Constant(Data.Int(7)))))) must
      equal(chain(
<<<<<<< HEAD
        UnreferencedR,
        SP.inj(LeftShift(
=======
        RootR,
        QC.inj(LeftShift(
>>>>>>> 7b08389a
          (),
          Free.roll(MakeArray(Free.roll(Constant(ExtEJson.inj(ejson.Int[Fix[ejson.EJson]](7)).embed)))),
          Free.point(RightSide)))).some)
        // TODO optimize to eliminate `MakeArray`
        //QC.inj(LeftShift(
        //  RootR,
        //  Free.roll(Constant(
        //    CommonEJson.inj(ejson.Arr(List(
        //      ExtEJson.inj(ejson.Int[Fix[ejson.EJson]](7)).embed))).embed)),
        //  Free.point(RightSide))).embed
    }

    "convert a constant shift array of size two" in {
      // this query never makes it to LP->QS transform because it's a constant value
      // "foo := (7,8); select * from foo"
      convert(
        None,
        identity.Squash[FLP](
          structural.ShiftArray[FLP](
            structural.ArrayConcat[FLP](
              structural.MakeArrayN[Fix](LP.Constant(Data.Int(7))),
              structural.MakeArrayN[Fix](LP.Constant(Data.Int(8))))))) must
      equal(chain(
<<<<<<< HEAD
        UnreferencedR,
        SP.inj(LeftShift(
=======
        RootR,
        QC.inj(LeftShift(
>>>>>>> 7b08389a
          (),
          Free.roll(ConcatArrays(
            Free.roll(MakeArray(Free.roll(Constant(ExtEJson.inj(ejson.Int[Fix[ejson.EJson]](7)).embed)))),
            Free.roll(MakeArray(Free.roll(Constant(ExtEJson.inj(ejson.Int[Fix[ejson.EJson]](8)).embed)))))),
          Free.point(RightSide)))).some)
        // TODO optimize to eliminate `MakeArray`
        //QC.inj(LeftShift(
        //  RootR,
        //  Free.roll(Constant(
        //    CommonEJson.inj(ejson.Arr(List(
        //      ExtEJson.inj(ejson.Int[Fix[ejson.EJson]](7)).embed,
        //      ExtEJson.inj(ejson.Int[Fix[ejson.EJson]](8)).embed))).embed)),
        //  Free.point(RightSide))).embed
    }

    "convert a constant shift array of size three" in {
      // this query never makes it to LP->QS transform because it's a constant value
      // "foo := (7,8,9); select * from foo"
      convert(
        None,
        identity.Squash[FLP](
          structural.ShiftArray[FLP](
            structural.ArrayConcat[FLP](
              structural.ArrayConcat[FLP](
                structural.MakeArrayN[Fix](LP.Constant(Data.Int(7))),
                structural.MakeArrayN[Fix](LP.Constant(Data.Int(8)))),
              structural.MakeArrayN[Fix](LP.Constant(Data.Int(9))))))) must
      equal(chain(
<<<<<<< HEAD
        UnreferencedR,
        SP.inj(LeftShift(
=======
        RootR,
        QC.inj(LeftShift(
>>>>>>> 7b08389a
          (),
          Free.roll(ConcatArrays(
            Free.roll(ConcatArrays(
              Free.roll(MakeArray(Free.roll(Constant(ExtEJson.inj(ejson.Int[Fix[ejson.EJson]](7)).embed)))),
              Free.roll(MakeArray(Free.roll(Constant(ExtEJson.inj(ejson.Int[Fix[ejson.EJson]](8)).embed)))))),
            Free.roll(MakeArray(Free.roll(Constant(ExtEJson.inj(ejson.Int[Fix[ejson.EJson]](9)).embed)))))),
          Free.point(RightSide)))).some)
        // TODO optimize to eliminate `MakeArray`
        //QC.inj(LeftShift(
        //  RootR,
        //  Free.roll(Constant(
        //    CommonEJson.inj(ejson.Arr(List(
        //      ExtEJson.inj(ejson.Int[Fix[ejson.EJson]](7)).embed,
        //      ExtEJson.inj(ejson.Int[Fix[ejson.EJson]](8)).embed,
        //      ExtEJson.inj(ejson.Int[Fix[ejson.EJson]](9)).embed))).embed)),
        //  Free.point(RightSide))).embed
    }

    "convert a read shift array" in {
      // select (baz || quux || ducks)[*] from `/foo/bar`
      convert(
        None,
        LP.Let('x, lpRead("/foo/bar"),
          structural.ShiftArray[FLP](
            structural.ArrayConcat[FLP](
              structural.ArrayConcat[FLP](
                structural.ObjectProject[FLP](LP.Free('x), LP.Constant(Data.Str("baz"))),
                structural.ObjectProject[FLP](LP.Free('x), LP.Constant(Data.Str("quux")))),
              structural.ObjectProject[FLP](LP.Free('x), LP.Constant(Data.Str("ducks"))))))) must
      equal(chain(RootR).some) // TODO incorrect expectation
    }.pendingUntilFixed

    "convert a shift/unshift array" in {
      // "select [loc[_:] * 10 ...] from zips",
      convert(
        None,
        makeObj(
          "0" ->
            structural.UnshiftArray[FLP](
              math.Multiply[FLP](
                structural.ShiftArrayIndices[FLP](
                  structural.ObjectProject(lpRead("/zips"), LP.Constant(Data.Str("loc")))),
                LP.Constant(Data.Int(10)))))) must
      equal(chain(
        RootR,
        QC.inj(LeftShift((),
          Free.roll(DupArrayIndices(
            ProjectFieldR(
              ProjectFieldR(HoleF, StrLit("zips")),
              StrLit("loc")))),
          Free.roll(Multiply(Free.point(RightSide), IntLit(10))))),
        QC.inj(Reduce((),
          HoleF,
          List(ReduceFuncs.UnshiftArray(HoleF[Fix])),
          Free.roll(MakeMap[Fix, Free[MapFunc[Fix, ?], ReduceIndex]](
            StrLit[Fix, ReduceIndex]("0"),
            Free.point(ReduceIndex(0))))))).some)
    }.pendingUntilFixed

    "convert a filter" in skipped { // takes 1 min 17 sec to run
      // "select * from foo where bar between 1 and 10"
      convert(
        listContents.some,
        StdLib.set.Filter[FLP](
          lpRead("/bar"),
          relations.Between[FLP](
            structural.ObjectProject(lpRead("/bar"), LP.Constant(Data.Str("baz"))),
            LP.Constant(Data.Int(1)),
            LP.Constant(Data.Int(10))))) must
      equal(chain(
        ReadR(rootDir </> file("bar")),
        QC.inj(LeftShift((),
          HoleF,
          Free.point(RightSide))),
        QC.inj(Filter((),
          Free.roll(Between(
            ProjectFieldR(HoleF, StrLit("baz")),
            IntLit(1),
            IntLit(10)))))).some)
    }

    // an example of how logical plan expects magical "left" and "right" fields to exist
    "convert magical query" in {
      // "select * from person, car",
      convert(
        None,
        LP.Let('__tmp0,
          StdLib.set.InnerJoin(lpRead("/person"), lpRead("/car"), LP.Constant(Data.Bool(true))),
          identity.Squash[FLP](
            structural.ObjectConcat[FLP](
              structural.ObjectProject(LP.Free('__tmp0), LP.Constant(Data.Str("left"))),
              structural.ObjectProject(LP.Free('__tmp0), LP.Constant(Data.Str("right"))))))) must
      equal(chain(RootR).some) // TODO incorrect expectation
    }.pendingUntilFixed

    "convert basic join with explicit join condition" in {
      //"select foo.name, bar.address from foo join bar on foo.id = bar.foo_id",

      val lp = LP.Let('__tmp0, lpRead("/foo"),
        LP.Let('__tmp1, lpRead("/bar"),
          LP.Let('__tmp2,
            StdLib.set.InnerJoin[FLP](LP.Free('__tmp0), LP.Free('__tmp1),
              relations.Eq[FLP](
                structural.ObjectProject(LP.Free('__tmp0), LP.Constant(Data.Str("id"))),
                structural.ObjectProject(LP.Free('__tmp1), LP.Constant(Data.Str("foo_id"))))),
            makeObj(
              "name" ->
                structural.ObjectProject[FLP](
                  structural.ObjectProject(LP.Free('__tmp2), LP.Constant(Data.Str("left"))),
                  LP.Constant(Data.Str("name"))),
              "address" ->
                structural.ObjectProject[FLP](
                  structural.ObjectProject(LP.Free('__tmp2), LP.Constant(Data.Str("right"))),
                  LP.Constant(Data.Str("address")))))))
      convert(None, lp) must
      equal(chain(
        RootR,
        QC.inj(Map((), ProjectFieldR(HoleF, StrLit("foo"))))).some)
    }.pendingUntilFixed
  }
}<|MERGE_RESOLUTION|>--- conflicted
+++ resolved
@@ -64,25 +64,14 @@
     "convert a directory read" in {
       convert(listContents.some, lpRead("/foo")) must
       equal(chain(
-<<<<<<< HEAD
         UnreferencedR,
-        SP.inj(Union((),
-          Free.roll(QC.inj(Map(Free.roll(R.inj(Const[Read, FreeQS[Fix]](Read(rootDir </> dir("foo") </> file("bar"))))), Free.roll(MakeMap(StrLit("bar"), HoleF))))),
-          Free.roll(SP.inj(Union(Free.roll(QC.inj(Unreferenced[Fix, FreeQS[Fix]]())),
-            Free.roll(QC.inj(Map(Free.roll(R.inj(Const[Read, FreeQS[Fix]](Read(rootDir </> dir("foo") </> file("car"))))), Free.roll(MakeMap(StrLit("car"), HoleF))))),
-            Free.roll(SP.inj(Union(Free.roll(QC.inj(Unreferenced[Fix, FreeQS[Fix]]())),
-              Free.roll(QC.inj(Map(Free.roll(R.inj(Const[Read, FreeQS[Fix]](Read(rootDir </> dir("foo") </> file("city"))))), Free.roll(MakeMap(StrLit("city"), HoleF))))),
-              Free.roll(SP.inj(Union(Free.roll(QC.inj(Unreferenced[Fix, FreeQS[Fix]]())),
-=======
-        RootR,
         QC.inj(Union((),
           Free.roll(QC.inj(Map(Free.roll(R.inj(Const[Read, FreeQS[Fix]](Read(rootDir </> dir("foo") </> file("bar"))))), Free.roll(MakeMap(StrLit("bar"), HoleF))))),
-          Free.roll(QC.inj(Union(Free.roll(DE.inj(Const[DeadEnd, FreeQS[Fix]](Root))),
+          Free.roll(QC.inj(Union(Free.roll(QC.inj(Unreferenced[Fix, FreeQS[Fix]]())),
             Free.roll(QC.inj(Map(Free.roll(R.inj(Const[Read, FreeQS[Fix]](Read(rootDir </> dir("foo") </> file("car"))))), Free.roll(MakeMap(StrLit("car"), HoleF))))),
-            Free.roll(QC.inj(Union(Free.roll(DE.inj(Const[DeadEnd, FreeQS[Fix]](Root))),
+            Free.roll(QC.inj(Union(Free.roll(QC.inj(Unreferenced[Fix, FreeQS[Fix]]())),
               Free.roll(QC.inj(Map(Free.roll(R.inj(Const[Read, FreeQS[Fix]](Read(rootDir </> dir("foo") </> file("city"))))), Free.roll(MakeMap(StrLit("city"), HoleF))))),
-              Free.roll(QC.inj(Union(Free.roll(DE.inj(Const[DeadEnd, FreeQS[Fix]](Root))),
->>>>>>> 7b08389a
+              Free.roll(QC.inj(Union(Free.roll(QC.inj(Unreferenced[Fix, FreeQS[Fix]]())),
                 Free.roll(QC.inj(Map(Free.roll(R.inj(Const[Read, FreeQS[Fix]](Read(rootDir </> dir("foo") </> file("person"))))), Free.roll(MakeMap(StrLit("person"), HoleF))))),
                 Free.roll(QC.inj(Map(Free.roll(R.inj(Const[Read, FreeQS[Fix]](Read(rootDir </> dir("foo") </> file("zips"))))), Free.roll(MakeMap(StrLit("zips"), HoleF)))))))))))))))),
 
@@ -248,13 +237,8 @@
           structural.ShiftArray[FLP](
             structural.MakeArrayN[Fix](LP.Constant(Data.Int(7)))))) must
       equal(chain(
-<<<<<<< HEAD
         UnreferencedR,
-        SP.inj(LeftShift(
-=======
-        RootR,
         QC.inj(LeftShift(
->>>>>>> 7b08389a
           (),
           Free.roll(MakeArray(Free.roll(Constant(ExtEJson.inj(ejson.Int[Fix[ejson.EJson]](7)).embed)))),
           Free.point(RightSide)))).some)
@@ -278,13 +262,8 @@
               structural.MakeArrayN[Fix](LP.Constant(Data.Int(7))),
               structural.MakeArrayN[Fix](LP.Constant(Data.Int(8))))))) must
       equal(chain(
-<<<<<<< HEAD
         UnreferencedR,
-        SP.inj(LeftShift(
-=======
-        RootR,
         QC.inj(LeftShift(
->>>>>>> 7b08389a
           (),
           Free.roll(ConcatArrays(
             Free.roll(MakeArray(Free.roll(Constant(ExtEJson.inj(ejson.Int[Fix[ejson.EJson]](7)).embed)))),
@@ -313,13 +292,8 @@
                 structural.MakeArrayN[Fix](LP.Constant(Data.Int(8)))),
               structural.MakeArrayN[Fix](LP.Constant(Data.Int(9))))))) must
       equal(chain(
-<<<<<<< HEAD
         UnreferencedR,
-        SP.inj(LeftShift(
-=======
-        RootR,
         QC.inj(LeftShift(
->>>>>>> 7b08389a
           (),
           Free.roll(ConcatArrays(
             Free.roll(ConcatArrays(

/*
 *  ____    ____    _____    ____    ___     ____ 
 * |  _ \  |  _ \  | ____|  / ___|  / _/    / ___|        Precog (R)
 * | |_) | | |_) | |  _|   | |     | |  /| | |  _         Advanced Analytics Engine for NoSQL Data
 * |  __/  |  _ <  | |___  | |___  |/ _| | | |_| |        Copyright (C) 2010 - 2013 SlamData, Inc.
 * |_|     |_| \_\ |_____|  \____|   /__/   \____|        All Rights Reserved.
 *
 * This program is free software: you can redistribute it and/or modify it under the terms of the 
 * GNU Affero General Public License as published by the Free Software Foundation, either version 
 * 3 of the License, or (at your option) any later version.
 *
 * This program is distributed in the hope that it will be useful, but WITHOUT ANY WARRANTY; 
 * without even the implied warranty of MERCHANTABILITY or FITNESS FOR A PARTICULAR PURPOSE. See 
 * the GNU Affero General Public License for more details.
 *
 * You should have received a copy of the GNU Affero General Public License along with this 
 * program. If not, see <http://www.gnu.org/licenses/>.
 *
 */
import sbt._
import Keys._
import sbtassembly.Plugin.AssemblyKeys._
import sbt.NameFilter._
import com.typesafe.sbteclipse.plugin.EclipsePlugin.{ EclipseKeys, EclipseCreateSrc }
import de.johoop.cpd4sbt.CopyPasteDetector._

object PlatformBuild extends Build {
  val jprofilerLib = SettingKey[String]("jprofiler-lib", "The library file used by jprofiler")
  val jprofilerConf = SettingKey[String]("jprofiler-conf", "The relative path to jprofiler's XML config file")
  val jprofilerId = SettingKey[String]("jprofiler-id", "The id used to find our session settings in XML")
  val archiveDir = SettingKey[String]("archive-dir", "The temporary directory to which deleted projections will be moved")
  val dataDir = SettingKey[String]("data-dir", "The temporary directory into which to extract the test data")
  val profileTask = InputKey[Unit]("profile", "Runs the given project under JProfiler")
  val extractData = TaskKey[String]("extract-data", "Extracts the data files used by the tests and the REPL")
  val mainTest = SettingKey[String]("main-test", "The primary test class for the project (just used for pandora)")

  val nexusSettings : Seq[Project.Setting[_]] = Seq(
    resolvers ++= Seq(
      "ReportGrid repo"                   at "http://nexus.reportgrid.com/content/repositories/releases",
      "ReportGrid repo (public)"          at "http://nexus.reportgrid.com/content/repositories/public-releases",
      "ReportGrid snapshot repo"          at "http://nexus.reportgrid.com/content/repositories/snapshots",
      "ReportGrid snapshot repo (public)" at "http://nexus.reportgrid.com/content/repositories/public-snapshots",
      "Typesafe Repository"               at "http://repo.typesafe.com/typesafe/releases/",
      "Maven Repo 1"                      at "http://repo1.maven.org/maven2/",
      "Guiceyfruit"                       at "http://guiceyfruit.googlecode.com/svn/repo/releases/",
      "Sonatype Releases"                 at "http://oss.sonatype.org/content/repositories/releases/",
      "Sonatype Snapshots"                at "http://oss.sonatype.org/content/repositories/snapshots/"
    ),

    credentials += Credentials(Path.userHome / ".ivy2" / ".rgcredentials"),

    publishTo <<= (version) { version: String =>
      val nexus = "http://nexus.reportgrid.com/content/repositories/"
      if (version.trim.endsWith("SNAPSHOT")) Some("snapshots" at nexus+"snapshots/")
      else                                   Some("releases"  at nexus+"releases/")
    }
  )

  val blueeyesVersion = "1.0.0-M7"
  val scalazVersion = "7.0-precog-M2"

  val commonSettings = Seq(
    organization := "com.precog",
    version := "2.3.0-SNAPSHOT",
    addCompilerPlugin("org.scala-tools.sxr" % "sxr_2.9.0" % "0.2.7"),
    scalacOptions <+= scalaSource in Compile map { "-P:sxr:base-directory:" + _.getAbsolutePath },
    scalacOptions ++= {
      Seq("-deprecation", "-unchecked", "-g:none") ++
      Option(System.getProperty("com.precog.build.optimize")).map { _ => Seq("-optimize") }.getOrElse(Seq())
    },
    javacOptions ++= Seq("-source", "1.6", "-target", "1.6"),
    scalaVersion := "2.9.2",

    defaultJarName in assembly <<= (name) { name => name + "-assembly-" + ("git describe".!!.trim) + ".jar" },

    EclipseKeys.createSrc := EclipseCreateSrc.Default+EclipseCreateSrc.Resource,
    EclipseKeys.withSource := true,
    (unmanagedSourceDirectories in Compile) <<= (scalaSource in Compile, javaSource in Compile)(Seq(_) ++ Set(_)),
    (unmanagedSourceDirectories in Test) <<= (scalaSource in Test)(Seq(_)),

    libraryDependencies ++= Seq(
      "com.weiglewilczek.slf4s"     %  "slf4s_2.9.1"         % "1.0.7",
      "com.google.guava"            %  "guava"              % "13.0",
      "com.google.code.findbugs"    % "jsr305"              % "1.3.+",
      "org.scalaz"                  %% "scalaz-core"        % scalazVersion,
      "org.scalaz"                  %% "scalaz-effect"      % scalazVersion,
      "joda-time"                   %  "joda-time"          % "1.6.2",
      "com.reportgrid"              %% "blueeyes-json"      % blueeyesVersion changing(),
      "com.reportgrid"              %% "blueeyes-util"      % blueeyesVersion changing(),
      "com.reportgrid"              %% "blueeyes-core"      % blueeyesVersion changing(),
      "com.reportgrid"              %% "blueeyes-mongo"     % blueeyesVersion changing(),
      "com.reportgrid"              %% "bkka"               % blueeyesVersion changing(),
      "com.reportgrid"              %% "akka_testing"       % blueeyesVersion changing(),
      "org.scalacheck"              %% "scalacheck"         % "1.10.0" % "test",
      "org.specs2"                  %% "specs2"             % "1.12.3-SNAPSHOT" % "test",
      "org.mockito"                 %  "mockito-core"       % "1.9.0" % "test",
      "javolution"                  %  "javolution"         % "5.5.1",
      "com.chuusai"                 %% "shapeless"          % "1.2.3",
      //"org.apache.lucene"           %  "lucene-core"        % "3.6.1"
      "org.spire-math"              % "spire_2.9.1"              % "0.3.0-RC2",
      "com.rubiconproject.oss"      % "jchronic"            % "0.2.6",
      "javax.servlet"               % "servlet-api"         % "2.4" % "provided"
    )
  )

  val jettySettings = Seq(
    libraryDependencies ++= Seq(
      "org.eclipse.jetty" % "jetty-server"      % "8.1.3.v20120416",
      "javax.servlet"     % "javax.servlet-api"   % "3.0.1"
    ),
    ivyXML :=
    <dependencies>
      <dependency org="org.eclipse.jetty" name="jetty-server" rev="8.1.3.v20120416">
        <exclude org="org.eclipse.jetty.orbit" />
      </dependency>
    </dependencies>
  )

  val jprofilerSettings = Seq(
    fork in profileTask := true,
    fork in run := true,

    jprofilerLib := "/Applications/jprofiler7/bin/macos/libjprofilerti.jnilib",
    jprofilerConf := "src/main/resources/jprofile.xml",
    jprofilerId := "116",
    
    javaOptions in profileTask <<= (javaOptions, jprofilerLib, jprofilerConf, jprofilerId, baseDirectory) {
      (opts, lib, conf, id, d) =>
      // download jnilib if necessary. a bit sketchy, but convenient
      Process("./jprofiler/setup-jnilib.py").!!
      opts ++ Seq("-agentpath:%s/jprofiler.jnilib=offline,config=%s/%s,id=%s" format (d, d, conf, id))
    }
  )

  val commonPluginsSettings = ScctPlugin.instrumentSettings ++ cpdSettings ++ commonSettings
  val commonNexusSettings = nexusSettings ++ commonPluginsSettings
  val commonAssemblySettings = sbtassembly.Plugin.assemblySettings ++ Seq(test in assembly := {}) ++ commonNexusSettings

  // Logging is simply a common project for the test log configuration files
  lazy val logging = Project(id = "logging", base = file("logging")).settings(commonNexusSettings: _*)

  lazy val standalone = Project(id = "standalone", base = file("standalone")).
    settings((commonAssemblySettings  ++ jettySettings): _*) dependsOn(common % "compile->compile;test->test", yggdrasil % "compile->compile;test->test", util, shard, muspelheim % "compile->compile;test->test", logging % "test->test", auth, accounts, ingest)

  lazy val platform = Project(id = "platform", base = file(".")).
    settings(ScctPlugin.mergeReportSettings ++ ScctPlugin.instrumentSettings: _*).
    aggregate(quirrel, yggdrasil, bytecode, daze, ingest, shard, auth, pandora, util, common, ragnarok, heimdall, ratatoskr, mongo, jdbc, desktop)

  lazy val util = Project(id = "util", base = file("util")).
    settings(commonNexusSettings: _*) dependsOn(logging % "test->test")

  lazy val common = Project(id = "common", base = file("common")).
    settings(commonNexusSettings: _*) dependsOn (util, logging % "test->test")

  lazy val bytecode = Project(id = "bytecode", base = file("bytecode")).
    settings(commonNexusSettings: _*) dependsOn(logging % "test->test")

  lazy val quirrel = Project(id = "quirrel", base = file("quirrel")).
    settings(commonNexusSettings: _*) dependsOn (bytecode % "compile->compile;test->test", util, logging % "test->test")

  lazy val niflheim = Project(id = "niflheim", base = file("niflheim")).
    settings(commonAssemblySettings: _*).dependsOn(common % "compile->compile;test->test", util, logging % "test->test")

  lazy val yggdrasil = Project(id = "yggdrasil", base = file("yggdrasil")).
<<<<<<< HEAD
    settings(commonAssemblySettings: _*).dependsOn(common % "compile->compile;test->test", bytecode, util, niflheim, accounts, auth, logging % "test->test")
=======
    settings(commonAssemblySettings: _*).dependsOn(common % "compile->compile;test->test", bytecode, util, logging % "test->test")
>>>>>>> d82cb3a3

  lazy val yggdrasilProf = Project(id = "yggdrasilProf", base = file("yggdrasilProf")).
    settings(commonNexusSettings ++ jprofilerSettings ++ Seq(fullRunInputTask(profileTask, Test, "com.precog.yggdrasil.test.Run")): _*).dependsOn(yggdrasil % "compile->compile;compile->test", logging % "test->test")

  lazy val mongo = Project(id = "mongo", base = file("mongo")).
    settings(commonAssemblySettings: _*).dependsOn(standalone, muspelheim % "compile->compile;test->test")

  lazy val jdbc = Project(id = "jdbc", base = file("jdbc")).
    settings(commonAssemblySettings: _*).dependsOn(standalone, muspelheim % "compile->compile;test->test")

  lazy val desktop = Project(id = "desktop", base = file("desktop")).
    settings(commonAssemblySettings: _*).dependsOn(standalone, shard)

  lazy val daze = Project(id = "daze", base = file("daze")).
    settings(commonNexusSettings: _*).dependsOn (common, bytecode % "compile->compile;test->test", yggdrasil % "compile->compile;test->test", util, logging % "test->test")

  /// Testing ///

  lazy val muspelheim = Project(id = "muspelheim", base = file("muspelheim")).
    settings(commonNexusSettings: _*) dependsOn (common, quirrel, daze, yggdrasil % "compile->compile;test->test", logging % "test->test")

  lazy val pandora = Project(id = "pandora", base = file("pandora")).
    settings(commonAssemblySettings: _*) dependsOn (quirrel, daze, yggdrasil, ingest, muspelheim % "compile->compile;test->test", logging % "test->test")

  lazy val ragnarok = Project(id = "ragnarok", base = file("ragnarok")).
    settings(commonAssemblySettings: _*).dependsOn(quirrel, daze, yggdrasil, ingest, muspelheim % "compile->compile;test->test", logging % "test->test")

  lazy val performance = Project(id = "performance", base = file("performance")).
    settings(commonNexusSettings: _*).dependsOn(ingest, common % "compile->compile;test->test", quirrel, daze, yggdrasil, shard, logging % "test->test")

  lazy val jprofiler = Project(id = "jprofiler", base = file("jprofiler")).
    settings(jprofilerSettings ++ commonNexusSettings ++ Seq(fullRunInputTask(profileTask, Test, "com.precog.jprofiler.Run")): _*).dependsOn(ragnarok, logging % "test->test")

  /// Services ///

  lazy val auth = Project(id = "auth", base = file("auth")).
    settings(commonAssemblySettings: _*).dependsOn(common % "compile->compile;test->test", logging % "test->test")

  lazy val accounts     = Project(id = "accounts", base = file("accounts")).
    settings(commonAssemblySettings: _*) dependsOn (common % "compile->compile;test->test", auth, logging % "test->test")
 
  lazy val ingest = Project(id = "ingest", base = file("ingest")).
    settings(commonAssemblySettings: _*).dependsOn(common % "compile->compile;test->test", yggdrasil, logging % "test->test")

  lazy val heimdall = Project(id = "heimdall", base = file("heimdall")).
    settings(commonAssemblySettings: _*).dependsOn(common % "compile->compile;test->test", util, logging % "test->test")

  lazy val shard = Project(id = "shard", base = file("shard")).
    settings(commonAssemblySettings: _*).dependsOn(common % "compile->compile;test->test", muspelheim, pandora % "test->test")

  //lazy val mongo = Project(id = "mongo", base = file("mongo")).
  //  settings((commonAssemblySettings ++ jettySettings): _*).dependsOn(common % "compile->compile;test->test", yggdrasil % "compile->compile;test->test", util, ingest, shard, muspelheim % "compile->compile;test->test", logging % "test->test")

  //lazy val jdbc = Project(id = "jdbc", base = file("jdbc")).
  //  settings((commonAssemblySettings ++ jettySettings): _*).dependsOn(common % "compile->compile;test->test", yggdrasil % "compile->compile;test->test", util, ingest, shard, muspelheim % "compile->compile;test->test", logging % "test->test")

  /// Tooling ///

  lazy val ratatoskr = Project(id = "ratatoskr", base = file("ratatoskr")).
    settings(commonAssemblySettings: _*).dependsOn(daze, ingest, auth, accounts)
}<|MERGE_RESOLUTION|>--- conflicted
+++ resolved
@@ -162,11 +162,7 @@
     settings(commonAssemblySettings: _*).dependsOn(common % "compile->compile;test->test", util, logging % "test->test")
 
   lazy val yggdrasil = Project(id = "yggdrasil", base = file("yggdrasil")).
-<<<<<<< HEAD
-    settings(commonAssemblySettings: _*).dependsOn(common % "compile->compile;test->test", bytecode, util, niflheim, accounts, auth, logging % "test->test")
-=======
-    settings(commonAssemblySettings: _*).dependsOn(common % "compile->compile;test->test", bytecode, util, logging % "test->test")
->>>>>>> d82cb3a3
+    settings(commonAssemblySettings: _*).dependsOn(common % "compile->compile;test->test", bytecode, util, niflheim, logging % "test->test")
 
   lazy val yggdrasilProf = Project(id = "yggdrasilProf", base = file("yggdrasilProf")).
     settings(commonNexusSettings ++ jprofilerSettings ++ Seq(fullRunInputTask(profileTask, Test, "com.precog.yggdrasil.test.Run")): _*).dependsOn(yggdrasil % "compile->compile;compile->test", logging % "test->test")

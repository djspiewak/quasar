--- conflicted
+++ resolved
@@ -1,7 +1,3 @@
 #Project properties
-<<<<<<< HEAD
-#Tue Apr 12 20:48:36 MDT 2011
-=======
-#Thu Apr 07 21:30:51 EEST 2011
->>>>>>> 01ff6a82
+#Thu Apr 07 10:32:22 MDT 2011
 plugin.uptodate=true
--- conflicted
+++ resolved
@@ -2477,8 +2477,6 @@
         
       evalE(input) must not(throwAn[Exception])
     }
-<<<<<<< HEAD
-=======
     
     "evaluate a trivial inclusion filter" in {
       val input = """
@@ -2491,7 +2489,6 @@
         
       evalE(input) must not(beEmpty)
     }
->>>>>>> 6e7e09f5
   }
 }
 

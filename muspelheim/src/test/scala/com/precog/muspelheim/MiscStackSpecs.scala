--- conflicted
+++ resolved
@@ -1869,7 +1869,6 @@
       evalE(input) must not(beEmpty)
     }
 
-<<<<<<< HEAD
     "produce a non-doubled result when counting the union of new sets" in {
       val input = """
         | clicks := //clicks
@@ -1890,14 +1889,14 @@
         | """.stripMargin
 
       eval(input) must contain(SArray(Vector(SDecimal(100), SDecimal(100))))
-=======
+    }
+
     "parse numbers correctly" in {
       val input = """
         | std::string::parseNum("123")
         | """.stripMargin
 
       evalE(input) mustEqual(Set((Vector(), SDecimal(BigDecimal("123")))))
->>>>>>> 0d709669
     }
   }
 }

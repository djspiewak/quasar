--- conflicted
+++ resolved
@@ -37,6 +37,7 @@
 
 import yggdrasil._
 import yggdrasil.actor._
+import com.precog.yggdrasil.execution.EvaluationContext
 import yggdrasil.serialization._
 import yggdrasil.table._
 import yggdrasil.util._
@@ -73,18 +74,13 @@
   val testAccount = "dummyAccount"
 }
 
-<<<<<<< HEAD
 trait ActorPlatformSpecs {
   implicit val actorSystem = ActorSystem("platformSpecsActorSystem")
   implicit val executor = ExecutionContext.defaultExecutionContext(actorSystem)
 }
 
 trait TestStackLike[M[+_]] extends ParseEvalStack[M]
-=======
-trait ParseEvalStackSpecs[M[+_]] extends Specification
-    with ParseEvalStack[M]
     with EchoHttpClientModule[M]
->>>>>>> 4307e59c
     with MemoryDatasetConsumer[M]
     with IdSourceScannerModule 
     with EvalStackLike { self =>

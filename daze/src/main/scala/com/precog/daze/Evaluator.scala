/*
 *  ____    ____    _____    ____    ___     ____ 
 * |  _ \  |  _ \  | ____|  / ___|  / _/    / ___|        Precog (R)
 * | |_) | | |_) | |  _|   | |     | |  /| | |  _         Advanced Analytics Engine for NoSQL Data
 * |  __/  |  _ <  | |___  | |___  |/ _| | | |_| |        Copyright (C) 2010 - 2013 SlamData, Inc.
 * |_|     |_| \_\ |_____|  \____|   /__/   \____|        All Rights Reserved.
 *
 * This program is free software: you can redistribute it and/or modify it under the terms of the 
 * GNU Affero General Public License as published by the Free Software Foundation, either version 
 * 3 of the License, or (at your option) any later version.
 *
 * This program is distributed in the hope that it will be useful, but WITHOUT ANY WARRANTY; 
 * without even the implied warranty of MERCHANTABILITY or FITNESS FOR A PARTICULAR PURPOSE. See 
 * the GNU Affero General Public License for more details.
 *
 * You should have received a copy of the GNU Affero General Public License along with this 
 * program. If not, see <http://www.gnu.org/licenses/>.
 *
 */
package com.precog
package daze

import annotation.tailrec

import com.precog.yggdrasil._
import com.precog.yggdrasil.table._
import com.precog.yggdrasil.table.ColumnarTableModuleConfig
import com.precog.yggdrasil.serialization._
import com.precog.yggdrasil.util.IdSourceConfig
import com.precog.util._
import com.precog.common.json._
import com.precog.common.{Path, VectorCase}
import com.precog.common.json.{CPath, CPathField, CPathIndex}
import com.precog.common.security._
import com.precog.bytecode._

import org.joda.time._
import org.joda.time.format._
import org.joda.time.DateTimeZone

import java.lang.Math._
import collection.immutable.ListSet

import org.slf4j.LoggerFactory

import akka.dispatch.Future

import scalaz.{NonEmptyList => NEL, _}
import scalaz.StateT.{StateMonadTrans, stateTMonadState}
import scalaz.std.anyVal._
import scalaz.std.list._
import scalaz.std.map._
import scalaz.std.partialFunction._
import scalaz.syntax.monad._
import scalaz.syntax.traverse._

import scala.collection.immutable.Queue

case class EvaluationContext(apiKey: APIKey, basePath: Path, startTime: DateTime)

trait Evaluator[M[+_]] extends DAG
    with CrossOrdering
    with Memoizer
    with TypeInferencer
    with JoinOptimizer
    with StaticInliner[M]
    with EvaluatorMethods[M]
    with ReductionFinder[M]
    with TableModule[M]        // TODO specific implementation
    with InfixLib[M]
    with UnaryLib[M]
    with FSLib[M]
    with BigDecimalOperations
    with YggConfigComponent { self =>

  protected lazy val evalLogger = LoggerFactory.getLogger("com.precog.daze.Evaluator")

  type MemoId = Int
  type GroupId = Int

  private def transState = StateMonadTrans[EvaluatorState]
  private def monadState = stateTMonadState[EvaluatorState, M]

  import Function._
  
  import instructions._
  import dag._
  import trans._
  import constants._
  import TableModule._

  type YggConfig <: IdSourceConfig with ColumnarTableModuleConfig 
  
  import yggConfig._

  implicit val valueOrder: (SValue, SValue) => Ordering = Order[SValue].order _
  
  def PrimitiveEqualsF2: F2
  def ConstantEmptyArray: F1
  
  def freshIdScanner: Scanner

  def rewriteDAG(optimize: Boolean, ctx: EvaluationContext): DepGraph => DepGraph = {
    (if (optimize) inlineStatics(_: DepGraph, ctx) else identity[DepGraph] _) andThen
    (if (optimize) optimizeJoins(_) else identity) andThen
    (orderCrosses _) andThen
    (if (optimize) inferTypes(JType.JUnfixedT) else identity) andThen
    (if (optimize) { g => megaReduce(g, findReductions(g, ctx)) } else identity) andThen
    (if (optimize) (memoize _) else identity)
  }
  
  /**
   * The entry point to the evaluator.  The main implementation of the evaluator
   * is comprised by the inner functions, `fullEval` (the main evaluator function)
   * and `prepareEval` (which has the primary eval loop).
   */
  def eval(graph: DepGraph, ctx: EvaluationContext, optimize: Boolean): M[Table] = {
    evalLogger.debug("Eval for %s = %s".format(ctx.apiKey.toString, graph))
  
    val rewrittenDAG = rewriteDAG(optimize, ctx)(graph)
    val stagingPoints = listStagingPoints(Queue(rewrittenDAG))

    def resolveTopLevelGroup(spec: BucketSpec, splits: Map[dag.Split, (Table, Int => M[Table])]): StateT[M, EvaluatorState, M[GroupingSpec]] = spec match {
      case UnionBucketSpec(left, right) => {
        for {
          leftSpec <- resolveTopLevelGroup(left, splits) 
          rightSpec <- resolveTopLevelGroup(right, splits)
          
          val commonIds = findCommonIds(left, right)
          val keySpec = buildKeySpec(commonIds)
        } yield {
          for {
            leftRes <- leftSpec
            rightRes <- rightSpec
          } yield GroupingAlignment(keySpec, keySpec, leftRes, rightRes, GroupingSpec.Union)
        }
      }
      
      case IntersectBucketSpec(left, right) => {
        for {
          leftSpec <- resolveTopLevelGroup(left, splits)
          rightSpec <- resolveTopLevelGroup(right, splits)
          
          val commonIds = findCommonIds(left, right)
          val keySpec = buildKeySpec(commonIds)
        } yield {
          for {
            leftRes <- leftSpec
            rightRes <- rightSpec
          } yield GroupingAlignment(keySpec, keySpec, leftRes, rightRes, GroupingSpec.Intersection)
        }
      }
      
      case dag.Group(id, target, forest) => {
        val common = findCommonality(enumerateGraphs(forest) + target)
        
        common match {
          case Some(reducedTarget) => {
            for {
              pendingTarget <- prepareEval(reducedTarget, splits)
              //val PendingTable(reducedTargetTableF, _, reducedTargetTrans) = prepareEval(reducedTarget, assume, splits)
           
              resultTargetTable = pendingTarget.table.transform { liftToValues(pendingTarget.trans) }
              
              // TODO FIXME if the target has forcing points, targetTrans is insufficient
              //val PendingTable(_, _, targetTrans) = prepareEval(target, assume + (reducedTarget -> resultTargetTable), splits)
                
              state <- monadState.gets(identity)
              trans <- transState liftM (prepareEval(target, splits).eval(state.copy(assume = state.assume + (reducedTarget -> resultTargetTable))) map { _.trans })
              subSpec <- resolveLowLevelGroup(resultTargetTable, reducedTarget, forest, splits)
            } yield {
              M.point(GroupingSource(resultTargetTable, SourceKey.Single, Some(liftToValues(trans)), id, subSpec))
            }
          }
          
          case None => sys.error("O NOES!!!")
        }
      }
      
      case UnfixedSolution(_, _) | dag.Extra(_) => sys.error("assertion error")
    }

    //** only used in resolveTopLevelGroup **/
    def resolveLowLevelGroup(commonTable: Table, commonGraph: DepGraph, forest: BucketSpec, splits: Map[dag.Split, (Table, Int => M[Table])]): StateT[M, EvaluatorState, GroupKeySpec] = forest match {
      case UnionBucketSpec(left, right) => {
        for {
          leftRes <- resolveLowLevelGroup(commonTable, commonGraph, left, splits)
          rightRes <- resolveLowLevelGroup(commonTable, commonGraph, right, splits)
        } yield GroupKeySpecOr(leftRes, rightRes)
      }
      
      case IntersectBucketSpec(left, right) => {
        for {
          leftRes <- resolveLowLevelGroup(commonTable, commonGraph, left, splits)
          rightRes <- resolveLowLevelGroup(commonTable, commonGraph, right, splits)
        } yield GroupKeySpecAnd(leftRes, rightRes)
      }
      
      case UnfixedSolution(id, solution) => {
        for {
          _ <- monadState.modify { state => state.copy(assume = state.assume + (commonGraph -> commonTable)) }
          pendingTable <- prepareEval(solution, splits)
          _ <- monadState.modify { state => state.copy(assume = state.assume - commonGraph) }

          liftedTrans = TransSpec.deepMap(pendingTable.trans) {
            case Leaf(_) => DerefObjectStatic(Leaf(Source), paths.Value)
          }
        } yield GroupKeySpecSource(CPathField(id.toString), liftedTrans)
      }
      
      case dag.Extra(graph) => {
        for {
          _ <- monadState.modify { state => state.copy(assume = state.assume + (commonGraph -> commonTable)) }
          pendingTable <- prepareEval(graph, splits)
          _ <- monadState.modify { state => state.copy(assume = state.assume - commonGraph) }
          
          state <- monadState.gets(identity)
          extraId = state.extraCount
          _ <- monadState.modify { _.copy(extraCount = extraId + 1) }

          liftedTrans = TransSpec.deepMap(pendingTable.trans) {
            case Leaf(_) => DerefObjectStatic(Leaf(Source), paths.Value)
          }
        } yield GroupKeySpecSource(CPathField("extra" + extraId), trans.Filter(liftedTrans, liftedTrans))
      }
      
      case dag.Group(_, _, _) => sys.error("assertion error")
    }

    def prepareEval(graph: DepGraph, splits: Map[dag.Split, (Table, Int => M[Table])]): StateT[M, EvaluatorState, PendingTable] = {
      evalLogger.trace("Loop on %s".format(graph))
      
      val assumptionCheck: StateT[M, EvaluatorState, Option[Table]] = for {
        state <- monadState.gets(identity)
      } yield state.assume.get(graph)
      
      def result: StateT[M, EvaluatorState, PendingTable] = graph match {
        case s @ SplitParam(_, index) => {
          val (key, _) = splits(s.parent)
          
          val source = trans.DerefObjectStatic(Leaf(Source), CPathField(index.toString))
          val spec = buildConstantWrapSpec(source)
          
          monadState point PendingTable(key transform spec, graph, TransSpec1.Id)
        }
        
        case s @ SplitGroup(_, index, _) => {
          val (_, f) = splits(s.parent)
          transState liftM (f(index) map { PendingTable(_, graph, TransSpec1.Id) })
        }
        
        case Const(_, value) => {
          val table = value match {
            case str @ CString(_) => Table.constString(Set(str))
            
            case ln @ CLong(_) => Table.constLong(Set(ln))
            case d @ CDouble(_) => Table.constDouble(Set(d))
            case n @ CNum(_) => Table.constDecimal(Set(n))
            
            case b @ CBoolean(_) => Table.constBoolean(Set(b))

            case d @ CDate(_) => Table.constDate(Set(d))
            case as @ CArray(_, CArrayType(elemType)) => Table.constArray(Set(as))(elemType)
            
            case CNull => Table.constNull
            
            case CEmptyObject => Table.constEmptyObject
            case CEmptyArray => Table.constEmptyArray

            case CUndefined => Table.empty
          }
          
          val spec = buildConstantWrapSpec(Leaf(Source))
          
          monadState point PendingTable(table.transform(spec), graph, TransSpec1.Id)
        }

        case Undefined(_) =>
          monadState point PendingTable(Table.empty, graph, TransSpec1.Id)
        
        // TODO technically, we can do this without forcing by pre-lifting PendingTable#trans
        case dag.New(_, parent) => {
          for {
            pendingTable <- prepareEval(parent, splits)
            idSpec = TableTransSpec.makeTransSpec(
              Map(paths.Key -> trans.WrapArray(Scan(Leaf(Source), freshIdScanner))))
            
            tableM2 = pendingTable.table.transform(liftToValues(pendingTable.trans)).transform(idSpec)
          } yield PendingTable(tableM2, graph, TransSpec1.Id)
        }
        
        case dag.LoadLocal(_, parent, jtpe) => {
          for {
            pendingTable <- prepareEval(parent, splits)
            Path(prefixStr) = ctx.basePath
            f1 = Infix.concatString.f2(ctx).partialLeft(CString(prefixStr.replaceAll("/$", "")))
            trans2 = trans.Map1(trans.DerefObjectStatic(pendingTable.trans, paths.Value), f1)
            back <- transState liftM pendingTable.table.transform(trans2).load(ctx.apiKey, jtpe)
          } yield PendingTable(back, graph, TransSpec1.Id)
        }
        
        case dag.Morph1(_, mor, parent) => {
          for {
            pendingTable <- prepareEval(parent, splits)
            back <- transState liftM mor(pendingTable.table.transform(liftToValues(pendingTable.trans)), ctx)
          } yield PendingTable(back, graph, TransSpec1.Id)
        }
        
        case dag.Morph2(_, mor, left, right) => {
          lazy val spec = trans.InnerArrayConcat(trans.WrapArray(Leaf(SourceLeft)), trans.WrapArray(Leaf(SourceRight)))
          lazy val specRight = trans.InnerArrayConcat(trans.WrapArray(Leaf(SourceRight)), trans.WrapArray(Leaf(SourceLeft)))
          lazy val key = trans.DerefObjectStatic(Leaf(Source), paths.Key)
          
          for {
            pendingTableLeft <- prepareEval(left, splits)
            pendingTableRight <- prepareEval(right, splits)

            leftResult = pendingTableLeft.table.transform(liftToValues(pendingTableLeft.trans))
            rightResult = pendingTableRight.table.transform(liftToValues(pendingTableRight.trans))

            aligned = mor.alignment match {
              case MorphismAlignment.Cross => leftResult.cross(rightResult)(spec)
              case MorphismAlignment.Match if sharedPrefixLength(left, right) > 0 => join(leftResult, rightResult)(key, spec)
              case MorphismAlignment.Match if sharedPrefixLength(left, right) == 0 => {
                if (left.isSingleton) {
                  rightResult.cross(leftResult)(specRight)
                } else if (right.isSingleton) {
                  leftResult.cross(rightResult)(spec)
                } else {
                  rightResult.cross(leftResult)(specRight)
                }
              }
            }
            leftSpec0 = DerefObjectStatic(DerefArrayStatic(TransSpec1.Id, CPathIndex(0)), paths.Value)
            rightSpec0 = DerefObjectStatic(DerefArrayStatic(TransSpec1.Id, CPathIndex(1)), paths.Value)

            leftSpec = trans.DeepMap1(leftSpec0, cf.util.CoerceToDouble)
            rightSpec = trans.Map1(rightSpec0, cf.util.CoerceToDouble)

            transformed = {
              if (mor.multivariate) aligned.transform(InnerArrayConcat(trans.WrapArray(leftSpec), trans.WrapArray(rightSpec)))
              else aligned.transform(InnerArrayConcat(trans.WrapArray(leftSpec0), trans.WrapArray(rightSpec0)))
            }

            back <- transState liftM mor(transformed, ctx)
          } yield PendingTable(back, graph, TransSpec1.Id)
        }
        
        case dag.Distinct(_, parent) => {
          val idSpec = TableTransSpec.makeTransSpec(
            Map(paths.Key -> trans.WrapArray(Scan(Leaf(Source), freshIdScanner))))

          for {
            pending <- prepareEval(parent, splits)

            keySpec   = DerefObjectStatic(Leaf(Source), paths.Key)
            valueSpec = DerefObjectStatic(Leaf(Source), paths.Value)
            table = pending.table.transform(liftToValues(pending.trans))

            sorted <- transState liftM table.sort(valueSpec, SortAscending)
            distinct = sorted.distinct(valueSpec)
            result = distinct.transform(idSpec)
          } yield {
            PendingTable(result, graph, TransSpec1.Id)
          }
        }

        case Operate(_, instructions.WrapArray, parent) => {
          for {
            pendingTable <- prepareEval(parent, splits)
          } yield PendingTable(pendingTable.table, pendingTable.graph, trans.WrapArray(pendingTable.trans))
        }
        
        case o @ Operate(_, op, parent) => {
          for {
            pendingTable <- prepareEval(parent, splits)
            
            // TODO unary typing
          } yield PendingTable(pendingTable.table, pendingTable.graph, trans.Map1(pendingTable.trans, op1(op).f1(ctx)))
        }

        /**
        returns an array (to be dereferenced later) containing the result of each reduction
        */
        case m @ MegaReduce(_, reds, parent) => {
          val firstCoalesce = reds.map {
            case (_, reductions) => coalesce(reductions.map((_, None)))
          }

          val reduction = coalesce(firstCoalesce.zipWithIndex map { case (r, j) => (r, Some(j)) })

          val spec = combineTransSpecs(reds.map(_._1))

          for {
            pendingTable <- prepareEval(parent, splits)
            liftedTrans = liftToValues(pendingTable.trans)
            result = reduction(
              pendingTable.table
                .transform(liftedTrans)
                .transform(DerefObjectStatic(Leaf(Source), paths.Value))
                .transform(spec),
              ctx)

            keyWrapped = trans.WrapObject(
              trans.ConstLiteral(
                CEmptyArray,
                trans.DerefArrayStatic(Leaf(Source), CPathIndex(0))),
              paths.Key.name)

            valueWrapped = trans.InnerObjectConcat(
              keyWrapped,
              trans.WrapObject(Leaf(Source), paths.Value.name))

            wrapped <- transState liftM (result map { table =>
              table.transform(valueWrapped)
            })

            _ <- monadState.modify { state =>
              state.copy(assume = state.assume + (m -> wrapped))
            }
          } yield {
            PendingTable(wrapped, graph, TransSpec1.Id)
          }
        }

        case r @ dag.Reduce(_, red, parent) => {
          for {
            pendingTable <- prepareEval(parent, splits)
            liftedTrans = liftToValues(pendingTable.trans)
            result <- transState liftM red(pendingTable.table.transform(DerefObjectStatic(liftedTrans, paths.Value)), ctx)
            wrapped = result transform buildConstantWrapSpec(Leaf(Source))
          } yield PendingTable(wrapped, graph, TransSpec1.Id)
        }
        
        case s @ dag.Split(line, spec, child) => {
          val idSpec = TableTransSpec.makeTransSpec(
            Map(paths.Key -> trans.WrapArray(Scan(Leaf(Source), freshIdScanner))))

          val table = for {
            grouping <- resolveTopLevelGroup(spec, splits)
            state <- monadState.gets(identity)
            grouping2 <- transState liftM grouping
            result <- transState liftM Table.merge(grouping2) { (key: Table, map: Int => M[Table]) =>
              val back = fullEval(child, splits + (s -> (key -> map)), s :: splits.keys.toList)

              back.eval(state)  //: M[Table]
            }
          } yield {
            result.transform(idSpec)
          }
          table map { PendingTable(_, graph, TransSpec1.Id) }
        }
        
        case IUI(_, union, left, right) => {
          for {
            leftPending <- prepareEval(left, splits)
            rightPending <- prepareEval(right, splits)

            keyValueSpec = TransSpec1.PruneToKeyValue

            leftTable = leftPending.table.transform(liftToValues(leftPending.trans))
            rightTable = rightPending.table.transform(liftToValues(rightPending.trans))

            leftSorted <- transState liftM leftTable.sort(keyValueSpec, SortAscending)
            rightSorted <- transState liftM rightTable.sort(keyValueSpec, SortAscending)

            result = if (union) {
              leftSorted.cogroup(keyValueSpec, keyValueSpec, rightSorted)(Leaf(Source), Leaf(Source), Leaf(SourceLeft))
            } else {
              leftSorted.cogroup(keyValueSpec, keyValueSpec, rightSorted)(TransSpec1.DeleteKeyValue, TransSpec1.DeleteKeyValue, TransSpec2.LeftId)
            }
          } yield {
            PendingTable(result, graph, TransSpec1.Id)
          }
        }
        
        // TODO unify with IUI
        case Diff(_, left, right) =>{
          for {
            leftPending <- prepareEval(left, splits)
            rightPending <- prepareEval(right, splits)

            leftTable = leftPending.table.transform(liftToValues(leftPending.trans))
            rightTable = rightPending.table.transform(liftToValues(rightPending.trans))

            // this transspec prunes everything that is not a key or a value.
            keyValueSpec = TransSpec1.PruneToKeyValue
            leftSorted <- transState liftM leftTable.sort(keyValueSpec, SortAscending)
            rightSorted <- transState liftM rightTable.sort(keyValueSpec, SortAscending)

            result = leftSorted.cogroup(keyValueSpec, keyValueSpec, rightSorted)(TransSpec1.Id, TransSpec1.DeleteKeyValue, TransSpec2.DeleteKeyValueLeft)
          } yield {
            PendingTable(result, graph, TransSpec1.Id)
          }
        }
        
        case Join(_, Eq, CrossLeftSort | CrossRightSort, left, Const(_, value)) => {
          for {
            pendingTable <- prepareEval(left, splits)
          } yield PendingTable(pendingTable.table, pendingTable.graph, trans.EqualLiteral(pendingTable.trans, value, false))
        }
        
        case Join(_, Eq, CrossLeftSort | CrossRightSort, Const(_, value), right) => {
          for {
            pendingTable <- prepareEval(right, splits)
          } yield PendingTable(pendingTable.table, pendingTable.graph, trans.EqualLiteral(pendingTable.trans, value, false))
        }
        
        case Join(_, NotEq, CrossLeftSort | CrossRightSort, left, Const(_, value)) => {
          for {
            pendingTable <- prepareEval(left, splits)
          } yield PendingTable(pendingTable.table, pendingTable.graph, trans.EqualLiteral(pendingTable.trans, value, true))
        }
        
        case Join(_, NotEq, CrossLeftSort | CrossRightSort, Const(_, value), right) => {
          for {
            pendingTable <- prepareEval(right, splits)
          } yield PendingTable(pendingTable.table, pendingTable.graph, trans.EqualLiteral(pendingTable.trans, value, true))
        }
        
        case Join(_, instructions.WrapObject, CrossLeftSort | CrossRightSort, Const(_, value), right) => {
          value match {
            case value @ CString(str) => {
              //prepareEval(right, splits) map { pendingTable => PendingTable(pendingTable.table, pendingTable.graph, trans.WrapObject(pendingTable.trans, str)) }

              for {
                pendingTable <- prepareEval(right, splits)
              } yield PendingTable(pendingTable.table, pendingTable.graph, trans.WrapObject(pendingTable.trans, str))
            }
            
            case _ =>
              monadState point PendingTable(Table.empty, graph, TransSpec1.Id)
          }
        }
        
        case Join(_, DerefObject, CrossLeftSort | CrossRightSort, left, Const(_, value)) => {
          value match {
            case value @ CString(str) => {
              for {
                pendingTable <- prepareEval(left, splits)
              } yield PendingTable(pendingTable.table, pendingTable.graph, DerefObjectStatic(pendingTable.trans, CPathField(str)))
            }
            
            case _ =>
              monadState point PendingTable(Table.empty, graph, TransSpec1.Id)
          }
        }
        
        case Join(_, DerefMetadata, CrossLeftSort | CrossRightSort, left, Const(_, value)) => {
          value match {
            case value @ CString(str) => {
              for {
                pendingTable <- prepareEval(left, splits)
              } yield PendingTable(pendingTable.table, pendingTable.graph, DerefMetadataStatic(pendingTable.trans, CPathMeta(str)))
            }
            
            case _ =>
              monadState point PendingTable(Table.empty, graph, TransSpec1.Id)
          }
        }
        
        case Join(_, DerefArray, CrossLeftSort | CrossRightSort, left, Const(_, value)) => {
          val optIndex = value match {
            case CNum(d) => Some(d.toInt)
            case CLong(ln) => Some(ln.toInt)
            case CDouble(d) => Some(d.toInt)
            case _ => None
          }
          
          optIndex map { idx => 
            for {
              pendingTable <- prepareEval(left, splits)
            } yield PendingTable(pendingTable.table, pendingTable.graph, DerefArrayStatic(pendingTable.trans, CPathIndex(idx)))
          } getOrElse (monadState point PendingTable(Table.empty, graph, TransSpec1.Id))
        }
        
        case Join(_, instructions.ArraySwap, CrossLeftSort | CrossRightSort, left, Const(_, value)) => {
          val optIndex = value match {
            case CNum(d) => Some(d.toInt)
            case CLong(ln) => Some(ln.toInt)
            case CDouble(d) => Some(d.toInt)
            case _ => None
          }
          
          optIndex map { idx =>
            for {
              pendingTable <- prepareEval(left, splits)
            } yield PendingTable(pendingTable.table, pendingTable.graph, trans.ArraySwap(pendingTable.trans, idx))
          } getOrElse (monadState point PendingTable(Table.empty, graph, TransSpec1.Id))
        }
        
        case Join(_, instructions.JoinObject, CrossLeftSort | CrossRightSort, left, Const(_, value)) => {
          value match {
            case CEmptyObject => {
              for {
                pendingTable <- prepareEval(left, splits)
              } yield PendingTable(pendingTable.table, pendingTable.graph, trans.InnerObjectConcat(pendingTable.trans))
            }
            
            case _ =>
              monadState point PendingTable(Table.empty, graph, TransSpec1.Id)
          }
        }
        
        case Join(_, instructions.JoinObject, CrossLeftSort | CrossRightSort, Const(_, value), right) => {
          value match {
            case CEmptyObject => {
              for {
                pendingTable <- prepareEval(right, splits)
              } yield PendingTable(pendingTable.table, pendingTable.graph, trans.InnerObjectConcat(pendingTable.trans))
            }
            
            case _ =>
              monadState point PendingTable(Table.empty, graph, TransSpec1.Id)
          }
        }
        
        case Join(_, instructions.JoinArray, CrossLeftSort | CrossRightSort, left, Const(_, value)) => {
          value match {
            case CEmptyArray => {
              for {
                pendingTable <- prepareEval(left, splits)
              } yield PendingTable(pendingTable.table, pendingTable.graph, trans.InnerArrayConcat(pendingTable.trans))
            }
            
            case _ =>
              monadState point PendingTable(Table.empty, graph, TransSpec1.Id)
          }
        }
        
        case Join(_, instructions.JoinArray, CrossLeftSort | CrossRightSort, Const(_, value), right) => {
          value match {
            case CEmptyArray => {
              for {
                pendingTable <- prepareEval(right, splits)
              } yield PendingTable(pendingTable.table, pendingTable.graph, trans.InnerArrayConcat(pendingTable.trans))
            }
            
            case _ =>
              monadState point PendingTable(Table.empty, graph, TransSpec1.Id)
          }
        }
  
        // begin: annoyance with Scala's lousy pattern matcher
        case Join(_, op, CrossLeftSort | CrossRightSort, left, Const(_, value)) => {
          op2ForBinOp(op) map { _.f2(ctx).partialRight(value) } map { f1 =>
            for {
              pendingTable <- prepareEval(left, splits)
            } yield PendingTable(pendingTable.table, pendingTable.graph, trans.Map1(pendingTable.trans, f1))
          } getOrElse (monadState point PendingTable(Table.empty, graph, TransSpec1.Id))
        }
        
        case Join(_, op, CrossLeftSort | CrossRightSort, Const(_, value), right) => {
          op2ForBinOp(op) map { _.f2(ctx).partialLeft(value) } map { f1 =>
            for {
              pendingTable <- prepareEval(right, splits)
            } yield PendingTable(pendingTable.table, pendingTable.graph, trans.Map1(pendingTable.trans, f1))
          } getOrElse (monadState point PendingTable(Table.empty, graph, TransSpec1.Id))
        }
        // end: annoyance
        
        case Join(_, op, joinSort @ (IdentitySort | ValueSort(_)), left, right) => {
          // TODO binary typing

          for {
            pendingTableLeft <- prepareEval(left, splits)
            pendingTableRight <- prepareEval(right, splits)
          } yield {
            if (pendingTableLeft.graph == pendingTableRight.graph) {
              val trans2 = transFromBinOp(op, ctx)(pendingTableLeft.trans, pendingTableRight.trans)
              PendingTable(pendingTableLeft.table, pendingTableLeft.graph, trans2)
            } else {
              (left.identities, right.identities) match {
                case (Identities.Specs(_), Identities.Specs(_)) =>
                  val prefixLength = sharedPrefixLength(left, right)

                  val key = joinSort match {
                    case IdentitySort =>
                      buildJoinKeySpec(prefixLength)

                    case ValueSort(id) =>
                      trans.DerefObjectStatic(Leaf(Source), CPathField("sort-" + id))

                    case _ => sys.error("unreachable code")
                  }

                  val spec = buildWrappedJoinSpec(prefixLength, left.identities.length, right.identities.length)(transFromBinOp(op, ctx))

                  val leftResult = pendingTableLeft.table.transform(liftToValues(pendingTableLeft.trans))
                  val rightResult = pendingTableRight.table.transform(liftToValues(pendingTableRight.trans))
                  val result = join(leftResult, rightResult)(key, spec)

                  PendingTable(result, graph, TransSpec1.Id)

                case (Identities.Undefined, _) | (_, Identities.Undefined) =>
                  PendingTable(Table.empty, graph, TransSpec1.Id)
              }
            }
          }
        }
  
        case j @ Join(_, op, joinSort @ (CrossLeftSort | CrossRightSort), left, right) => {
          val isLeft = joinSort == CrossLeftSort

          for {
            pendingTableLeft <- prepareEval(left, splits)
            pendingTableRight <- prepareEval(right, splits)

            leftResult = pendingTableLeft.table.transform(liftToValues(pendingTableLeft.trans))
            rightResult = pendingTableRight.table.transform(liftToValues(pendingTableRight.trans))

            valueSpec = DerefObjectStatic(Leaf(Source), paths.Value)

            result = if (isLeft)
              leftResult.paged(maxSliceSize).compact(valueSpec).cross(rightResult)(buildWrappedCrossSpec(transFromBinOp(op, ctx)))
            else
              rightResult.paged(maxSliceSize).compact(valueSpec).cross(leftResult)(buildWrappedCrossSpec(flip(transFromBinOp(op, ctx))))
          } yield {
            PendingTable(result, graph, TransSpec1.Id)
          }
        }
        
        case dag.Filter(_, joinSort @ (IdentitySort | ValueSort(_)), target, boolean) => {
          // TODO binary typing

          for {
            pendingTableTarget <- prepareEval(target, splits)
            pendingTableBoolean <- prepareEval(boolean, splits)
          } yield {
            if (pendingTableTarget.graph == pendingTableBoolean.graph) {
              PendingTable(pendingTableTarget.table, pendingTableTarget.graph, trans.Filter(pendingTableTarget.trans, pendingTableBoolean.trans))
            } else {
              val prefixLength = sharedPrefixLength(target, boolean)
              
              val key = joinSort match {
                case IdentitySort =>
                  buildJoinKeySpec(prefixLength)
                
                case ValueSort(id) =>
                  trans.DerefObjectStatic(Leaf(Source), CPathField("sort-" + id))
                
                case _ => sys.error("unreachable code")
              }
              
              val spec = buildWrappedJoinSpec(prefixLength, target.identities.length, boolean.identities.length) { (srcLeft, srcRight) =>
                trans.Filter(srcLeft, srcRight)
              }
<<<<<<< HEAD

              val parentTargetTable = pendingTableTarget.table
              val targetResult = parentTargetTable.transform(liftToValues(pendingTableTarget.trans))
              val parentBooleanTable = pendingTableBoolean.table
              val booleanResult = parentBooleanTable.transform(liftToValues(pendingTableBoolean.trans))
              val result = join(targetResult, booleanResult)(key, spec)
=======
              
              val result = for {
                parentTargetTable <- pendingTableTarget.table 
                val targetResult = parentTargetTable.transform(liftToValues(pendingTableTarget.trans))
                
                parentBooleanTable <- pendingTableBoolean.table
                val booleanResult = parentBooleanTable.transform(liftToValues(pendingTableBoolean.trans))
              } yield join(targetResult, booleanResult)(key, spec)
>>>>>>> 870b6e31

              PendingTable(result, graph, TransSpec1.Id)
            }
          }
        }
        
        case f @ dag.Filter(_, joinSort @ (CrossLeftSort | CrossRightSort), target, boolean) => {
          val isLeft = joinSort == CrossLeftSort
          
          /* target match {
            case Join(_, Map2Cross(Eq) | Map2CrossLeft(Eq) | Map2CrossRight(Eq), left, right) => {
              
            }
          } */
          
          for {
            pendingTableTarget <- prepareEval(target, splits)
            pendingTableBoolean <- prepareEval(boolean, splits)

            targetResult = pendingTableTarget.table.transform(liftToValues(pendingTableTarget.trans))
            booleanResult = pendingTableBoolean.table.transform(liftToValues(pendingTableBoolean.trans))

            valueSpec = DerefObjectStatic(Leaf(Source), paths.Value)

            result = if (isLeft) {
              val spec = buildWrappedCrossSpec { (srcLeft, srcRight) =>
                trans.Filter(srcLeft, srcRight)
              }
              targetResult.paged(maxSliceSize).compact(valueSpec).cross(booleanResult)(spec)
            } else {
              val spec = buildWrappedCrossSpec { (srcLeft, srcRight) =>
                trans.Filter(srcRight, srcLeft)
              }
              booleanResult.paged(maxSliceSize).compact(valueSpec).cross(targetResult)(spec)
            }
          } yield {
            PendingTable(result, graph, TransSpec1.Id)
          }
        }
        
        case s @ Sort(parent, indexes) => {
          if (indexes == Vector(0 until indexes.length: _*) && parent.sorting == IdentitySort) {
            prepareEval(parent, splits)
          } else {
            val fullOrder = indexes ++ ((0 until parent.identities.length) filterNot (indexes contains))
            val idSpec = buildIdShuffleSpec(fullOrder)
            
            for {
              pending <- prepareEval(parent, splits)
              table = pending.table.transform(liftToValues(pending.trans))
              shuffled = table.transform(TableTransSpec.makeTransSpec(Map(paths.Key -> idSpec)))

              sorted <- transState liftM shuffled.sort(DerefObjectStatic(Leaf(Source), paths.Key), SortAscending)

              sortedResult = parent.sorting match {
                case ValueSort(id) =>
                  sorted.transform(ObjectDelete(Leaf(Source), Set(CPathField("sort-" + id))))
                    
                case _ => sorted
              }
            } yield {
              PendingTable(sortedResult, graph, TransSpec1.Id)
            }
          }
        }
        
        case s @ SortBy(parent, sortField, valueField, id) => {
          val sortSpec = DerefObjectStatic(DerefObjectStatic(Leaf(Source), paths.Value), CPathField(sortField))
          val valueSpec = DerefObjectStatic(DerefObjectStatic(Leaf(Source), paths.Value), CPathField(valueField))
                
          if (parent.sorting == ValueSort(id)) {
            prepareEval(parent, splits)
          } else {
            for {
              pending <- prepareEval(parent, splits)
              table = pending.table.transform(liftToValues(pending.trans))
              
              sorted <- transState liftM table.sort(sortSpec, SortAscending)

              result = {
                val wrappedSort = trans.WrapObject(sortSpec, "sort-" + id)
                val wrappedValue = trans.WrapObject(valueSpec, paths.Value.name)
                
                val oldSortField = parent.sorting match {
                  case ValueSort(id2) if id != id2 =>
                    Some(CPathField("sort-" + id2))
                  
                  case _ => None
                }
                
                val spec = InnerObjectConcat(
                  InnerObjectConcat(
                    ObjectDelete(Leaf(Source), Set(CPathField("sort-" + id), paths.Value) ++ oldSortField),
                      wrappedSort),
                      wrappedValue)
                
                sorted.transform(spec)
              }
            } yield {
              PendingTable(result, graph, TransSpec1.Id)
            }
          }
        }
       
        //ReSortBy is untested because, in practice, we cannot reach this case
        case s @ ReSortBy(parent, id) => {
          if (parent.sorting == ValueSort(id)) {
            prepareEval(parent, splits)
          } else {
            for {
              pending <- prepareEval(parent, splits)
              table = pending.table.transform(liftToValues(pending.trans))
              
              result <- transState liftM table.sort(DerefObjectStatic(Leaf(Source), CPathField("sort-" + id)), SortAscending)
            } yield {
              PendingTable(result, graph, TransSpec1.Id)
            }
          }
        }
        
        case Memoize(parent, priority) => {
          for {
            pending <- prepareEval(parent, splits)
            table = pending.table.transform(liftToValues(pending.trans))
            result <- transState liftM table.force
          } yield {
            PendingTable(result, graph, TransSpec1.Id)
          }
        }
      }
      
      def memoizedResult = graph match {
        case graph: StagingPoint => {
          for {
            pending <- result
            _ <- monadState.modify { state => state.copy(assume = state.assume + (graph -> pending.table)) }
          } yield pending
        }
        
        case _ => result
      }

      assumptionCheck flatMap { assumedResult: Option[Table] =>
        val liftedAssumption = assumedResult map {
          monadState point PendingTable(_, graph, TransSpec1.Id)
        }
        
        liftedAssumption getOrElse memoizedResult
      }
    }
    
    /**
     * The base eval function.  Takes a (rewritten) graph and evaluates the forcing
     * points at the current Split level in topological order.  The endpoint of the
     * graph is considered to be a special forcing point, but as it is the endpoint,
     * it will perforce be evaluated last.
     */
    def fullEval(graph: DepGraph, splits: Map[dag.Split, (Table, Int => M[Table])], parentSplits: List[dag.Split]): StateT[M, EvaluatorState, Table] = {
      import scalaz.syntax.monoid._

      // find the topologically-sorted forcing points (excluding the endpoint)
      // at the current split level
      val toEval = stagingPoints filter referencesOnlySplit(parentSplits)
      
      val preStates = toEval map { graph =>
        for {
          _ <- prepareEval(graph, splits)
        } yield ()        // the result is uninteresting, since it has been stored in `assumed`
      }
      
      val preState = preStates reduceOption { _ >> _ } getOrElse StateT.stateT[M, EvaluatorState, Unit](())
      
      // run the evaluator on all forcing points *including* the endpoint, in order
      for {
        pendingTable <- preState >> prepareEval(graph, splits)
        table = pendingTable.table transform liftToValues(pendingTable.trans)
      } yield table
    }
    
    val resultState: StateT[M, EvaluatorState, Table] =
      fullEval(rewrittenDAG, Map(), Nil)

    val resultTable: M[Table] = resultState.eval(EvaluatorState())
    resultTable map { _ paged maxSliceSize compact DerefObjectStatic(Leaf(Source), paths.Value) }
  }
  
  /**
   * Returns all forcing points in the graph, ordered topologically.
   */
  @tailrec
  private[this] def listStagingPoints(queue: Queue[DepGraph], acc: List[dag.StagingPoint] = Nil): List[dag.StagingPoint] = {
    def listParents(spec: BucketSpec): Set[DepGraph] = spec match {
      case UnionBucketSpec(left, right) => listParents(left) ++ listParents(right)
      case IntersectBucketSpec(left, right) => listParents(left) ++ listParents(right)
      
      case dag.Group(_, target, forest) => listParents(forest) + target
      
      case dag.UnfixedSolution(_, solution) => Set(solution)
      case dag.Extra(expr) => Set(expr)
    }
    
    if (queue.isEmpty) {
      acc
    } else {
      val (graph, queue2) = queue.dequeue
      
      val (queue3, addend) = {
        val queue3 = graph match {
          case _: dag.SplitParam => queue2
          case _: dag.SplitGroup => queue2
          case _: dag.Root => queue2
          
          case dag.New(_, parent) => queue2 enqueue parent
          
          case dag.Morph1(_, _, parent) => queue2 enqueue parent
          case dag.Morph2(_, _, left, right) => queue2 enqueue left enqueue right
          
          case dag.Distinct(_, parent) => queue2 enqueue parent
          
          case dag.LoadLocal(_, parent, _) => queue2 enqueue parent
          
          case dag.Operate(_, _, parent) => queue2 enqueue parent
          
          case dag.Reduce(_, _, parent) => queue2 enqueue parent
          case dag.MegaReduce(_, _, parent) => queue2 enqueue parent
          
          case dag.Split(_, specs, child) => queue2 enqueue child enqueue listParents(specs)
          
          case dag.IUI(_, _, left, right) => queue2 enqueue left enqueue right
          case dag.Diff(_, left, right) => queue2 enqueue left enqueue right
          
          case dag.Join(_, _, _, left, right) => queue2 enqueue left enqueue right
          case dag.Filter(_, _, left, right) => queue2 enqueue left enqueue right
          
          case dag.Sort(parent, _) => queue2 enqueue parent
          case dag.SortBy(parent, _, _, _) => queue2 enqueue parent
          case dag.ReSortBy(parent, _) => queue2 enqueue parent
          
          case dag.Memoize(parent, _) => queue2 enqueue parent
        }
        
        val addend = Some(graph) collect {
          case fp: StagingPoint => fp
        }
        
        (queue3, addend)
      }
      
      listStagingPoints(queue3, addend map { _ :: acc } getOrElse acc)
    }
  }
  
  // Takes a list of Splits, head is the current Split, which must be referenced.
  // The rest of the referenced Splits must be in the the list.
  private def referencesOnlySplit(parentSplits: List[dag.Split])(graph: DepGraph): Boolean = {
    implicit val setMonoid = new Monoid[Set[dag.Split]] {
      def zero = Set()
      def append(a: Set[dag.Split], b: => Set[dag.Split]) = a ++ b
    }

    val referencedSplits = graph.foldDown(false) {
      case s: dag.SplitParam => Set(s.parent)
      case s: dag.SplitGroup => Set(s.parent)
    }

    val currentIsReferenced = parentSplits.headOption.map(referencedSplits.contains(_)).getOrElse(true)

    currentIsReferenced && (referencedSplits -- parentSplits).isEmpty
  }
  
  private def findCommonality(nodes: Set[DepGraph]): Option[DepGraph] = {
    case class Kernel(nodes: Set[DepGraph], seen: Set[DepGraph])
    
    @tailrec
    def bfs(kernels: Set[Kernel]): Set[DepGraph] = {
      // check for convergence
      val results = kernels flatMap { k =>
        val results = kernels.foldLeft(k.nodes) { _ & _.seen }
        
        // TODO if the below isEmpty, then can drop results from all kernels
        nodes.foldLeft(results) { (results, node) =>
          results filter { isTranspecable(node, _) }
        }
      }
      
      // iterate
      if (results.isEmpty) {
        val kernels2 = kernels map { k =>
          val nodes2 = k.nodes flatMap enumerateParents
          val nodes3 = nodes2 &~ k.seen
          
          Kernel(nodes3, k.seen ++ nodes3)
        }
        
        if (kernels2 forall { _.nodes.isEmpty }) {
          Set()
        } else {
          bfs(kernels2)
        }
      } else {
        results
      }
    }
    
    if (nodes.size == 1) {
      nodes.headOption
    } else {
      val kernels = nodes map { n => Kernel(Set(n), Set(n)) }
      val results = bfs(kernels)
      
      if (results.size == 1)
        results.headOption
      else
        None
    }
  }
  
  private def enumerateParents(node: DepGraph): Set[DepGraph] = node match {
    case _: SplitParam | _: SplitGroup | _: Root => Set()
    
    case dag.New(_, parent) => Set(parent)
    
    case dag.Morph1(_, _, parent) => Set(parent)
    case dag.Morph2(_, _, left, right) => Set(left, right)
    
    case dag.Distinct(_, parent) => Set(parent)
    
    case dag.LoadLocal(_, parent, _) => Set(parent)
    
    case Operate(_, _, parent) => Set(parent)
    
    case dag.Reduce(_, _, parent) => Set(parent)
    case MegaReduce(_, _, parent) => Set(parent)
    
    case dag.Split(_, spec, _) => enumerateSpecParents(spec).toSet
    
    case IUI(_, _, left, right) => Set(left, right)
    case Diff(_, left, right) => Set(left, right)
    
    case Join(_, _, _, left, right) => Set(left, right)
    case dag.Filter(_, _, target, boolean) => Set(target, boolean)
    
    case Sort(parent, _) => Set(parent)
    case SortBy(parent, _, _, _) => Set(parent)
    case ReSortBy(parent, _) => Set(parent)
    
    case Memoize(parent, _) => Set(parent)
  }

  private def enumerateSpecParents(spec: BucketSpec): Set[DepGraph] = spec match {
    case UnionBucketSpec(left, right) => enumerateSpecParents(left) ++ enumerateSpecParents(right)
    case IntersectBucketSpec(left, right) => enumerateSpecParents(left) ++ enumerateSpecParents(right)
    
    case dag.Group(_, target, child) => enumerateSpecParents(child) + target
    
    case UnfixedSolution(_, target) => Set(target)
    case dag.Extra(target) => Set(target)
  }
  
  private def isTranspecable(to: DepGraph, from: DepGraph): Boolean = {
    to match {
      case `from` => true
      
      case Join(_, Eq, _, left, _: Root) => isTranspecable(left, from)
      case Join(_, Eq, _, _: Root, right) => isTranspecable(right, from)
      
      case Join(_, NotEq, _, left, _: Root) => isTranspecable(left, from)
      case Join(_, NotEq, _, _: Root, right) => isTranspecable(right, from)
      
      case Join(_, instructions.WrapObject, _, _: Root, right) => isTranspecable(right, from)
      case Join(_, instructions.DerefObject, _, left, _: Root) => isTranspecable(left, from)
      case Join(_, instructions.DerefMetadata, _, left, _: Root) => isTranspecable(left, from)
      case Join(_, instructions.DerefArray, _, left, _: Root) => isTranspecable(left, from)
      case Join(_, instructions.ArraySwap, _, left, _: Root) => isTranspecable(left, from)
      
      case Join(_, instructions.JoinObject, _, left, _: Root) => isTranspecable(left, from)
      case Join(_, instructions.JoinObject, _, _: Root, right) => isTranspecable(right, from)
      case Join(_, instructions.JoinArray, _, left, _: Root) => isTranspecable(left, from)
      case Join(_, instructions.JoinArray, _, _: Root, right) => isTranspecable(right, from)
      
      case Join(_, op, _, left, _: Root) => op2ForBinOp(op).isDefined && isTranspecable(left, from)
      case Join(_, op, _, _: Root, right) => op2ForBinOp(op).isDefined && isTranspecable(right, from)
      
      case Join(_, _, IdentitySort | ValueSort(_), left, right) =>
        isTranspecable(left, from) && isTranspecable(right, from)
      
      case dag.Filter(_, IdentitySort | ValueSort(_), left, right) =>
        isTranspecable(left, from) && isTranspecable(right, from)
      
      case Operate(_, _, parent) =>
        isTranspecable(parent, from)
      
      case _ => false
    }
  }
  
  private def findCommonIds(left: BucketSpec, right: BucketSpec): Set[Int] =
    enumerateSolutionIds(left) & enumerateSolutionIds(right)
  
  private def enumerateSolutionIds(spec: BucketSpec): Set[Int] = spec match {
    case UnionBucketSpec(left, right) =>
      enumerateSolutionIds(left) ++ enumerateSolutionIds(right)
    
    case IntersectBucketSpec(left, right) =>
      enumerateSolutionIds(left) ++ enumerateSolutionIds(right)
    
    case dag.Group(_, _, forest) => enumerateSolutionIds(forest)
    
    case UnfixedSolution(id, _) => Set(id)
    case dag.Extra(_) => Set()
  }
  
  private def buildKeySpec(commonIds: Set[Int]): TransSpec1 = {
    val parts: Set[TransSpec1] = commonIds map { id =>
      trans.WrapObject(DerefObjectStatic(Leaf(Source), CPathField(id.toString)), id.toString)
    }
    
    parts reduceOption { (left, right) => trans.InnerObjectConcat(left, right) } getOrElse ConstLiteral(CEmptyArray, Leaf(Source))
  }

  private def disjunctiveEquals(specs: (IdentitySpec, IdentitySpec)): Boolean = specs match {
    case (CoproductIds(left, right), b) => disjunctiveEquals(b, left) || disjunctiveEquals(b, right)
    case (a, CoproductIds(left, right)) => disjunctiveEquals(a, left) || disjunctiveEquals(a, right)
    case (a, b) => a == b
  }
  
  private def sharedPrefixLength(left: DepGraph, right: DepGraph): Int = (left.identities, right.identities) match {
    case (Identities.Specs(a), Identities.Specs(b)) =>
      a zip b takeWhile disjunctiveEquals length
    case (Identities.Undefined, _) | (_, Identities.Undefined) =>
      0
  }

  private def enumerateGraphs(forest: BucketSpec): Set[DepGraph] = forest match {
    case UnionBucketSpec(left, right) => enumerateGraphs(left) ++ enumerateGraphs(right)
    case IntersectBucketSpec(left, right) => enumerateGraphs(left) ++ enumerateGraphs(right)
    
    case dag.Group(_, target, subForest) =>
      enumerateGraphs(subForest) + target
    
    case UnfixedSolution(_, graph) => Set(graph)
    case dag.Extra(graph) => Set(graph)
  }

  
  private def svalueToCValue(sv: SValue) = sv match {
    case STrue => CBoolean(true)
    case SFalse => CBoolean(false)
    case SString(str) => CString(str)
    case SDecimal(d) => CNum(d)
    // case SLong(l) => CLong(l)
    // case SDouble(d) => CDouble(d)
    case SNull => CNull
    case SObject(obj) if obj.isEmpty => CEmptyObject
    case SArray(Vector()) => CEmptyArray
    case _ => sys.error("die a horrible death: " + sv)
  }
  
  private def join(left: Table, right: Table)(key: TransSpec1, spec: TransSpec2): Table = {
    val emptySpec = trans.ConstLiteral(CEmptyArray, Leaf(Source))
    val result = left.cogroup(key, key, right)(emptySpec, emptySpec, trans.WrapArray(spec))

    result.transform(trans.DerefArrayStatic(Leaf(Source), CPathIndex(0)))
  }
  
  private def buildConstantWrapSpec[A <: SourceType](source: TransSpec[A]): TransSpec[A] = {  //TODO don't use Map1, returns an empty array of type CNum
    val bottomWrapped = trans.WrapObject(trans.ConstLiteral(CEmptyArray, source), paths.Key.name)
    trans.InnerObjectConcat(bottomWrapped, trans.WrapObject(source, paths.Value.name))
  }

  private def buildValueWrapSpec[A <: SourceType](source: TransSpec[A]): TransSpec[A] = {
    trans.WrapObject(source, paths.Value.name)
  }
  
  private def buildJoinKeySpec(sharedLength: Int): TransSpec1 = {
    val components = for (i <- 0 until sharedLength)
      yield trans.WrapArray(DerefArrayStatic(SourceKey.Single, CPathIndex(i))): TransSpec1

    components reduce { trans.InnerArrayConcat(_, _) }
  }
  
  private def buildWrappedJoinSpec(sharedLength: Int, leftLength: Int, rightLength: Int)(spec: (TransSpec2, TransSpec2) => TransSpec2): TransSpec2 = {
    val leftIdentitySpec = DerefObjectStatic(Leaf(SourceLeft), paths.Key)
    val rightIdentitySpec = DerefObjectStatic(Leaf(SourceRight), paths.Key)
    
    val sharedDerefs = for (i <- 0 until sharedLength)
      yield trans.WrapArray(DerefArrayStatic(leftIdentitySpec, CPathIndex(i)))
    
    val unsharedLeft = for (i <- sharedLength until leftLength)
      yield trans.WrapArray(DerefArrayStatic(leftIdentitySpec, CPathIndex(i)))
    
    val unsharedRight = for (i <- sharedLength until rightLength)
      yield trans.WrapArray(DerefArrayStatic(rightIdentitySpec, CPathIndex(i)))
    
    val derefs: Seq[TransSpec2] = sharedDerefs ++ unsharedLeft ++ unsharedRight
    
    val newIdentitySpec = if (derefs.isEmpty)
      trans.ConstLiteral(CEmptyArray, Leaf(SourceLeft))
    else
      derefs reduce { trans.InnerArrayConcat(_, _) }
    
    val wrappedIdentitySpec = trans.WrapObject(newIdentitySpec, paths.Key.name)
    
    val leftValueSpec = DerefObjectStatic(Leaf(SourceLeft), paths.Value)
    val rightValueSpec = DerefObjectStatic(Leaf(SourceRight), paths.Value)
    
    val wrappedValueSpec = trans.WrapObject(spec(leftValueSpec, rightValueSpec), paths.Value.name)
      
    InnerObjectConcat(wrappedValueSpec, wrappedIdentitySpec)
  }
  
  private def buildWrappedCrossSpec(spec: (TransSpec2, TransSpec2) => TransSpec2): TransSpec2 = {
    val leftIdentitySpec = DerefObjectStatic(Leaf(SourceLeft), paths.Key)
    val rightIdentitySpec = DerefObjectStatic(Leaf(SourceRight), paths.Key)
    
    val newIdentitySpec = InnerArrayConcat(leftIdentitySpec, rightIdentitySpec)
    
    val wrappedIdentitySpec = trans.WrapObject(newIdentitySpec, paths.Key.name)

    val leftValueSpec = DerefObjectStatic(Leaf(SourceLeft), paths.Value)
    val rightValueSpec = DerefObjectStatic(Leaf(SourceRight), paths.Value)
    
    val wrappedValueSpec = trans.WrapObject(spec(leftValueSpec, rightValueSpec), paths.Value.name)

    InnerObjectConcat(wrappedIdentitySpec, wrappedValueSpec)
  }
  
  private def buildIdShuffleSpec(indexes: Vector[Int]): TransSpec1 = {
    indexes map { idx =>
      trans.WrapArray(DerefArrayStatic(Leaf(Source), CPathIndex(idx))): TransSpec1
    } reduce { trans.InnerArrayConcat(_, _) }
  }
  
  private def flip[A, B, C](f: (A, B) => C)(b: B, a: A): C = f(a, b)      // is this in scalaz?
  
  private def liftToValues(trans: TransSpec1): TransSpec1 =
    TableTransSpec.makeTransSpec(Map(paths.Value -> trans))

  def combineTransSpecs(specs: List[TransSpec1]): TransSpec1 =
    specs map { trans.WrapArray(_): TransSpec1 } reduceOption { trans.OuterArrayConcat(_, _) } get
  
  type TableTransSpec[+A <: SourceType] = Map[CPathField, TransSpec[A]]
  type TableTransSpec1 = TableTransSpec[Source1]
  type TableTransSpec2 = TableTransSpec[Source2]
  
  object TableTransSpec {
    def makeTransSpec(tableTrans: TableTransSpec1): TransSpec1 = {
      val wrapped = for ((key @ CPathField(fieldName), value) <- tableTrans) yield {
        val mapped = TransSpec.deepMap(value) {
          case Leaf(_) => DerefObjectStatic(Leaf(Source), key)
        }
        
        trans.WrapObject(mapped, fieldName)
      }
      
      wrapped.foldLeft[TransSpec1](ObjectDelete(Leaf(Source), Set(tableTrans.keys.toSeq: _*))) { (acc, ts) =>
        trans.InnerObjectConcat(acc, ts)
      }
    }
  }

  private case class EvaluatorState(assume: Map[DepGraph, Table] = Map.empty, extraCount: Int = 0)
  
  private case class PendingTable(table: Table, graph: DepGraph, trans: TransSpec1)
}<|MERGE_RESOLUTION|>--- conflicted
+++ resolved
@@ -745,23 +745,11 @@
               val spec = buildWrappedJoinSpec(prefixLength, target.identities.length, boolean.identities.length) { (srcLeft, srcRight) =>
                 trans.Filter(srcLeft, srcRight)
               }
-<<<<<<< HEAD
-
               val parentTargetTable = pendingTableTarget.table
               val targetResult = parentTargetTable.transform(liftToValues(pendingTableTarget.trans))
               val parentBooleanTable = pendingTableBoolean.table
               val booleanResult = parentBooleanTable.transform(liftToValues(pendingTableBoolean.trans))
               val result = join(targetResult, booleanResult)(key, spec)
-=======
-              
-              val result = for {
-                parentTargetTable <- pendingTableTarget.table 
-                val targetResult = parentTargetTable.transform(liftToValues(pendingTableTarget.trans))
-                
-                parentBooleanTable <- pendingTableBoolean.table
-                val booleanResult = parentBooleanTable.transform(liftToValues(pendingTableBoolean.trans))
-              } yield join(targetResult, booleanResult)(key, spec)
->>>>>>> 870b6e31
 
               PendingTable(result, graph, TransSpec1.Id)
             }

--- conflicted
+++ resolved
@@ -528,9 +528,9 @@
           }
         }
         
-        case Join(_, DerefMetadata, CrossLeftSort | CrossRightSort, left, right) if right.value.isDefined => {
-          right.value match {
-            case Some(value @ SString(str)) => {
+        case Join(_, DerefMetadata, CrossLeftSort | CrossRightSort, left, Root(_, value)) => {
+          value match {
+            case value @ CString(str) => {
               for {
                 pendingTable <- prepareEval(left, splits)
               } yield PendingTable(pendingTable.table, pendingTable.graph, DerefMetadataStatic(pendingTable.trans, CPathMeta(str)))
@@ -541,33 +541,18 @@
           }
         }
         
-<<<<<<< HEAD
         case Join(_, DerefArray, CrossLeftSort | CrossRightSort, left, Root(_, value)) => {
           val optIndex = value match {
             case CNum(d) => Some(d.toInt)
             case CLong(ln) => Some(ln.toInt)
             case CDouble(d) => Some(d.toInt)
             case _ => None
-=======
-        case Join(_, DerefArray, CrossLeftSort | CrossRightSort, left, right) if right.value.isDefined => {
-          right.value match {
-            case Some(SDecimal(d)) => {
-              for {
-                pendingTable <- prepareEval(left, splits)
-              } yield PendingTable(pendingTable.table, pendingTable.graph, DerefArrayStatic(pendingTable.trans, CPathIndex(d.toInt)))
-            }
-            
-            // TODO other numeric types
-            
-            case _ =>
-              state(PendingTable(M.point(Table.empty), graph, TransSpec1.Id))
->>>>>>> 19cda873
           }
           
           optIndex map { idx => 
             for {
               pendingTable <- prepareEval(left, splits)
-            } yield PendingTable(pendingTable.table, pendingTable.graph, DerefArrayStatic(pendingTable.trans, JPathIndex(idx)))
+            } yield PendingTable(pendingTable.table, pendingTable.graph, DerefArrayStatic(pendingTable.trans, CPathIndex(idx)))
           } getOrElse state(PendingTable(M.point(Table.empty), graph, TransSpec1.Id))
         }
         
@@ -1109,34 +1094,6 @@
     case Neg => Unary.Neg
   }
   
-<<<<<<< HEAD
-=======
-  private def op2(op: BinaryOperation): Op2 = op match {
-    case BuiltInFunction2Op(op2) => op2
-    
-    case instructions.Add => Infix.Add
-    case instructions.Sub => Infix.Sub
-    case instructions.Mul => Infix.Mul
-    case instructions.Div => Infix.Div
-    case instructions.Mod => Infix.Mod
-    
-    case instructions.Lt => Infix.Lt
-    case instructions.LtEq => Infix.LtEq
-    case instructions.Gt => Infix.Gt
-    case instructions.GtEq => Infix.GtEq
-    
-    case instructions.Eq | instructions.NotEq => sys.error("assertion error")
-    
-    case instructions.Or => Infix.Or
-    case instructions.And => Infix.And
-    
-    case instructions.WrapObject | instructions.JoinObject |
-         instructions.JoinArray | instructions.ArraySwap |
-         instructions.DerefObject | instructions.DerefMetadata |
-         instructions.DerefArray => sys.error("assertion error")
-  }
-  
->>>>>>> 19cda873
   private def transFromBinOp[A <: SourceType](op: BinaryOperation)(left: TransSpec[A], right: TransSpec[A]): TransSpec[A] = op match {
     case Eq => trans.Equal(left, right)
     case NotEq => trans.Map1(trans.Equal(left, right), op1(Comp).f1)

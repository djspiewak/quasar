--- conflicted
+++ resolved
@@ -284,24 +284,6 @@
       
       def extract(res: Result): Table = {
         res filter (_._1 > 0) map { case (count, sum1, sum2, sumsq1, sumsq2, productSum) =>
-<<<<<<< HEAD
-          val unscaledVar1 = count * sumsq1 - sum1 * sum1
-          val unscaledVar2 = count * sumsq2 - sum2 * sum2
-          if (unscaledVar1 != 0 && unscaledVar2 != 0) {
-            val cov = (productSum - ((sum1 * sum2) / count)) / count
-            val stdDev1 = sqrt(unscaledVar1) / count
-            val stdDev2 = sqrt(unscaledVar2) / count
-            val correlation = cov / (stdDev1 * stdDev2)
-
-            val resultTable = Table.constDecimal(Set(correlation))  //TODO the following lines are used throughout. refactor!
-            val valueTable = resultTable.transform(trans.WrapObject(Leaf(Source), paths.Value.name))
-            val keyTable = Table.constEmptyArray.transform(trans.WrapObject(Leaf(Source), paths.Key.name))
-
-            valueTable.cross(keyTable)(InnerObjectConcat(Leaf(SourceLeft), Leaf(SourceRight)))
-          } else {
-            Table.empty
-          }
-=======
             val unscaledVar1 = count * sumsq1 - sum1 * sum1
             val unscaledVar2 = count * sumsq2 - sum2 * sum2
             if (unscaledVar1 != 0 && unscaledVar2 != 0) {
@@ -310,7 +292,7 @@
               val stdDev2 = sqrt(unscaledVar2) / count
               val correlation = cov / (stdDev1 * stdDev2)
 
-              val resultTable = Table.constDecimal(Set(CNum(correlation)))  //TODO the following lines are used throughout. refactor!
+              val resultTable = Table.constDecimal(Set(correlation))  //TODO the following lines are used throughout. refactor!
               val valueTable = resultTable.transform(trans.WrapObject(Leaf(Source), paths.Value.name))
               val keyTable = Table.constEmptyArray.transform(trans.WrapObject(Leaf(Source), paths.Key.name))
 
@@ -318,7 +300,6 @@
             } else {
               Table.empty
             }
->>>>>>> e84ad6e6
         } getOrElse Table.empty
       }
 

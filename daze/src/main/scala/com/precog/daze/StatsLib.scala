/*
 *  ____    ____    _____    ____    ___     ____ 
 * |  _ \  |  _ \  | ____|  / ___|  / _/    / ___|        Precog (R)
 * | |_) | | |_) | |  _|   | |     | |  /| | |  _         Advanced Analytics Engine for NoSQL Data
 * |  __/  |  _ <  | |___  | |___  |/ _| | | |_| |        Copyright (C) 2010 - 2013 SlamData, Inc.
 * |_|     |_| \_\ |_____|  \____|   /__/   \____|        All Rights Reserved.
 *
 * This program is free software: you can redistribute it and/or modify it under the terms of the 
 * GNU Affero General Public License as published by the Free Software Foundation, either version 
 * 3 of the License, or (at your option) any later version.
 *
 * This program is distributed in the hope that it will be useful, but WITHOUT ANY WARRANTY; 
 * without even the implied warranty of MERCHANTABILITY or FITNESS FOR A PARTICULAR PURPOSE. See 
 * the GNU Affero General Public License for more details.
 *
 * You should have received a copy of the GNU Affero General Public License along with this 
 * program. If not, see <http://www.gnu.org/licenses/>.
 *
 */
package com.precog
package daze

import bytecode._
import bytecode.Library

import yggdrasil._
import yggdrasil.table._

import com.precog.common.json._
import com.precog.util.IdGen
import com.precog.util._

import org.apache.commons.collections.primitives.ArrayIntList

import com.precog.util.{BitSet, BitSetUtil}

import blueeyes.json._

import scalaz._
import scalaz.std.anyVal._
import scalaz.std.option._
import scalaz.std.set._
import scalaz.std.tuple._
import scalaz.syntax.foldable._
import scalaz.syntax.monad._
import scalaz.syntax.std.option._
import scalaz.syntax.std.boolean._

import TableModule._

trait StatsLibModule[M[+_]] extends ColumnarTableLibModule[M] with EvaluatorMethodsModule[M] with ReductionLibModule[M] {
  import library._
  import trans._

  trait StatsLib extends ColumnarTableLib with EvaluatorMethods with ReductionLib {
    import BigDecimalOperations._
    import TableModule.paths
    
    val StatsNamespace = Vector("std", "stats")
    val EmptyNamespace = Vector()

    override def _libMorphism1 = super._libMorphism1 ++ Set(Median, Mode, Rank, DenseRank) 
    override def _libMorphism2 = super._libMorphism2 ++ Set(Covariance, LinearCorrelation, LinearRegression, LogarithmicRegression) 
    
    object Median extends Morphism1(EmptyNamespace, "median") {
      import Mean._
      
      val tpe = UnaryOperationType(JNumberT, JNumberT)

      def apply(table: Table, ctx: EvaluationContext) = {  //TODO write tests for the empty table case
        val compactedTable = table.compact(WrapObject(Typed(DerefObjectStatic(Leaf(Source), paths.Value), JNumberT), paths.Value.name))

        val sortKey = DerefObjectStatic(Leaf(Source), paths.Value)

        for {
          sortedTable <- compactedTable.sort(sortKey, SortAscending)
          count <- sortedTable.reduce(Count.reducer(ctx))
          median <- if (count % 2 == 0) {
            val middleValues = sortedTable.takeRange((count.toLong / 2) - 1, 2)
            val transformedTable = middleValues.transform(trans.DerefObjectStatic(Leaf(Source), paths.Value))  //todo make function for this
            Mean(transformedTable, ctx)
          } else {
            val middleValue = M.point(sortedTable.takeRange((count.toLong / 2), 1))
            middleValue map { _.transform(trans.DerefObjectStatic(Leaf(Source), paths.Value)) }
          }
        } yield {
          val keyTable = Table.constEmptyArray.transform(trans.WrapObject(Leaf(Source), paths.Key.name))
          val valueTable = median.transform(trans.WrapObject(Leaf(Source), paths.Value.name))
          
          valueTable.cross(keyTable)(InnerObjectConcat(Leaf(SourceLeft), Leaf(SourceRight)))
        }
      }
    }
    
    object Mode extends Morphism1(EmptyNamespace, "mode") {
      /* def reduced(enum: Dataset[SValue], graph: DepGraph, ctx: Context): Option[SValue] = {
        val enum2 = enum.sortByValue(graph.memoId, ctx.memoizationContext)

        val (_, _, modes, _) = enum2.reduce(Option.empty[SValue], BigDecimal(0), List.empty[SValue], BigDecimal(0)) {
          case ((None, count, modes, maxCount), sv) => ((Some(sv), count + 1, List(sv), maxCount + 1))
          case ((Some(currentRun), count, modes, maxCount), sv) => {
            if (currentRun == sv) {
              if (count >= maxCount)
                (Some(sv), count + 1, List(sv), maxCount + 1)
              else if (count + 1 == maxCount)
                (Some(sv), count + 1, modes :+ sv, maxCount)
              else
                (Some(sv), count + 1, modes, maxCount)
            } else {
              if (maxCount == 1)
                (Some(sv), 1, modes :+ sv, maxCount)
              else
                (Some(sv), 1, modes, maxCount)
            }
          }

          case(acc, _) => acc
        }
        
        Some(SArray(Vector(modes: _*))) 
      } */
      
      type Result = Set[BigDecimal]  //(currentRunValue, curentCount, listOfModes, maxCount)
      
      val tpe = UnaryOperationType(JNumberT, JNumberT)

      implicit def monoid = new Monoid[BigDecimal] {  
        def zero = BigDecimal(0)
        def append(left: BigDecimal, right: => BigDecimal) = left + right
      }    

      implicit def setMonoid[A] = new Monoid[Set[A]] {  //TODO this is WAY WRONG - it needs to deal with slice boundaries properly!!
        def zero = Set.empty[A]
        def append(left: Set[A], right: => Set[A]) = left ++ right
      }

<<<<<<< HEAD
    def reducer(ctx: EvaluationContext): Reducer[Result] = new Reducer[Result] {  //TODO add cases for other column types; get information necessary for dealing with slice boundaries and unsoretd slices in the Iterable[Slice] that's used in table.reduce
      def reduce(schema: CSchema, range: Range): Result = {
        schema.columns(JNumberT) flatMap {
          case col: LongColumn => 
            val mapped = range filter col.isDefinedAt map { x => col(x) }
            if (mapped.isEmpty) {
              Set.empty[BigDecimal]
            } else {
              val foldedMapped: (Option[BigDecimal], BigDecimal, Set[BigDecimal], BigDecimal) = mapped.foldLeft(Option.empty[BigDecimal], BigDecimal(0), Set.empty[BigDecimal], BigDecimal(0)) {
                case ((None, count, modes, maxCount), sv) => ((Some(sv), count + 1, Set(sv), maxCount + 1))
                case ((Some(currentRun), count, modes, maxCount), sv) => {
                  if (currentRun == sv) {
                    if (count >= maxCount)
                      (Some(sv), count + 1, Set(sv), maxCount + 1)
                    else if (count + 1 == maxCount)
                      (Some(sv), count + 1, modes + BigDecimal(sv), maxCount)
                    else
                      (Some(sv), count + 1, modes, maxCount)
                  } else {
                    if (maxCount == 1)
                      (Some(sv), 1, modes + BigDecimal(sv), maxCount)
                    else
                      (Some(sv), 1, modes, maxCount)
=======
      def reducer(ctx: EvaluationContext): Reducer[Result] = new Reducer[Result] {  //TODO add cases for other column types; get information necessary for dealing with slice boundaries and unsoretd slices in the Iterable[Slice] that's used in table.reduce
        def reduce(cols: JType => Set[Column], range: Range): Result = {
          cols(JNumberT) flatMap {
            case col: LongColumn => 
              val mapped = range filter col.isDefinedAt map { x => col(x) }
              if (mapped.isEmpty) {
                Set.empty[BigDecimal]
              } else {
                val foldedMapped: (Option[BigDecimal], BigDecimal, Set[BigDecimal], BigDecimal) = mapped.foldLeft(Option.empty[BigDecimal], BigDecimal(0), Set.empty[BigDecimal], BigDecimal(0)) {
                  case ((None, count, modes, maxCount), sv) => ((Some(sv), count + 1, Set(sv), maxCount + 1))
                  case ((Some(currentRun), count, modes, maxCount), sv) => {
                    if (currentRun == sv) {
                      if (count >= maxCount)
                        (Some(sv), count + 1, Set(sv), maxCount + 1)
                      else if (count + 1 == maxCount)
                        (Some(sv), count + 1, modes + BigDecimal(sv), maxCount)
                      else
                        (Some(sv), count + 1, modes, maxCount)
                    } else {
                      if (maxCount == 1)
                        (Some(sv), 1, modes + BigDecimal(sv), maxCount)
                      else
                        (Some(sv), 1, modes, maxCount)
                    }
>>>>>>> e11ede4d
                  }
                }

                val (_, _, result, _) = foldedMapped
                result
              }

            case _ => Set.empty[BigDecimal]
          }
        }
      }

      def extract(res: Result): Table = {
        val setC = res map CNum.apply
        Table.constDecimal(setC)
      }

      def apply(table: Table, ctx: EvaluationContext) = {
        val sortKey = DerefObjectStatic(Leaf(Source), paths.Value)
        val sortedTable: M[Table] = table.sort(sortKey, SortAscending)

        sortedTable.flatMap(_.reduce(reducer(ctx)).map(extract))
      }
    }
<<<<<<< HEAD
  }
 
  object LinearCorrelation extends Morphism2(StatsNamespace, "corr") {
    val tpe = BinaryOperationType(JNumberT, JNumberT, JNumberT)
    
    lazy val alignment = MorphismAlignment.Match(M.point(morph1))
=======
   
    object LinearCorrelation extends Morphism2(StatsNamespace, "corr") {
      val tpe = BinaryOperationType(JNumberT, JNumberT, JNumberT)
      
      lazy val alignment = MorphismAlignment.Match
>>>>>>> e11ede4d

      type InitialResult = (BigDecimal, BigDecimal, BigDecimal, BigDecimal, BigDecimal, BigDecimal) // (count, sum1, sum2, sumsq1, sumsq2, productSum)
      type Result = Option[(BigDecimal, BigDecimal, BigDecimal, BigDecimal, BigDecimal, BigDecimal)]

<<<<<<< HEAD
    implicit def monoid = implicitly[Monoid[Result]]
    
    def reducer(ctx: EvaluationContext): Reducer[Result] = new Reducer[Result] {
      def reduce(schema: CSchema, range: Range): Result = {
        val left = schema.columns(JArrayFixedT(Map(0 -> JNumberT)))
        val right = schema.columns(JArrayFixedT(Map(1 -> JNumberT)))

        val cross = for (l <- left; r <- right) yield (l, r)

        val result: Set[Result] = cross map {
          case (c1: LongColumn, c2: LongColumn) => 
            val mapped = range filter { r => c1.isDefinedAt(r) && c2.isDefinedAt(r) } map { i => (c1(i), c2(i)) }
            if (mapped.isEmpty) {
              None
            } else {
              val foldedMapped: InitialResult = mapped.foldLeft((BigDecimal(0), BigDecimal(0), BigDecimal(0), BigDecimal(0), BigDecimal(0), BigDecimal(0))) {
                case ((count, sum1, sum2, sumsq1, sumsq2, productSum), (v1, v2)) => (count + 1, sum1 + v1, sum2 + v2, sumsq1 + (v1 * v1), sumsq2 + (v2 * v2), productSum + (v1 * v2))
=======
      implicit def monoid = implicitly[Monoid[Result]]
      
      def reducer(ctx: EvaluationContext): Reducer[Result] = new Reducer[Result] {
        def reduce(cols: JType => Set[Column], range: Range): Result = {
          val left = cols(JArrayFixedT(Map(0 -> JNumberT)))
          val right = cols(JArrayFixedT(Map(1 -> JNumberT)))

          val cross = for (l <- left; r <- right) yield (l, r)

          val result: Set[Result] = cross map {
            case (c1: LongColumn, c2: LongColumn) => 
              val mapped = range filter { r => c1.isDefinedAt(r) && c2.isDefinedAt(r) } map { i => (c1(i), c2(i)) }
              if (mapped.isEmpty) {
                None
              } else {
                val foldedMapped: InitialResult = mapped.foldLeft((BigDecimal(0), BigDecimal(0), BigDecimal(0), BigDecimal(0), BigDecimal(0), BigDecimal(0))) {
                  case ((count, sum1, sum2, sumsq1, sumsq2, productSum), (v1, v2)) => (count + 1, sum1 + v1, sum2 + v2, sumsq1 + (v1 * v1), sumsq2 + (v2 * v2), productSum + (v1 * v2))
                }

                Some(foldedMapped)
>>>>>>> e11ede4d
              }
            case (c1: NumColumn, c2: NumColumn) => 
              val mapped = range filter { r => c1.isDefinedAt(r) && c2.isDefinedAt(r) } map { i => (c1(i), c2(i)) }
              if (mapped.isEmpty) {
                None
              } else {
                val foldedMapped: InitialResult = mapped.foldLeft((BigDecimal(0), BigDecimal(0), BigDecimal(0), BigDecimal(0), BigDecimal(0), BigDecimal(0))) {
                  case ((count, sum1, sum2, sumsq1, sumsq2, productSum), (v1, v2)) => (count + 1, sum1 + v1, sum2 + v2, sumsq1 + (v1 * v1), sumsq2 + (v2 * v2), productSum + (v1 * v2))
                }

                Some(foldedMapped)
              }
            case (c1: DoubleColumn, c2: DoubleColumn) => 
              val mapped = range filter { r => c1.isDefinedAt(r) && c2.isDefinedAt(r) } map { i => (c1(i), c2(i)) }
              if (mapped.isEmpty) {
                None
              } else {
                val foldedMapped: InitialResult = mapped.foldLeft((BigDecimal(0), BigDecimal(0), BigDecimal(0), BigDecimal(0), BigDecimal(0), BigDecimal(0))) {
                  case ((count, sum1, sum2, sumsq1, sumsq2, productSum), (v1, v2)) => (count + 1, sum1 + v1, sum2 + v2, sumsq1 + (v1 * v1), sumsq2 + (v2 * v2), productSum + (v1 * v2))
                }

                Some(foldedMapped)
              }
            case (c1: LongColumn, c2: NumColumn) => 
              val mapped = range filter { r => c1.isDefinedAt(r) && c2.isDefinedAt(r) } map { i => (c1(i), c2(i)) }
              if (mapped.isEmpty) {
                None
              } else {
                val foldedMapped: InitialResult = mapped.foldLeft((BigDecimal(0), BigDecimal(0), BigDecimal(0), BigDecimal(0), BigDecimal(0), BigDecimal(0))) {
                  case ((count, sum1, sum2, sumsq1, sumsq2, productSum), (v1, v2)) => (count + 1, sum1 + v1, sum2 + v2, sumsq1 + (v1 * v1), sumsq2 + (v2 * v2), productSum + (v1 * v2))
                }

                Some(foldedMapped)
              }
            case (c1: LongColumn, c2: DoubleColumn) => 
              val mapped = range filter { r => c1.isDefinedAt(r) && c2.isDefinedAt(r) } map { i => (c1(i), c2(i)) }
              if (mapped.isEmpty) {
                None
              } else {
                val foldedMapped: InitialResult = mapped.foldLeft((BigDecimal(0), BigDecimal(0), BigDecimal(0), BigDecimal(0), BigDecimal(0), BigDecimal(0))) {
                  case ((count, sum1, sum2, sumsq1, sumsq2, productSum), (v1, v2)) => (count + 1, sum1 + v1, sum2 + v2, sumsq1 + (v1 * v1), sumsq2 + (v2 * v2), productSum + (v1 * v2))
                }

                Some(foldedMapped)
              }
            case (c1: NumColumn, c2: LongColumn) => 
              val mapped = range filter { r => c1.isDefinedAt(r) && c2.isDefinedAt(r) } map { i => (c1(i), c2(i)) }
              if (mapped.isEmpty) {
                None
              } else {
                val foldedMapped: InitialResult = mapped.foldLeft((BigDecimal(0), BigDecimal(0), BigDecimal(0), BigDecimal(0), BigDecimal(0), BigDecimal(0))) {
                  case ((count, sum1, sum2, sumsq1, sumsq2, productSum), (v1, v2)) => (count + 1, sum1 + v1, sum2 + v2, sumsq1 + (v1 * v1), sumsq2 + (v2 * v2), productSum + (v1 * v2))
                }

                Some(foldedMapped)
              }
            case (c1: NumColumn, c2: DoubleColumn) => 
              val mapped = range filter { r => c1.isDefinedAt(r) && c2.isDefinedAt(r) } map { i => (c1(i), c2(i)) }
              if (mapped.isEmpty) {
                None
              } else {
                val foldedMapped: InitialResult = mapped.foldLeft((BigDecimal(0), BigDecimal(0), BigDecimal(0), BigDecimal(0), BigDecimal(0), BigDecimal(0))) {
                  case ((count, sum1, sum2, sumsq1, sumsq2, productSum), (v1, v2)) => (count + 1, sum1 + v1, sum2 + v2, sumsq1 + (v1 * v1), sumsq2 + (v2 * v2), productSum + (v1 * v2))
                }

                Some(foldedMapped)
              }
            case (c1: DoubleColumn, c2: LongColumn) => 
              val mapped = range filter { r => c1.isDefinedAt(r) && c2.isDefinedAt(r) } map { i => (c1(i), c2(i)) }
              if (mapped.isEmpty) {
                None
              } else {
                val foldedMapped: InitialResult = mapped.foldLeft((BigDecimal(0), BigDecimal(0), BigDecimal(0), BigDecimal(0), BigDecimal(0), BigDecimal(0))) {
                  case ((count, sum1, sum2, sumsq1, sumsq2, productSum), (v1, v2)) => (count + 1, sum1 + v1, sum2 + v2, sumsq1 + (v1 * v1), sumsq2 + (v2 * v2), productSum + (v1 * v2))
                }

                Some(foldedMapped)
              }
            case (c1: DoubleColumn, c2: NumColumn) => 
              val mapped = range filter { r => c1.isDefinedAt(r) && c2.isDefinedAt(r) } map { i => (c1(i), c2(i)) }
              if (mapped.isEmpty) {
                None
              } else {
                val foldedMapped: InitialResult = mapped.foldLeft((BigDecimal(0), BigDecimal(0), BigDecimal(0), BigDecimal(0), BigDecimal(0), BigDecimal(0))) {
                  case ((count, sum1, sum2, sumsq1, sumsq2, productSum), (v1, v2)) => (count + 1, sum1 + v1, sum2 + v2, sumsq1 + (v1 * v1), sumsq2 + (v2 * v2), productSum + (v1 * v2))
                }

                Some(foldedMapped)
              }
            case _ => None
          }

          if (result.isEmpty) None
          else result.suml(monoid)
        }
      }
      
      def extract(res: Result): Table = {
        res filter (_._1 > 0) map { case (count, sum1, sum2, sumsq1, sumsq2, productSum) =>
          val unscaledVar1 = count * sumsq1 - sum1 * sum1
          val unscaledVar2 = count * sumsq2 - sum2 * sum2
          if (unscaledVar1 != 0 && unscaledVar2 != 0) {
            val cov = (productSum - ((sum1 * sum2) / count)) / count
            val stdDev1 = sqrt(unscaledVar1) / count
            val stdDev2 = sqrt(unscaledVar2) / count
            val correlation = cov / (stdDev1 * stdDev2)

            val resultTable = Table.constDecimal(Set(CNum(correlation)))  //TODO the following lines are used throughout. refactor! 
            val valueTable = resultTable.transform(trans.WrapObject(Leaf(Source), paths.Value.name))
            val keyTable = Table.constEmptyArray.transform(trans.WrapObject(Leaf(Source), paths.Key.name))

            valueTable.cross(keyTable)(InnerObjectConcat(Leaf(SourceLeft), Leaf(SourceRight)))
          } else {
            Table.empty
          }
        } getOrElse Table.empty
      }

      def apply(table: Table, ctx: EvaluationContext) = table.reduce(reducer(ctx)) map extract
    }

<<<<<<< HEAD
    private val morph1 = new Morph1Apply {
      def apply(table: Table, ctx: EvaluationContext) = table.reduce(reducer(ctx)) map extract
    }
  }

  object Covariance extends Morphism2(StatsNamespace, "cov") {
    val tpe = BinaryOperationType(JNumberT, JNumberT, JNumberT)

    lazy val alignment = MorphismAlignment.Match(M.point(morph1))
=======
    object Covariance extends Morphism2(StatsNamespace, "cov") {
      val tpe = BinaryOperationType(JNumberT, JNumberT, JNumberT)
>>>>>>> e11ede4d

      lazy val alignment = MorphismAlignment.Match

<<<<<<< HEAD
    implicit def monoid = implicitly[Monoid[Result]]
    
    def reducer(ctx: EvaluationContext): Reducer[Result] = new Reducer[Result] {
      def reduce(schema: CSchema, range: Range): Result = {

        val left = schema.columns(JArrayFixedT(Map(0 -> JNumberT))) 
        val right = schema.columns(JArrayFixedT(Map(1 -> JNumberT))) 
=======
      type InitialResult = (BigDecimal, BigDecimal, BigDecimal, BigDecimal) // (count, sum1, sum2, productSum)
      type Result = Option[(BigDecimal, BigDecimal, BigDecimal, BigDecimal)]
>>>>>>> e11ede4d

      implicit def monoid = implicitly[Monoid[Result]]
      
      def reducer(ctx: EvaluationContext): Reducer[Result] = new Reducer[Result] {
        def reduce(cols: JType => Set[Column], range: Range): Result = {

          val left = cols(JArrayFixedT(Map(0 -> JNumberT))) 
          val right = cols(JArrayFixedT(Map(1 -> JNumberT))) 

          val cross = for (l <- left; r <- right) yield (l, r)

          val result = cross map {
            case (c1: LongColumn, c2: LongColumn) => 
              val mapped = range filter ( r => c1.isDefinedAt(r) && c2.isDefinedAt(r)) map { i => (c1(i), c2(i)) }
              if (mapped.isEmpty) {
                None
              } else {
                val foldedMapped: InitialResult = mapped.foldLeft((BigDecimal(0), BigDecimal(0), BigDecimal(0), BigDecimal(0))) {
                  case ((count, sum1, sum2, productSum), (v1, v2)) => (count + 1, sum1 + v1, sum2 + v2, productSum + (v1 * v2))
                }

                Some(foldedMapped)
              }
            case (c1: NumColumn, c2: NumColumn) => 
              val mapped = range filter ( r => c1.isDefinedAt(r) && c2.isDefinedAt(r)) map { i => (c1(i), c2(i)) }
              if (mapped.isEmpty) {
                None
              } else {
                val foldedMapped: InitialResult = mapped.foldLeft((BigDecimal(0), BigDecimal(0), BigDecimal(0), BigDecimal(0))) {
                  case ((count, sum1, sum2, productSum), (v1, v2)) => (count + 1, sum1 + v1, sum2 + v2, productSum + (v1 * v2))
                }

                Some(foldedMapped)
              }
            case (c1: DoubleColumn, c2: DoubleColumn) => 
              val mapped = range filter ( r => c1.isDefinedAt(r) && c2.isDefinedAt(r)) map { i => (c1(i), c2(i)) }
              if (mapped.isEmpty) {
                None
              } else {
                val foldedMapped: InitialResult = mapped.foldLeft((BigDecimal(0), BigDecimal(0), BigDecimal(0), BigDecimal(0))) {
                  case ((count, sum1, sum2, productSum), (v1, v2)) => (count + 1, sum1 + v1, sum2 + v2, productSum + (v1 * v2))
                }

                Some(foldedMapped)
              }
            case (c1: LongColumn, c2: DoubleColumn) => 
              val mapped = range filter ( r => c1.isDefinedAt(r) && c2.isDefinedAt(r)) map { i => (c1(i), c2(i)) }
              if (mapped.isEmpty) {
                None
              } else {
                val foldedMapped: InitialResult = mapped.foldLeft((BigDecimal(0), BigDecimal(0), BigDecimal(0), BigDecimal(0))) {
                  case ((count, sum1, sum2, productSum), (v1, v2)) => (count + 1, sum1 + v1, sum2 + v2, productSum + (v1 * v2))
                }

                Some(foldedMapped)
              }
            case (c1: LongColumn, c2: NumColumn) => 
              val mapped = range filter ( r => c1.isDefinedAt(r) && c2.isDefinedAt(r)) map { i => (c1(i), c2(i)) }
              if (mapped.isEmpty) {
                None
              } else {
                val foldedMapped: InitialResult = mapped.foldLeft((BigDecimal(0), BigDecimal(0), BigDecimal(0), BigDecimal(0))) {
                  case ((count, sum1, sum2, productSum), (v1, v2)) => (count + 1, sum1 + v1, sum2 + v2, productSum + (v1 * v2))
                }

                Some(foldedMapped)
              }
            case (c1: NumColumn, c2: LongColumn) => 
              val mapped = range filter ( r => c1.isDefinedAt(r) && c2.isDefinedAt(r)) map { i => (c1(i), c2(i)) }
              if (mapped.isEmpty) {
                None
              } else {
                val foldedMapped: InitialResult = mapped.foldLeft((BigDecimal(0), BigDecimal(0), BigDecimal(0), BigDecimal(0))) {
                  case ((count, sum1, sum2, productSum), (v1, v2)) => (count + 1, sum1 + v1, sum2 + v2, productSum + (v1 * v2))
                }

                Some(foldedMapped)
              }
            case (c1: NumColumn, c2: DoubleColumn) => 
              val mapped = range filter ( r => c1.isDefinedAt(r) && c2.isDefinedAt(r)) map { i => (c1(i), c2(i)) }
              if (mapped.isEmpty) {
                None
              } else {
                val foldedMapped: InitialResult = mapped.foldLeft((BigDecimal(0), BigDecimal(0), BigDecimal(0), BigDecimal(0))) {
                  case ((count, sum1, sum2, productSum), (v1, v2)) => (count + 1, sum1 + v1, sum2 + v2, productSum + (v1 * v2))
                }

                Some(foldedMapped)
              }
            case (c1: DoubleColumn, c2: LongColumn) => 
              val mapped = range filter ( r => c1.isDefinedAt(r) && c2.isDefinedAt(r)) map { i => (c1(i), c2(i)) }
              if (mapped.isEmpty) {
                None
              } else {
                val foldedMapped: InitialResult = mapped.foldLeft((BigDecimal(0), BigDecimal(0), BigDecimal(0), BigDecimal(0))) {
                  case ((count, sum1, sum2, productSum), (v1, v2)) => (count + 1, sum1 + v1, sum2 + v2, productSum + (v1 * v2))
                }

                Some(foldedMapped)
              }
            case (c1: DoubleColumn, c2: NumColumn) => 
              val mapped = range filter ( r => c1.isDefinedAt(r) && c2.isDefinedAt(r)) map { i => (c1(i), c2(i)) }
              if (mapped.isEmpty) {
                None
              } else {
                val foldedMapped: InitialResult = mapped.foldLeft((BigDecimal(0), BigDecimal(0), BigDecimal(0), BigDecimal(0))) {
                  case ((count, sum1, sum2, productSum), (v1, v2)) => (count + 1, sum1 + v1, sum2 + v2, productSum + (v1 * v2))
                }

                Some(foldedMapped)
              }

            case _ => None
          }

          if (result.isEmpty) None
          else result.suml(monoid)
        }
      }
      
      def extract(res: Result): Table = {
        val res2 = res filter { 
          case (count, _, _, _) => count != 0
        } 
        
        res2 map { 
          case (count, sum1, sum2, productSum) => {
            val cov = (productSum - ((sum1 * sum2) / count)) / count

<<<<<<< HEAD
    private val morph1 = new Morph1Apply {
      def apply(table: Table, ctx: EvaluationContext) = table.reduce(reducer(ctx)) map extract
    }
  }
=======
            val resultTable = Table.constDecimal(Set(CNum(cov)))
            val valueTable = resultTable.transform(trans.WrapObject(Leaf(Source), paths.Value.name))
            val keyTable = Table.constEmptyArray.transform(trans.WrapObject(Leaf(Source), paths.Key.name))
>>>>>>> e11ede4d

            valueTable.cross(keyTable)(InnerObjectConcat(Leaf(SourceLeft), Leaf(SourceRight)))
          }
        } getOrElse Table.empty
      }

<<<<<<< HEAD
    lazy val alignment = MorphismAlignment.Match(M.point(morph1))
=======
      def apply(table: Table, ctx: EvaluationContext) = table.reduce(reducer(ctx)) map extract
    }
>>>>>>> e11ede4d

    object LinearRegression extends Morphism2(StatsNamespace, "linReg") {
      val tpe = BinaryOperationType(JNumberT, JNumberT, JNumberT)

<<<<<<< HEAD
    implicit def monoid = implicitly[Monoid[Result]]
    
    def reducer(ctx: EvaluationContext): Reducer[Result] = new Reducer[Result] {
      def reduce(schema: CSchema, range: Range): Result = {

        val left = schema.columns(JArrayFixedT(Map(0 -> JNumberT))) 
        val right = schema.columns(JArrayFixedT(Map(1 -> JNumberT))) 
=======
      lazy val alignment = MorphismAlignment.Match

      type InitialResult = (BigDecimal, BigDecimal, BigDecimal, BigDecimal, BigDecimal) // (count, sum1, sum2, sumsq1, productSum)
      type Result = Option[(BigDecimal, BigDecimal, BigDecimal, BigDecimal, BigDecimal)]
>>>>>>> e11ede4d

      implicit def monoid = implicitly[Monoid[Result]]
      
      def reducer(ctx: EvaluationContext): Reducer[Result] = new Reducer[Result] {
        def reduce(cols: JType => Set[Column], range: Range): Result = {

          val left = cols(JArrayFixedT(Map(0 -> JNumberT))) 
          val right = cols(JArrayFixedT(Map(1 -> JNumberT))) 

          val cross = for (l <- left; r <- right) yield (l, r)

          val result = cross map {
            case (c1: LongColumn, c2: LongColumn) => 
              val mapped = range filter ( r => c1.isDefinedAt(r) && c2.isDefinedAt(r)) map { i => (c1(i), c2(i)) }
              if (mapped.isEmpty) {
                None
              } else {
                val foldedMapped: InitialResult = mapped.foldLeft((BigDecimal(0), BigDecimal(0), BigDecimal(0), BigDecimal(0), BigDecimal(0))) {
                  case ((count, sum1, sum2, sumsq1, productSum), (v1, v2)) => (count + 1, sum1 + v1, sum2 + v2, sumsq1 + (v1 * v1), productSum + (v1 * v2))
                }

                Some(foldedMapped)
              }
            case (c1: NumColumn, c2: NumColumn) => 
              val mapped = range filter ( r => c1.isDefinedAt(r) && c2.isDefinedAt(r)) map { i => (c1(i), c2(i)) }
              if (mapped.isEmpty) {
                None
              } else {
                val foldedMapped: InitialResult = mapped.foldLeft((BigDecimal(0), BigDecimal(0), BigDecimal(0), BigDecimal(0), BigDecimal(0))) {
                  case ((count, sum1, sum2, sumsq1, productSum), (v1, v2)) => (count + 1, sum1 + v1, sum2 + v2, sumsq1 + (v1 * v1), productSum + (v1 * v2))
                }

                Some(foldedMapped)
              }
            case (c1: DoubleColumn, c2: DoubleColumn) => 
              val mapped = range filter ( r => c1.isDefinedAt(r) && c2.isDefinedAt(r)) map { i => (c1(i), c2(i)) }
              if (mapped.isEmpty) {
                None
              } else {
                val foldedMapped: InitialResult = mapped.foldLeft((BigDecimal(0), BigDecimal(0), BigDecimal(0), BigDecimal(0), BigDecimal(0))) {
                  case ((count, sum1, sum2, sumsq1, productSum), (v1, v2)) => (count + 1, sum1 + v1, sum2 + v2, sumsq1 + (v1 * v1), productSum + (v1 * v2))
                }

                Some(foldedMapped)
              }
            case (c1: LongColumn, c2: DoubleColumn) => 
              val mapped = range filter ( r => c1.isDefinedAt(r) && c2.isDefinedAt(r)) map { i => (c1(i), c2(i)) }
              if (mapped.isEmpty) {
                None
              } else {
                val foldedMapped: InitialResult = mapped.foldLeft((BigDecimal(0), BigDecimal(0), BigDecimal(0), BigDecimal(0), BigDecimal(0))) {
                  case ((count, sum1, sum2, sumsq1, productSum), (v1, v2)) => (count + 1, sum1 + v1, sum2 + v2, sumsq1 + (v1 * v1), productSum + (v1 * v2))
                }

                Some(foldedMapped)
              }
            case (c1: LongColumn, c2: NumColumn) => 
              val mapped = range filter ( r => c1.isDefinedAt(r) && c2.isDefinedAt(r)) map { i => (c1(i), c2(i)) }
              if (mapped.isEmpty) {
                None
              } else {
                val foldedMapped: InitialResult = mapped.foldLeft((BigDecimal(0), BigDecimal(0), BigDecimal(0), BigDecimal(0), BigDecimal(0))) {
                  case ((count, sum1, sum2, sumsq1, productSum), (v1, v2)) => (count + 1, sum1 + v1, sum2 + v2, sumsq1 + (v1 * v1), productSum + (v1 * v2))
                }

                Some(foldedMapped)
              }
            case (c1: DoubleColumn, c2: LongColumn) => 
              val mapped = range filter ( r => c1.isDefinedAt(r) && c2.isDefinedAt(r)) map { i => (c1(i), c2(i)) }
              if (mapped.isEmpty) {
                None
              } else {
                val foldedMapped: InitialResult = mapped.foldLeft((BigDecimal(0), BigDecimal(0), BigDecimal(0), BigDecimal(0), BigDecimal(0))) {
                  case ((count, sum1, sum2, sumsq1, productSum), (v1, v2)) => (count + 1, sum1 + v1, sum2 + v2, sumsq1 + (v1 * v1), productSum + (v1 * v2))
                }

                Some(foldedMapped)
              }
            case (c1: DoubleColumn, c2: NumColumn) => 
              val mapped = range filter ( r => c1.isDefinedAt(r) && c2.isDefinedAt(r)) map { i => (c1(i), c2(i)) }
              if (mapped.isEmpty) {
                None
              } else {
                val foldedMapped: InitialResult = mapped.foldLeft((BigDecimal(0), BigDecimal(0), BigDecimal(0), BigDecimal(0), BigDecimal(0))) {
                  case ((count, sum1, sum2, sumsq1, productSum), (v1, v2)) => (count + 1, sum1 + v1, sum2 + v2, sumsq1 + (v1 * v1), productSum + (v1 * v2))
                }

                Some(foldedMapped)
              }
            case (c1: NumColumn, c2: LongColumn) => 
              val mapped = range filter ( r => c1.isDefinedAt(r) && c2.isDefinedAt(r)) map { i => (c1(i), c2(i)) }
              if (mapped.isEmpty) {
                None
              } else {
                val foldedMapped: InitialResult = mapped.foldLeft((BigDecimal(0), BigDecimal(0), BigDecimal(0), BigDecimal(0), BigDecimal(0))) {
                  case ((count, sum1, sum2, sumsq1, productSum), (v1, v2)) => (count + 1, sum1 + v1, sum2 + v2, sumsq1 + (v1 * v1), productSum + (v1 * v2))
                }

                Some(foldedMapped)
              }
            case (c1: NumColumn, c2: DoubleColumn) => 
              val mapped = range filter ( r => c1.isDefinedAt(r) && c2.isDefinedAt(r)) map { i => (c1(i), c2(i)) }
              if (mapped.isEmpty) {
                None
              } else {
                val foldedMapped: InitialResult = mapped.foldLeft((BigDecimal(0), BigDecimal(0), BigDecimal(0), BigDecimal(0), BigDecimal(0))) {
                  case ((count, sum1, sum2, sumsq1, productSum), (v1, v2)) => (count + 1, sum1 + v1, sum2 + v2, sumsq1 + (v1 * v1), productSum + (v1 * v2))
                }

                Some(foldedMapped)
              }

            case _ => None
          }
         
          if (result.isEmpty) None
          else result.suml(monoid)
        }
      }
      
      def extract(res: Result): Table = {
        val res2 = res filter { 
          case (count, _, _, _, _) => count != 0
        } 
        
        res2 map { 
          case (count, sum1, sum2, sumsq1, productSum) => {
            val cov = (productSum - ((sum1 * sum2) / count)) / count
            val vari = (sumsq1 - (sum1 * (sum1 / count))) / count

            val slope = cov / vari
            val yint = (sum2 / count) - (slope * (sum1 / count))

            val constSlope = Table.constDecimal(Set(CNum(slope)))
            val constIntercept = Table.constDecimal(Set(CNum(yint)))

<<<<<<< HEAD
    private val morph1 = new Morph1Apply {
      def apply(table: Table, ctx: EvaluationContext) = table.reduce(reducer(ctx)) map extract
    }
  }
=======
            val slopeSpec = trans.WrapObject(Leaf(SourceLeft), "slope")
            val yintSpec = trans.WrapObject(Leaf(SourceRight), "intercept")
            val concatSpec = trans.InnerObjectConcat(slopeSpec, yintSpec)
>>>>>>> e11ede4d

            val valueTable = constSlope.cross(constIntercept)(trans.WrapObject(concatSpec, paths.Value.name))
            val keyTable = Table.constEmptyArray.transform(trans.WrapObject(Leaf(Source), paths.Key.name))

<<<<<<< HEAD
    lazy val alignment = MorphismAlignment.Match(M.point(morph1))
=======
            valueTable.cross(keyTable)(InnerObjectConcat(Leaf(SourceLeft), Leaf(SourceRight)))
          }
        } getOrElse Table.empty
      }
>>>>>>> e11ede4d

      def apply(table: Table, ctx: EvaluationContext) = table.reduce(reducer(ctx)) map extract
    }

<<<<<<< HEAD
    implicit def monoid = implicitly[Monoid[Result]]
    
    def reducer(ctx: EvaluationContext): Reducer[Result] = new Reducer[Result] {
      def reduce(schema: CSchema, range: Range): Result = {

        val left = schema.columns(JArrayFixedT(Map(0 -> JNumberT))) 
        val right = schema.columns(JArrayFixedT(Map(1 -> JNumberT))) 
=======
    object LogarithmicRegression extends Morphism2(StatsNamespace, "logReg") {
      val tpe = BinaryOperationType(JNumberT, JNumberT, JNumberT)

      lazy val alignment = MorphismAlignment.Match
>>>>>>> e11ede4d

      type InitialResult = (BigDecimal, BigDecimal, BigDecimal, BigDecimal, BigDecimal) // (count, sum1, sum2, sumsq1, productSum)
      type Result = Option[(BigDecimal, BigDecimal, BigDecimal, BigDecimal, BigDecimal)]

      implicit def monoid = implicitly[Monoid[Result]]
      
      def reducer(ctx: EvaluationContext): Reducer[Result] = new Reducer[Result] {
        def reduce(cols: JType => Set[Column], range: Range): Result = {

          val left = cols(JArrayFixedT(Map(0 -> JNumberT))) 
          val right = cols(JArrayFixedT(Map(1 -> JNumberT))) 

          val cross = for (l <- left; r <- right) yield (l, r)

          val result = cross map {
            case (c1: LongColumn, c2: LongColumn) => 
              val mapped = range filter ( r => c1.isDefinedAt(r) && c2.isDefinedAt(r)) map { i => (c1(i), c2(i)) }
              if (mapped.isEmpty) {
                None
              } else {
                val foldedMapped: InitialResult = mapped.foldLeft((BigDecimal(0), BigDecimal(0), BigDecimal(0), BigDecimal(0), BigDecimal(0))) {
                  case ((count, sum1, sum2, sumsq1, productSum), (v1, v2)) => {
                    if (v1 > 0) {
                      (count + 1, sum1 + math.log(v1.toDouble), sum2 + v2, sumsq1 + (math.log(v1.toDouble) * math.log(v1.toDouble)), productSum + (math.log(v1.toDouble) * v2))
                    } else {
                    (count, sum1, sum2, sumsq1, productSum)
                    }
                  }
                }
                Some(foldedMapped)
              }
            case (c1: NumColumn, c2: NumColumn) => 
              val mapped = range filter ( r => c1.isDefinedAt(r) && c2.isDefinedAt(r)) map { i => (c1(i), c2(i)) }
              if (mapped.isEmpty) {
                None
              } else {
                val foldedMapped: InitialResult = mapped.foldLeft((BigDecimal(0), BigDecimal(0), BigDecimal(0), BigDecimal(0), BigDecimal(0))) {
                  case ((count, sum1, sum2, sumsq1, productSum), (v1, v2)) => {
                    if (v1 > 0) {
                      (count + 1, sum1 + math.log(v1.toDouble), sum2 + v2, sumsq1 + (math.log(v1.toDouble) * math.log(v1.toDouble)), productSum + (math.log(v1.toDouble) * v2))
                    } else {
                    (count, sum1, sum2, sumsq1, productSum)
                    }
                  }
                }
                Some(foldedMapped)
              }
            case (c1: DoubleColumn, c2: DoubleColumn) => 
              val mapped = range filter ( r => c1.isDefinedAt(r) && c2.isDefinedAt(r)) map { i => (c1(i), c2(i)) }
              if (mapped.isEmpty) {
                None
              } else {
                val foldedMapped: InitialResult = mapped.foldLeft((BigDecimal(0), BigDecimal(0), BigDecimal(0), BigDecimal(0), BigDecimal(0))) {
                  case ((count, sum1, sum2, sumsq1, productSum), (v1, v2)) => {
                    if (v1 > 0) {
                      (count + 1, sum1 + math.log(v1.toDouble), sum2 + v2, sumsq1 + (math.log(v1.toDouble) * math.log(v1.toDouble)), productSum + (math.log(v1.toDouble) * v2))
                    } else {
                    (count, sum1, sum2, sumsq1, productSum)
                    }
                  }
                }
                Some(foldedMapped)
              }
            case (c1: LongColumn, c2: DoubleColumn) => 
              val mapped = range filter ( r => c1.isDefinedAt(r) && c2.isDefinedAt(r)) map { i => (c1(i), c2(i)) }
              if (mapped.isEmpty) {
                None
              } else {
                val foldedMapped: InitialResult = mapped.foldLeft((BigDecimal(0), BigDecimal(0), BigDecimal(0), BigDecimal(0), BigDecimal(0))) {
                  case ((count, sum1, sum2, sumsq1, productSum), (v1, v2)) => {
                    if (v1 > 0) {
                      (count + 1, sum1 + math.log(v1.toDouble), sum2 + v2, sumsq1 + (math.log(v1.toDouble) * math.log(v1.toDouble)), productSum + (math.log(v1.toDouble) * v2))
                    } else {
                    (count, sum1, sum2, sumsq1, productSum)
                    }
                  }
                }
                Some(foldedMapped)
              }
            case (c1: LongColumn, c2: NumColumn) => 
              val mapped = range filter ( r => c1.isDefinedAt(r) && c2.isDefinedAt(r)) map { i => (c1(i), c2(i)) }
              if (mapped.isEmpty) {
                None
              } else {
                val foldedMapped: InitialResult = mapped.foldLeft((BigDecimal(0), BigDecimal(0), BigDecimal(0), BigDecimal(0), BigDecimal(0))) {
                  case ((count, sum1, sum2, sumsq1, productSum), (v1, v2)) => {
                    if (v1 > 0) {
                      (count + 1, sum1 + math.log(v1.toDouble), sum2 + v2, sumsq1 + (math.log(v1.toDouble) * math.log(v1.toDouble)), productSum + (math.log(v1.toDouble) * v2))
                    } else {
                    (count, sum1, sum2, sumsq1, productSum)
                    }
                  }
                }
                Some(foldedMapped)
              }
            case (c1: DoubleColumn, c2: LongColumn) => 
              val mapped = range filter ( r => c1.isDefinedAt(r) && c2.isDefinedAt(r)) map { i => (c1(i), c2(i)) }
              if (mapped.isEmpty) {
                None
              } else {
                val foldedMapped: InitialResult = mapped.foldLeft((BigDecimal(0), BigDecimal(0), BigDecimal(0), BigDecimal(0), BigDecimal(0))) {
                  case ((count, sum1, sum2, sumsq1, productSum), (v1, v2)) => {
                    if (v1 > 0) {
                      (count + 1, sum1 + math.log(v1.toDouble), sum2 + v2, sumsq1 + (math.log(v1.toDouble) * math.log(v1.toDouble)), productSum + (math.log(v1.toDouble) * v2))
                    } else {
                    (count, sum1, sum2, sumsq1, productSum)
                    }
                  }
                }
                Some(foldedMapped)
              }
            case (c1: DoubleColumn, c2: NumColumn) =>
              val mapped = range filter ( r => c1.isDefinedAt(r) && c2.isDefinedAt(r)) map { i => (c1(i), c2(i)) }
              if (mapped.isEmpty) {
                None
              } else {
                val foldedMapped: InitialResult = mapped.foldLeft((BigDecimal(0), BigDecimal(0), BigDecimal(0), BigDecimal(0), BigDecimal(0))) {
                  case ((count, sum1, sum2, sumsq1, productSum), (v1, v2)) => {
                    if (v1 > 0) {
                      (count + 1, sum1 + math.log(v1.toDouble), sum2 + v2, sumsq1 + (math.log(v1.toDouble) * math.log(v1.toDouble)), productSum + (math.log(v1.toDouble) * v2))
                    } else {
                    (count, sum1, sum2, sumsq1, productSum)
                    }
                  }
                }
                Some(foldedMapped)
              }
            case (c1: NumColumn, c2: LongColumn) => 
              val mapped = range filter ( r => c1.isDefinedAt(r) && c2.isDefinedAt(r)) map { i => (c1(i), c2(i)) }
              if (mapped.isEmpty) {
                None
              } else {
                val foldedMapped: InitialResult = mapped.foldLeft((BigDecimal(0), BigDecimal(0), BigDecimal(0), BigDecimal(0), BigDecimal(0))) {
                  case ((count, sum1, sum2, sumsq1, productSum), (v1, v2)) => {
                    if (v1 > 0) {
                      (count + 1, sum1 + math.log(v1.toDouble), sum2 + v2, sumsq1 + (math.log(v1.toDouble) * math.log(v1.toDouble)), productSum + (math.log(v1.toDouble) * v2))
                    } else {
                    (count, sum1, sum2, sumsq1, productSum)
                    }
                  }
                }
                Some(foldedMapped)
              }
            case (c1: NumColumn, c2: DoubleColumn) => 
              val mapped = range filter ( r => c1.isDefinedAt(r) && c2.isDefinedAt(r)) map { i => (c1(i), c2(i)) }
              if (mapped.isEmpty) {
                None
              } else {
                val foldedMapped: InitialResult = mapped.foldLeft((BigDecimal(0), BigDecimal(0), BigDecimal(0), BigDecimal(0), BigDecimal(0))) {
                  case ((count, sum1, sum2, sumsq1, productSum), (v1, v2)) => {
                    if (v1 > 0) {
                      (count + 1, sum1 + math.log(v1.toDouble), sum2 + v2, sumsq1 + (math.log(v1.toDouble) * math.log(v1.toDouble)), productSum + (math.log(v1.toDouble) * v2))
                    } else {
                    (count, sum1, sum2, sumsq1, productSum)
                    }
                  }
                }
                Some(foldedMapped)
              }

            case _ => None
          }

          if (result.isEmpty) None
          else result.suml(monoid)
        }
      }
      
      def extract(res: Result): Table = {
        val res2 = res filter { 
          case (count, _, _, _, _) => count != 0
        } 
        
        res2 map { 
          case (count, sum1, sum2, sumsq1, productSum) => {
            val cov = (productSum - ((sum1 * sum2) / count)) / count
            val vari = (sumsq1 - (sum1 * (sum1 / count))) / count

            val slope = cov / vari
            val yint = (sum2 / count) - (slope * (sum1 / count))

            val constSlope = Table.constDecimal(Set(CNum(slope)))
            val constIntercept = Table.constDecimal(Set(CNum(yint)))

            val slopeSpec = trans.WrapObject(Leaf(SourceLeft), "slope")
            val yintSpec = trans.WrapObject(Leaf(SourceRight), "intercept")
            val concatSpec = trans.InnerObjectConcat(slopeSpec, yintSpec)

            val valueTable = constSlope.cross(constIntercept)(trans.WrapObject(concatSpec, paths.Value.name))
            val keyTable = Table.constEmptyArray.transform(trans.WrapObject(Leaf(Source), paths.Key.name))

            valueTable.cross(keyTable)(InnerObjectConcat(Leaf(SourceLeft), Leaf(SourceRight)))
          }
        } getOrElse Table.empty
      }

<<<<<<< HEAD
    private val morph1 = new Morph1Apply {
      def apply(table: Table, ctx: EvaluationContext) = table.reduce(reducer(ctx)) map extract
    }
  }
=======
      def apply(table: Table, ctx: EvaluationContext) = table.reduce(reducer(ctx)) map extract
    }
>>>>>>> e11ede4d

    object DenseRank extends Morphism1(StatsNamespace, "denseRank") {
      val tpe = UnaryOperationType(JNumberT, JNumberT)
      override val retainIds = true

      def rankScanner: CScanner = {
        new CScanner {
          type A = (Option[BigDecimal], BigDecimal)  // (value, count)
          val init = (None, BigDecimal(0))

          def scan(a: A, cols: Map[ColumnRef, Column], range: Range): (A, Map[ColumnRef, Column]) = {
            val prioritized = cols.values filter {
              case _: LongColumn | _: DoubleColumn | _: NumColumn => true
              case _ => false
            }

            val defined = BitSetUtil.filteredRange(range) {
              i => prioritized.exists(_ isDefinedAt i)
            }
        
            val filteredRange = range.filter(defined.apply)
            
            val ((finalValue, finalCount), acc) = filteredRange.foldLeft((a, new Array[BigDecimal](range.end))) {
              case (((value, count), acc), i) => {
                val col = prioritized find { _ isDefinedAt i }

                val acc2 = col map {
                  case lc: LongColumn => {
                    if (value == None) {
                      acc(i) = 1
                      ((Some(BigDecimal(lc(i))), BigDecimal(1)), acc)
                    } else if (Some(BigDecimal(lc(i))) == value) {
                      acc(i) = count
                      ((Some(BigDecimal(lc(i))), count), acc)
                    } else  {
                      acc(i) = count + 1
                      ((Some(BigDecimal(lc(i))), count + 1), acc)
                    }
                  }
                  case nc: NumColumn => {
                    if (value == None) {
                      acc(i) = 1
                      ((Some(nc(i)), BigDecimal(1)), acc)
                    } else if (Some(nc(i)) == value) {
                      acc(i) = count
                      ((Some(nc(i)), count), acc)
                    } else  {
                      acc(i) = count + 1
                      ((Some(nc(i)), count + 1), acc)
                    }
                  }
                  case dc: DoubleColumn => {
                    if (value == None) {
                      acc(i) = 1
                      ((Some(BigDecimal(dc(i))), BigDecimal(1)), acc)
                    } else if (Some(BigDecimal(dc(i))) == value) {
                      acc(i) = count
                      ((Some(BigDecimal(dc(i))), count), acc)
                    } else  {
                      acc(i) = count + 1
                      ((Some(BigDecimal(dc(i))), count + 1), acc)
                    }
                  }
                }
                acc2 getOrElse ((value, count), acc)
              }
            }
            
            ((finalValue, finalCount), Map(ColumnRef(CPath.Identity, CNum) -> ArrayNumColumn(defined, acc)))
          }
        }
      }
      
      def apply(table: Table, ctx: EvaluationContext) = {
        val sortByValue = DerefObjectStatic(Leaf(Source), paths.Value)
        val sortedTable = table.sort(sortByValue, SortAscending)

        val transScan = makeTableTrans(
          Map(paths.Value -> Scan(Typed(Leaf(Source), JNumberT), rankScanner)))
        
        val result: M[Table] = sortedTable.map(_.transform(ObjectDelete(transScan, Set(paths.SortKey))))
        val sortByKey = DerefObjectStatic(Leaf(Source), paths.Key)

        result flatMap { _.sort(sortByKey, SortAscending) }
      }
    }

    object Rank extends Morphism1(StatsNamespace, "rank") {  //TODO what happens across slices??
      val tpe = UnaryOperationType(JNumberT, JNumberT)
      override val retainIds = true
      
      def rankScanner: CScanner = {
        new CScanner {
          type A = (Option[BigDecimal], BigDecimal, BigDecimal)  // (value, countEach, countTotal)
          val init = (None, BigDecimal(0), BigDecimal(0))

          def scan(a: A, cols: Map[ColumnRef, Column], range: Range): (A, Map[ColumnRef, Column]) = {
            val prioritized = cols.values filter {
              case _: LongColumn | _: DoubleColumn | _: NumColumn => true
              case _ => false
            }

            val defined = BitSetUtil.filteredRange(range) {
              i => prioritized.exists(_ isDefinedAt i)
            }
            val filteredRange = range.filter(defined.apply)

            val ((finalValue, finalCountEach, finalCountTotal), acc) = filteredRange.foldLeft((a, new Array[BigDecimal](range.end))) {
              case (((value, countEach, countTotal), acc), i) => {
                val col = prioritized find { _ isDefinedAt i }
               
                val acc2 = col map {
                  case lc: LongColumn => {
                    if (value == None) {
                      acc(i) = 1
                      ((Some(BigDecimal(lc(i))), BigDecimal(1), BigDecimal(1)), acc)
                    } else if (Some(BigDecimal(lc(i))) == value) {
                      acc(i) = countTotal
                      ((Some(BigDecimal(lc(i))), countEach + 1, countTotal), acc)
                    } else  {
                      acc(i) = countEach + countTotal
                      ((Some(BigDecimal(lc(i))), BigDecimal(1), countEach + countTotal), acc)
                    }
                  }
                  case nc: NumColumn => {
                    if (value == None) {
                      acc(i) = 1
                      ((Some(nc(i)), BigDecimal(1), BigDecimal(1)), acc)
                    } else if (Some(nc(i)) == value) {
                      acc(i) = countTotal
                      ((Some(nc(i)), countEach + 1, countTotal), acc)
                    } else  {
                      acc(i) = countEach + countTotal
                      ((Some(nc(i)), BigDecimal(1), countEach + countTotal), acc)
                    }
                  }
                  case dc: DoubleColumn => {
                    if (value == None) {
                      acc(i) = 1
                      ((Some(BigDecimal(dc(i))), BigDecimal(1), BigDecimal(1)), acc)
                    } else if (Some(BigDecimal(dc(i))) == value) {
                      acc(i) = countTotal
                      ((Some(BigDecimal(dc(i))), countEach + 1, countTotal), acc)
                    } else  {
                      acc(i) = countEach + countTotal
                      ((Some(BigDecimal(dc(i))), BigDecimal(1), countEach + countTotal), acc)
                    }
                  }
                }
                acc2 getOrElse ((value, countEach, countTotal), acc)
              }
            }

            ((finalValue, finalCountEach, finalCountTotal), Map(ColumnRef(CPath.Identity, CNum) -> ArrayNumColumn(defined, acc)))
          }
        }
      }
      
      def apply(table: Table, ctx: EvaluationContext) = {
        val sortByValue = DerefObjectStatic(Leaf(Source), paths.Value)
        val sortedTable = table.sort(sortByValue, SortAscending)

        val transScan = makeTableTrans(
          Map(paths.Value -> Scan(Typed(Leaf(Source), JNumberT), rankScanner)))
        
        val result: M[Table] = sortedTable.map(_.transform(ObjectDelete(transScan, Set(paths.SortKey))))
        val sortByKey = DerefObjectStatic(Leaf(Source), paths.Key)

        result flatMap { _.sort(sortByKey, SortAscending) }
      }
    }
  }
}<|MERGE_RESOLUTION|>--- conflicted
+++ resolved
@@ -51,6 +51,7 @@
 trait StatsLibModule[M[+_]] extends ColumnarTableLibModule[M] with EvaluatorMethodsModule[M] with ReductionLibModule[M] {
   import library._
   import trans._
+  import constants._
 
   trait StatsLib extends ColumnarTableLib with EvaluatorMethods with ReductionLib {
     import BigDecimalOperations._
@@ -134,34 +135,9 @@
         def append(left: Set[A], right: => Set[A]) = left ++ right
       }
 
-<<<<<<< HEAD
-    def reducer(ctx: EvaluationContext): Reducer[Result] = new Reducer[Result] {  //TODO add cases for other column types; get information necessary for dealing with slice boundaries and unsoretd slices in the Iterable[Slice] that's used in table.reduce
-      def reduce(schema: CSchema, range: Range): Result = {
-        schema.columns(JNumberT) flatMap {
-          case col: LongColumn => 
-            val mapped = range filter col.isDefinedAt map { x => col(x) }
-            if (mapped.isEmpty) {
-              Set.empty[BigDecimal]
-            } else {
-              val foldedMapped: (Option[BigDecimal], BigDecimal, Set[BigDecimal], BigDecimal) = mapped.foldLeft(Option.empty[BigDecimal], BigDecimal(0), Set.empty[BigDecimal], BigDecimal(0)) {
-                case ((None, count, modes, maxCount), sv) => ((Some(sv), count + 1, Set(sv), maxCount + 1))
-                case ((Some(currentRun), count, modes, maxCount), sv) => {
-                  if (currentRun == sv) {
-                    if (count >= maxCount)
-                      (Some(sv), count + 1, Set(sv), maxCount + 1)
-                    else if (count + 1 == maxCount)
-                      (Some(sv), count + 1, modes + BigDecimal(sv), maxCount)
-                    else
-                      (Some(sv), count + 1, modes, maxCount)
-                  } else {
-                    if (maxCount == 1)
-                      (Some(sv), 1, modes + BigDecimal(sv), maxCount)
-                    else
-                      (Some(sv), 1, modes, maxCount)
-=======
       def reducer(ctx: EvaluationContext): Reducer[Result] = new Reducer[Result] {  //TODO add cases for other column types; get information necessary for dealing with slice boundaries and unsoretd slices in the Iterable[Slice] that's used in table.reduce
-        def reduce(cols: JType => Set[Column], range: Range): Result = {
-          cols(JNumberT) flatMap {
+        def reduce(schema: CSchema, range: Range): Result = {
+          schema.columns(JNumberT) flatMap {
             case col: LongColumn => 
               val mapped = range filter col.isDefinedAt map { x => col(x) }
               if (mapped.isEmpty) {
@@ -183,7 +159,6 @@
                       else
                         (Some(sv), 1, modes, maxCount)
                     }
->>>>>>> e11ede4d
                   }
                 }
 
@@ -208,49 +183,21 @@
         sortedTable.flatMap(_.reduce(reducer(ctx)).map(extract))
       }
     }
-<<<<<<< HEAD
-  }
- 
-  object LinearCorrelation extends Morphism2(StatsNamespace, "corr") {
-    val tpe = BinaryOperationType(JNumberT, JNumberT, JNumberT)
-    
-    lazy val alignment = MorphismAlignment.Match(M.point(morph1))
-=======
    
     object LinearCorrelation extends Morphism2(StatsNamespace, "corr") {
       val tpe = BinaryOperationType(JNumberT, JNumberT, JNumberT)
       
-      lazy val alignment = MorphismAlignment.Match
->>>>>>> e11ede4d
+      lazy val alignment = MorphismAlignment.Match(M.point(morph1))
 
       type InitialResult = (BigDecimal, BigDecimal, BigDecimal, BigDecimal, BigDecimal, BigDecimal) // (count, sum1, sum2, sumsq1, sumsq2, productSum)
       type Result = Option[(BigDecimal, BigDecimal, BigDecimal, BigDecimal, BigDecimal, BigDecimal)]
 
-<<<<<<< HEAD
-    implicit def monoid = implicitly[Monoid[Result]]
-    
-    def reducer(ctx: EvaluationContext): Reducer[Result] = new Reducer[Result] {
-      def reduce(schema: CSchema, range: Range): Result = {
-        val left = schema.columns(JArrayFixedT(Map(0 -> JNumberT)))
-        val right = schema.columns(JArrayFixedT(Map(1 -> JNumberT)))
-
-        val cross = for (l <- left; r <- right) yield (l, r)
-
-        val result: Set[Result] = cross map {
-          case (c1: LongColumn, c2: LongColumn) => 
-            val mapped = range filter { r => c1.isDefinedAt(r) && c2.isDefinedAt(r) } map { i => (c1(i), c2(i)) }
-            if (mapped.isEmpty) {
-              None
-            } else {
-              val foldedMapped: InitialResult = mapped.foldLeft((BigDecimal(0), BigDecimal(0), BigDecimal(0), BigDecimal(0), BigDecimal(0), BigDecimal(0))) {
-                case ((count, sum1, sum2, sumsq1, sumsq2, productSum), (v1, v2)) => (count + 1, sum1 + v1, sum2 + v2, sumsq1 + (v1 * v1), sumsq2 + (v2 * v2), productSum + (v1 * v2))
-=======
       implicit def monoid = implicitly[Monoid[Result]]
       
       def reducer(ctx: EvaluationContext): Reducer[Result] = new Reducer[Result] {
-        def reduce(cols: JType => Set[Column], range: Range): Result = {
-          val left = cols(JArrayFixedT(Map(0 -> JNumberT)))
-          val right = cols(JArrayFixedT(Map(1 -> JNumberT)))
+        def reduce(schema: CSchema, range: Range): Result = {
+          val left = schema.columns(JArrayFixedT(Map(0 -> JNumberT)))
+          val right = schema.columns(JArrayFixedT(Map(1 -> JNumberT)))
 
           val cross = for (l <- left; r <- right) yield (l, r)
 
@@ -265,7 +212,6 @@
                 }
 
                 Some(foldedMapped)
->>>>>>> e11ede4d
               }
             case (c1: NumColumn, c2: NumColumn) => 
               val mapped = range filter { r => c1.isDefinedAt(r) && c2.isDefinedAt(r) } map { i => (c1(i), c2(i)) }
@@ -384,46 +330,26 @@
         } getOrElse Table.empty
       }
 
-      def apply(table: Table, ctx: EvaluationContext) = table.reduce(reducer(ctx)) map extract
+      private val morph1 = new Morph1Apply {
+        def apply(table: Table, ctx: EvaluationContext) = table.reduce(reducer(ctx)) map extract
+      }
     }
 
-<<<<<<< HEAD
-    private val morph1 = new Morph1Apply {
-      def apply(table: Table, ctx: EvaluationContext) = table.reduce(reducer(ctx)) map extract
-    }
-  }
-
-  object Covariance extends Morphism2(StatsNamespace, "cov") {
-    val tpe = BinaryOperationType(JNumberT, JNumberT, JNumberT)
-
-    lazy val alignment = MorphismAlignment.Match(M.point(morph1))
-=======
     object Covariance extends Morphism2(StatsNamespace, "cov") {
       val tpe = BinaryOperationType(JNumberT, JNumberT, JNumberT)
->>>>>>> e11ede4d
-
-      lazy val alignment = MorphismAlignment.Match
-
-<<<<<<< HEAD
-    implicit def monoid = implicitly[Monoid[Result]]
-    
-    def reducer(ctx: EvaluationContext): Reducer[Result] = new Reducer[Result] {
-      def reduce(schema: CSchema, range: Range): Result = {
-
-        val left = schema.columns(JArrayFixedT(Map(0 -> JNumberT))) 
-        val right = schema.columns(JArrayFixedT(Map(1 -> JNumberT))) 
-=======
+
+      lazy val alignment = MorphismAlignment.Match(M.point(morph1))
+
       type InitialResult = (BigDecimal, BigDecimal, BigDecimal, BigDecimal) // (count, sum1, sum2, productSum)
       type Result = Option[(BigDecimal, BigDecimal, BigDecimal, BigDecimal)]
->>>>>>> e11ede4d
 
       implicit def monoid = implicitly[Monoid[Result]]
       
       def reducer(ctx: EvaluationContext): Reducer[Result] = new Reducer[Result] {
-        def reduce(cols: JType => Set[Column], range: Range): Result = {
-
-          val left = cols(JArrayFixedT(Map(0 -> JNumberT))) 
-          val right = cols(JArrayFixedT(Map(1 -> JNumberT))) 
+        def reduce(schema: CSchema, range: Range): Result = {
+
+          val left = schema.columns(JArrayFixedT(Map(0 -> JNumberT))) 
+          val right = schema.columns(JArrayFixedT(Map(1 -> JNumberT))) 
 
           val cross = for (l <- left; r <- right) yield (l, r)
 
@@ -545,54 +471,35 @@
           case (count, sum1, sum2, productSum) => {
             val cov = (productSum - ((sum1 * sum2) / count)) / count
 
-<<<<<<< HEAD
-    private val morph1 = new Morph1Apply {
-      def apply(table: Table, ctx: EvaluationContext) = table.reduce(reducer(ctx)) map extract
-    }
-  }
-=======
             val resultTable = Table.constDecimal(Set(CNum(cov)))
             val valueTable = resultTable.transform(trans.WrapObject(Leaf(Source), paths.Value.name))
             val keyTable = Table.constEmptyArray.transform(trans.WrapObject(Leaf(Source), paths.Key.name))
->>>>>>> e11ede4d
 
             valueTable.cross(keyTable)(InnerObjectConcat(Leaf(SourceLeft), Leaf(SourceRight)))
           }
         } getOrElse Table.empty
       }
 
-<<<<<<< HEAD
-    lazy val alignment = MorphismAlignment.Match(M.point(morph1))
-=======
-      def apply(table: Table, ctx: EvaluationContext) = table.reduce(reducer(ctx)) map extract
+      private val morph1 = new Morph1Apply {
+        def apply(table: Table, ctx: EvaluationContext) = table.reduce(reducer(ctx)) map extract
+      }
     }
->>>>>>> e11ede4d
 
     object LinearRegression extends Morphism2(StatsNamespace, "linReg") {
       val tpe = BinaryOperationType(JNumberT, JNumberT, JNumberT)
 
-<<<<<<< HEAD
-    implicit def monoid = implicitly[Monoid[Result]]
-    
-    def reducer(ctx: EvaluationContext): Reducer[Result] = new Reducer[Result] {
-      def reduce(schema: CSchema, range: Range): Result = {
-
-        val left = schema.columns(JArrayFixedT(Map(0 -> JNumberT))) 
-        val right = schema.columns(JArrayFixedT(Map(1 -> JNumberT))) 
-=======
-      lazy val alignment = MorphismAlignment.Match
+      lazy val alignment = MorphismAlignment.Match(M.point(morph1))
 
       type InitialResult = (BigDecimal, BigDecimal, BigDecimal, BigDecimal, BigDecimal) // (count, sum1, sum2, sumsq1, productSum)
       type Result = Option[(BigDecimal, BigDecimal, BigDecimal, BigDecimal, BigDecimal)]
->>>>>>> e11ede4d
 
       implicit def monoid = implicitly[Monoid[Result]]
       
       def reducer(ctx: EvaluationContext): Reducer[Result] = new Reducer[Result] {
-        def reduce(cols: JType => Set[Column], range: Range): Result = {
-
-          val left = cols(JArrayFixedT(Map(0 -> JNumberT))) 
-          val right = cols(JArrayFixedT(Map(1 -> JNumberT))) 
+        def reduce(schema: CSchema, range: Range): Result = {
+
+          val left = schema.columns(JArrayFixedT(Map(0 -> JNumberT))) 
+          val right = schema.columns(JArrayFixedT(Map(1 -> JNumberT))) 
 
           val cross = for (l <- left; r <- right) yield (l, r)
 
@@ -721,46 +628,27 @@
             val constSlope = Table.constDecimal(Set(CNum(slope)))
             val constIntercept = Table.constDecimal(Set(CNum(yint)))
 
-<<<<<<< HEAD
-    private val morph1 = new Morph1Apply {
-      def apply(table: Table, ctx: EvaluationContext) = table.reduce(reducer(ctx)) map extract
-    }
-  }
-=======
             val slopeSpec = trans.WrapObject(Leaf(SourceLeft), "slope")
             val yintSpec = trans.WrapObject(Leaf(SourceRight), "intercept")
             val concatSpec = trans.InnerObjectConcat(slopeSpec, yintSpec)
->>>>>>> e11ede4d
 
             val valueTable = constSlope.cross(constIntercept)(trans.WrapObject(concatSpec, paths.Value.name))
             val keyTable = Table.constEmptyArray.transform(trans.WrapObject(Leaf(Source), paths.Key.name))
 
-<<<<<<< HEAD
-    lazy val alignment = MorphismAlignment.Match(M.point(morph1))
-=======
             valueTable.cross(keyTable)(InnerObjectConcat(Leaf(SourceLeft), Leaf(SourceRight)))
           }
         } getOrElse Table.empty
       }
->>>>>>> e11ede4d
-
-      def apply(table: Table, ctx: EvaluationContext) = table.reduce(reducer(ctx)) map extract
+
+      private val morph1 = new Morph1Apply {
+        def apply(table: Table, ctx: EvaluationContext) = table.reduce(reducer(ctx)) map extract
+      }
     }
 
-<<<<<<< HEAD
-    implicit def monoid = implicitly[Monoid[Result]]
-    
-    def reducer(ctx: EvaluationContext): Reducer[Result] = new Reducer[Result] {
-      def reduce(schema: CSchema, range: Range): Result = {
-
-        val left = schema.columns(JArrayFixedT(Map(0 -> JNumberT))) 
-        val right = schema.columns(JArrayFixedT(Map(1 -> JNumberT))) 
-=======
     object LogarithmicRegression extends Morphism2(StatsNamespace, "logReg") {
       val tpe = BinaryOperationType(JNumberT, JNumberT, JNumberT)
 
-      lazy val alignment = MorphismAlignment.Match
->>>>>>> e11ede4d
+      lazy val alignment = MorphismAlignment.Match(M.point(morph1))
 
       type InitialResult = (BigDecimal, BigDecimal, BigDecimal, BigDecimal, BigDecimal) // (count, sum1, sum2, sumsq1, productSum)
       type Result = Option[(BigDecimal, BigDecimal, BigDecimal, BigDecimal, BigDecimal)]
@@ -768,10 +656,10 @@
       implicit def monoid = implicitly[Monoid[Result]]
       
       def reducer(ctx: EvaluationContext): Reducer[Result] = new Reducer[Result] {
-        def reduce(cols: JType => Set[Column], range: Range): Result = {
-
-          val left = cols(JArrayFixedT(Map(0 -> JNumberT))) 
-          val right = cols(JArrayFixedT(Map(1 -> JNumberT))) 
+        def reduce(schema: CSchema, range: Range): Result = {
+
+          val left = schema.columns(JArrayFixedT(Map(0 -> JNumberT))) 
+          val right = schema.columns(JArrayFixedT(Map(1 -> JNumberT))) 
 
           val cross = for (l <- left; r <- right) yield (l, r)
 
@@ -957,15 +845,10 @@
         } getOrElse Table.empty
       }
 
-<<<<<<< HEAD
-    private val morph1 = new Morph1Apply {
-      def apply(table: Table, ctx: EvaluationContext) = table.reduce(reducer(ctx)) map extract
+      private val morph1 = new Morph1Apply {
+        def apply(table: Table, ctx: EvaluationContext) = table.reduce(reducer(ctx)) map extract
+      }
     }
-  }
-=======
-      def apply(table: Table, ctx: EvaluationContext) = table.reduce(reducer(ctx)) map extract
-    }
->>>>>>> e11ede4d
 
     object DenseRank extends Morphism1(StatsNamespace, "denseRank") {
       val tpe = UnaryOperationType(JNumberT, JNumberT)

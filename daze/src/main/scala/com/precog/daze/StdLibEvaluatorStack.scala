--- conflicted
+++ resolved
@@ -32,17 +32,7 @@
     with JoinOptimizerModule[M]
     with PredicatePullupsModule[M] {
 
-<<<<<<< HEAD
   trait Lib extends StdLib with StdLibOpFinder
-=======
-  trait Lib extends StdLib
-      with StdLibOpFinder
-      with StdLibStaticInliner
-      with ReductionFinder
-      with JoinOptimizer
-      with PredicatePullups
-
->>>>>>> 3da241d0
   object library extends Lib
 
   abstract class Evaluator[N[+_]](N0: Monad[N])(implicit mn: M ~> N, nm: N ~> M) 

--- conflicted
+++ resolved
@@ -321,11 +321,7 @@
       result2 must contain(true, false)
     }
     "determine matches with capture" in {
-<<<<<<< HEAD
-      val input = op2Input(regexMatches, JString(""".*(e)[^a]*(a)?[^a]*.*"""), homStrings)
-=======
-      val input = op2Input(regexMatch, CString(""".*(e)[^a]*(a)?[^a]*.*"""), homStrings)
->>>>>>> 6d855515
+      val input = op2Input(regexMatch, JString(""".*(e)[^a]*(a)?[^a]*.*"""), homStrings)
       
       val result = testEval(input)
       result must haveSize(4)

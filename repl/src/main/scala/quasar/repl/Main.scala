/*
 * Copyright 2014–2018 SlamData Inc.
 *
 * Licensed under the Apache License, Version 2.0 (the "License");
 * you may not use this file except in compliance with the License.
 * You may obtain a copy of the License at
 *
 *     http://www.apache.org/licenses/LICENSE-2.0
 *
 * Unless required by applicable law or agreed to in writing, software
 * distributed under the License is distributed on an "AS IS" BASIS,
 * WITHOUT WARRANTIES OR CONDITIONS OF ANY KIND, either express or implied.
 * See the License for the specific language governing permissions and
 * limitations under the License.
 */

package quasar
package repl

import slamdata.Predef._
import quasar.impl.external.ExternalConfig
import quasar.common.{PhaseResultCatsT, PhaseResultListen, PhaseResultTell}
import quasar.contrib.cats.writerT.{catsWriterTMonadListen_, catsWriterTMonadTell_}
import quasar.contrib.scalaz.MonadError_
import quasar.run.{MonadQuasarErr, Quasar, QuasarError}

import java.nio.file.Path
import scala.concurrent.ExecutionContext.Implicits.global

<<<<<<< HEAD
import cats.effect.{ConcurrentEffect, IO, Timer}
=======
import cats.effect.IO
import eu.timepit.refined.auto._
>>>>>>> c308a3fc
import fs2.{Stream, StreamApp}, StreamApp.ExitCode
import fs2.async.Ref
import scalaz._, Scalaz._
import shims._

object Main extends StreamApp[PhaseResultCatsT[IO, ?]] {

  type IOT[A] = PhaseResultCatsT[IO, A]

  implicit val iotQuasarError: MonadError_[IOT, QuasarError] =
    MonadError_.facet[IOT](QuasarError.throwableP)

  implicit val iotTimer: Timer[IOT] = Timer.derive

  def paths[F[_]](implicit F: cats.Applicative[F]): Stream[F, (Path, Path)] =
    for {
      basePath <- Paths.getBasePath[Stream[F, ?]]
      dataDir = basePath.resolve(Paths.QuasarDataDirName)
      _ <- Paths.mkdirs[Stream[F, ?]](dataDir)
      pluginDir = basePath.resolve(Paths.QuasarPluginsDirName)
<<<<<<< HEAD
      _ <- Paths.mkdirs[Stream[F, ?]](pluginDir)
    } yield (dataDir, pluginDir)

  def quasarStream[F[_]: ConcurrentEffect: MonadQuasarErr: PhaseResultTell: Timer]: Stream[F, Quasar[F]] =
    for {
      (dataPath, pluginPath) <- paths[F]
      q <- Quasar[F](dataPath, ExternalConfig.PluginDirectory(pluginPath), global)
=======
      _ <- Paths.mkdirs[Stream[IO, ?]](pluginDir)
      q <- Quasar[IO](dataDir, ExternalConfig.PluginDirectory(pluginDir), 1000L)
>>>>>>> c308a3fc
    } yield q

  def repl[F[_]: ConcurrentEffect: MonadQuasarErr: PhaseResultListen: PhaseResultTell](q: Quasar[F]): F[ExitCode] =
    for {
      ref <- Ref[F, ReplState](ReplState.mk)
      repl <- Repl.mk[F](ref, q.datasources, q.queryEvaluator)
      l <- repl.loop
    } yield l

  override def stream(args: List[String], requestShutdown: IOT[Unit]): Stream[IOT, ExitCode] = {
    quasarStream[IOT] >>= { q: Quasar[IOT] =>
      Stream.eval(repl(q))
    }
  }
}<|MERGE_RESOLUTION|>--- conflicted
+++ resolved
@@ -27,12 +27,8 @@
 import java.nio.file.Path
 import scala.concurrent.ExecutionContext.Implicits.global
 
-<<<<<<< HEAD
 import cats.effect.{ConcurrentEffect, IO, Timer}
-=======
-import cats.effect.IO
 import eu.timepit.refined.auto._
->>>>>>> c308a3fc
 import fs2.{Stream, StreamApp}, StreamApp.ExitCode
 import fs2.async.Ref
 import scalaz._, Scalaz._
@@ -53,18 +49,13 @@
       dataDir = basePath.resolve(Paths.QuasarDataDirName)
       _ <- Paths.mkdirs[Stream[F, ?]](dataDir)
       pluginDir = basePath.resolve(Paths.QuasarPluginsDirName)
-<<<<<<< HEAD
       _ <- Paths.mkdirs[Stream[F, ?]](pluginDir)
     } yield (dataDir, pluginDir)
 
   def quasarStream[F[_]: ConcurrentEffect: MonadQuasarErr: PhaseResultTell: Timer]: Stream[F, Quasar[F]] =
     for {
       (dataPath, pluginPath) <- paths[F]
-      q <- Quasar[F](dataPath, ExternalConfig.PluginDirectory(pluginPath), global)
-=======
-      _ <- Paths.mkdirs[Stream[IO, ?]](pluginDir)
-      q <- Quasar[IO](dataDir, ExternalConfig.PluginDirectory(pluginDir), 1000L)
->>>>>>> c308a3fc
+      q <- Quasar[F](dataPath, ExternalConfig.PluginDirectory(pluginPath), 1000L)
     } yield q
 
   def repl[F[_]: ConcurrentEffect: MonadQuasarErr: PhaseResultListen: PhaseResultTell](q: Quasar[F]): F[ExitCode] =

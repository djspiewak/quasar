--- conflicted
+++ resolved
@@ -578,41 +578,22 @@
     config.input.foreach {
       case (db, input) =>
 
-<<<<<<< HEAD
-=======
         logger.info("Inserting batch: %s:%s".format(db, input))
->>>>>>> 2da927fb
         import scala.annotation.tailrec
         val bufSize = 8 * 1024 * 1024
         val f = new File(input)
         val ch = new FileInputStream(f).getChannel
         val bb = ByteBuffer.allocate(bufSize)
-<<<<<<< HEAD
-  
+
         @tailrec def loop(p: AsyncParser) {
           val n = ch.read(bb)
           bb.flip()
-  
-=======
-
-        @tailrec def loop(p: AsyncParser) {
-          val n = ch.read(bb)
-          bb.flip()
-
->>>>>>> 2da927fb
+
           val input = if (n >= 0) Some(bb) else None
           val (AsyncParse(errors, results), parser) = p(input)
           if (!errors.isEmpty) sys.error("errors: %s" format errors)
           val eventidobj = EventId(pid, sid.getAndIncrement)
           val records = results.map(v => IngestRecord(eventidobj, v))
-<<<<<<< HEAD
-          val update = ProjectionInsert(Path(db), Seq(eventidobj.uid -> records), Authorities(config.accountId))
-          Await.result(projectionsActor ? update, Duration(300, "seconds"))
-          bb.flip()
-          if (n >= 0) loop(parser)
-        }
-  
-=======
           val update = ProjectionInsert(Path(db), Seq((eventidobj.uid, records)), Authorities(config.accountId))
           Await.result(projectionsActor ? update, Duration(300, "seconds"))
           logger.info("Batch saved")
@@ -620,7 +601,6 @@
           if (n >= 0) loop(parser)
         }
 
->>>>>>> 2da927fb
         try {
           loop(AsyncParser())
         } finally {

--- conflicted
+++ resolved
@@ -36,12 +36,8 @@
 ) extends Planner[F, FMT, MapFuncCore[T, ?]] {
   import expr.{emptySeq, if_, let_, some, try_}, XQuery.flwor
 
-<<<<<<< HEAD
   @SuppressWarnings(Array("org.wartremover.warts.Equals"))
-  val plan: AlgebraM[F, MapFunc[T, ?], XQuery] = {
-=======
   val plan: AlgebraM[F, MapFuncCore[T, ?], XQuery] = {
->>>>>>> 6bfef4e9
     case Constant(ejson)              => DP.plan(Const(ejson.cata(Data.fromEJson)))
     case Undefined()                  => emptySeq.point[F]
     case JoinSideName(n)              => MonadPlanErr[F].raiseError(MarkLogicPlannerError.unreachable(s"JoinSideName(${Show[Symbol].shows(n)})"))

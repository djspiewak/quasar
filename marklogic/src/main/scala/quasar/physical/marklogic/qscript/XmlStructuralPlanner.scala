--- conflicted
+++ resolved
@@ -120,15 +120,9 @@
 
   ////
 
-<<<<<<< HEAD
   // ejson:is-container($item as item()?) as xs:boolean
-  val isContainer: F[FunctionDecl1] =
+  lazy val isContainer: F[FunctionDecl1] =
     ejs.declare[F]("is-container") map (_(
-=======
-  // ejson:is-array($item as item()?) as xs:boolean
-  lazy val isArrayFn: F[FunctionDecl1] =
-    ejs.declare[F]("is-array") map (_(
->>>>>>> 4c30d589
       $("item") as ST("item()?")
     ).as(ST("xs:boolean")) { item: XQuery =>
       typeswitch(item)(

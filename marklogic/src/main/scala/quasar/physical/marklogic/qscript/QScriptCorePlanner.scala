/*
 * Copyright 2014–2016 SlamData Inc.
 *
 * Licensed under the Apache License, Version 2.0 (the "License");
 * you may not use this file except in compliance with the License.
 * You may obtain a copy of the License at
 *
 *     http://www.apache.org/licenses/LICENSE-2.0
 *
 * Unless required by applicable law or agreed to in writing, software
 * distributed under the License is distributed on an "AS IS" BASIS,
 * WITHOUT WARRANTIES OR CONDITIONS OF ANY KIND, either express or implied.
 * See the License for the specific language governing permissions and
 * limitations under the License.
 */

package quasar.physical.marklogic.qscript

import quasar.Predef.{Map => _, _}
import quasar.common.SortDir
import quasar.physical.marklogic.xquery._
import quasar.physical.marklogic.xquery.syntax._
import quasar.qscript._

import eu.timepit.refined.auto._
import matryoshka._
import scalaz._, Scalaz._

// TODO: We assume a FLWOR expression emits single values if at least one tuple
//       stream is defined. This isn't required by XQuery as emitted sequences
//       will automatically be flattened. We don't emit any of these in the
//       QScript planner, but we also have no way of ensuring this.
//
//       Without this contract we cannot safely fuse expressions by binding the
//       return expression to a variable as, if it is a sequence, the results will,
//       in the best case, also be sequences and exceptions in the worst.
<<<<<<< HEAD
private[qscript] final class QScriptCorePlanner[F[_]: Monad: QNameGenerator: PrologW: MonadPlanErr, FMT, T[_[_]]: Recursive: Corecursive](
  implicit
  SP: StructuralPlanner[F, FMT],
  QTP: Planner[F, FMT, QScriptTotal[T, ?]],
  MFP: Planner[F, FMT, MapFunc[T, ?]]
) extends Planner[F, FMT, QScriptCore[T, ?]] {
=======
private[qscript] final class QScriptCorePlanner[F[_]: QNameGenerator: PrologW: MonadPlanErr, T[_[_]]: BirecursiveT]
  extends MarkLogicPlanner[F, QScriptCore[T, ?]] {
>>>>>>> c0d42a99

  import expr.{func, for_, if_, let_}
  import ReduceFuncs._

  val plan: AlgebraM[F, QScriptCore[T, ?], XQuery] = {
    case Map(src, f) =>
      for {
        x <- freshName[F]
        g <- mapFuncXQuery[T, F, FMT](f, ~x)
      } yield src match {
        case IterativeFlwor(bindings, filter, order, isStable, result) =>
          XQuery.Flwor(bindings :::> IList(BindingClause.let_(x := result)), filter, order, isStable, g)

        case _ =>
          for_(x in src) return_ g
      }

    // TODO: Use type information from `Guard` when available to determine
    //       if `ext` is being treated as an array or an object.
    case LeftShift(src, struct, id, repair) =>
      for {
        l       <- freshName[F]
        ext     <- freshName[F]
        isArr   <- freshName[F]
        r0      <- freshName[F]
        r       <- freshName[F]
        i       <- freshName[F]
        extract <- mapFuncXQuery[T, F, FMT](struct, ~l)
        lshift  <- SP.leftShift(~ext)
        chkArr  <- SP.isArray(~ext)
        getId   =  if_ (~isArr) then_ ~i else_ fn.nodeName(~r0)
        idExpr  <- id match {
                     case IdOnly    => getId.point[F]
                     case IncludeId => SP.seqToArray(mkSeq_(getId, ~r0))
                     case ExcludeId => (~r0).point[F]
                   }
        merge   <- mergeXQuery[T, F, FMT](repair, ~l, ~r)
      } yield  src match {
        case IterativeFlwor(bindings, filter, order, isStable, result) =>
          val addlBindings = IList(
            BindingClause.let_(l := result, ext := extract, isArr := chkArr),
            BindingClause.for_(r0 at i in lshift),
            BindingClause.let_(r := idExpr))

          XQuery.Flwor(bindings :::> addlBindings, filter, order, isStable, merge)

        case _ =>
          for_ (l in src)
          .let_(ext   := extract,
                isArr := chkArr)
          .for_(r0 at i in lshift)
          .let_(r     := idExpr)
          .return_(merge)
      }

    // TODO: Start leveraging the cts:* aggregation functions when possible
    case Reduce(src, bucket, reducers, repair) =>
      for {
        inits <- reducers traverse (reduceFuncInit)
        init  <- lib.combineApply[F] apply (mkSeq(inits))
        cmbs  <- reducers traverse (reduceFuncCombine)
        cmb   <- lib.combineN[F] apply (mkSeq(cmbs))
        fnls  <- reducers traverse (reduceFuncFinalize)
        fnl   <- lib.zipApply[F] apply (mkSeq(fnls))
        y     <- freshName[F]
        rpr   <- planMapFunc[T, F, FMT, ReduceIndex](repair)(r => (~y)((r.idx + 1).xqy))
        rfnl  <- fx(x => let_(y := fnl.fnapply(x)).return_(rpr).point[F])
        bckt  <- fx(mapFuncXQuery[T, F, FMT](bucket, _))
        red   <- lib.reduceWith[F] apply (init, cmb, rfnl, bckt, src)
      } yield red

    case Sort(src, bucket, order) =>
      for {
        x        <- freshName[F]
        xqyOrder <- ((bucket, SortDir.asc) <:: order).traverse { case (func, sortDir) =>
                      mapFuncXQuery[T, F, FMT](func, ~x) flatMap { by =>
                        SP.castIfNode(by) strengthR SortDirection.fromQScript(sortDir)
                      }
                    }
      } yield src match {
        case IterativeFlwor(bindings, filter, _, _, result) =>
          XQuery.Flwor(bindings :::> IList(BindingClause.let_(x := result)), filter, xqyOrder.list, false, ~x)

        case _ =>
          for_(x in src) orderBy (xqyOrder.head, xqyOrder.tail.toList: _*) return_ ~x
      }

    case Union(src, lBranch, rBranch) =>
      for {
        s <- freshName[F]
        l <- rebaseXQuery[T, F, FMT](lBranch, ~s)
        r <- rebaseXQuery[T, F, FMT](rBranch, ~s)
      } yield let_(s := src) return_ (l union r)

    case Filter(src, f) =>
      for {
        x <- freshName[F]
        p <- mapFuncXQuery[T, F, FMT](f, ~x) map (xs.boolean)
      } yield src match {
        case IterativeFlwor(bindings, filter, order, isStable, result) =>
          XQuery.Flwor(
            bindings :::> IList(BindingClause.let_(x := result)),
            Some(filter.fold(p)(_ and p)),
            order,
            isStable,
            ~x)

        case _ =>
          for_(x in src) where_ p return_ ~x
      }

    // NB: XQuery sequences use 1-based indexing.
    case Subset(src, from, sel, count) =>
      for {
        s   <- freshName[F]
        f   <- freshName[F]
        c   <- freshName[F]
        fm  <- rebaseXQuery[T, F, FMT](from, ~s)
        ct  <- rebaseXQuery[T, F, FMT](count, ~s)
      } yield let_(s := src, f := fm, c := ct) return_ (sel match {
        case Drop   => fn.subsequence(~f, ~c + 1.xqy)
        case Take   => fn.subsequence(~f, 1.xqy, some(~c))
        // TODO: Better sampling
        case Sample => fn.subsequence(~f, 1.xqy, some(~c))
      })

    case Unreferenced() =>
      "Unreferenced".xs.point[F]
  }

  ////

  def fx(f: XQuery => F[XQuery]): F[XQuery] = {
    val x = $("x")
    f(~x) map (func(x.render)(_))
  }

  def combiner(fm: FreeMap[T])(f: (XQuery, XQuery) => F[XQuery]): F[XQuery] = {
    val (acc, x) = ($("acc"), $("x"))

    for {
      x1  <- mapFuncXQuery[T, F, FMT](fm, ~x)
      nxt <- f(~acc, x1)
    } yield func(acc.render, x.render)(nxt)
  }

  def castingCombiner(fm: FreeMap[T])(f: (XQuery, XQuery) => F[XQuery]): F[XQuery] =
    combiner(fm)((acc, x) => SP.castIfNode(x) >>= (f(acc, _)))

  def reduceFuncInit(rf: ReduceFunc[FreeMap[T]]): F[XQuery] = rf match {
    case Avg(fm)              => fx(x => mapFuncXQuery[T, F, FMT](fm, x) flatMap { v =>
                                   lib.incAvgState[F].apply(1.xqy, v)
                                 })
    case Count(_)             => fx(_ => 1.xqy.point[F])
    case Max(fm)              => fx(x => mapFuncXQuery[T, F, FMT](fm, x) >>= (SP.castIfNode(_)))
    case Min(fm)              => fx(x => mapFuncXQuery[T, F, FMT](fm, x) >>= (SP.castIfNode(_)))
    case Sum(fm)              => fx(mapFuncXQuery[T, F, FMT](fm, _))
    case Arbitrary(fm)        => fx(mapFuncXQuery[T, F, FMT](fm, _))
    case UnshiftArray(fm)     => fx(x => mapFuncXQuery[T, F, FMT](fm, x) >>= (SP.singletonArray(_)))
    case UnshiftMap(kfm, vfm) => fx(x => mapFuncXQuery[T, F, FMT](kfm, x).tuple(mapFuncXQuery[T, F, FMT](vfm, x)).flatMap {
                                   case (k, v) => SP.singletonObject(k, v)
                                 })
  }

  def reduceFuncFinalize(rf: ReduceFunc[_]): F[XQuery] = {
    val m = $("m")
    rf match {
      case Avg(_) => func(m.render)(map.get(~m, "avg".xs)).point[F]
      case other  => lib.identity[F] flatMap (_.ref)
    }
  }

  def reduceFuncCombine(rf: ReduceFunc[FreeMap[T]]): F[XQuery] = rf match {
    case Avg(fm)              => combiner(fm)(lib.incAvg[F].apply(_, _))
    case Count(fm)            => combiner(fm)((c, _) => (c + 1.xqy).point[F])
    case Max(fm)              => castingCombiner(fm)((x, y) => (if_ (y gt x) then_ y else_ x).point[F])
    case Min(fm)              => castingCombiner(fm)((x, y) => (if_ (y lt x) then_ y else_ x).point[F])
    case Sum(fm)              => combiner(fm)((x, y) => fn.sum(mkSeq_(x, y)).point[F])
    case Arbitrary(fm)        => combiner(fm)((x, _) => x.point[F])
    case UnshiftArray(fm)     => combiner(fm)(SP.arrayAppend(_, _))

    case UnshiftMap(kfm, vfm) =>
      val (m, x) = ($("m"), $("x"))
      mapFuncXQuery[T, F, FMT](kfm, ~x).tuple(mapFuncXQuery[T, F, FMT](vfm, ~x)).flatMap {
        case (k, v) => SP.objectInsert(~m, k, v) map (func(m.render, x.render)(_))
      }
  }
}<|MERGE_RESOLUTION|>--- conflicted
+++ resolved
@@ -34,17 +34,12 @@
 //       Without this contract we cannot safely fuse expressions by binding the
 //       return expression to a variable as, if it is a sequence, the results will,
 //       in the best case, also be sequences and exceptions in the worst.
-<<<<<<< HEAD
-private[qscript] final class QScriptCorePlanner[F[_]: Monad: QNameGenerator: PrologW: MonadPlanErr, FMT, T[_[_]]: Recursive: Corecursive](
+private[qscript] final class QScriptCorePlanner[F[_]: Monad: QNameGenerator: PrologW: MonadPlanErr, FMT, T[_[_]]: BirecursiveT](
   implicit
   SP: StructuralPlanner[F, FMT],
   QTP: Planner[F, FMT, QScriptTotal[T, ?]],
   MFP: Planner[F, FMT, MapFunc[T, ?]]
 ) extends Planner[F, FMT, QScriptCore[T, ?]] {
-=======
-private[qscript] final class QScriptCorePlanner[F[_]: QNameGenerator: PrologW: MonadPlanErr, T[_[_]]: BirecursiveT]
-  extends MarkLogicPlanner[F, QScriptCore[T, ?]] {
->>>>>>> c0d42a99
 
   import expr.{func, for_, if_, let_}
   import ReduceFuncs._

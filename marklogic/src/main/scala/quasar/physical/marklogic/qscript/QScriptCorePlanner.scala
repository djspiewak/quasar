/*
 * Copyright 2014–2017 SlamData Inc.
 *
 * Licensed under the Apache License, Version 2.0 (the "License");
 * you may not use this file except in compliance with the License.
 * You may obtain a copy of the License at
 *
 *     http://www.apache.org/licenses/LICENSE-2.0
 *
 * Unless required by applicable law or agreed to in writing, software
 * distributed under the License is distributed on an "AS IS" BASIS,
 * WITHOUT WARRANTIES OR CONDITIONS OF ANY KIND, either express or implied.
 * See the License for the specific language governing permissions and
 * limitations under the License.
 */

package quasar.physical.marklogic.qscript

import quasar.common.SortDir
import quasar.physical.marklogic.cts.Query
import quasar.physical.marklogic.xcc.Xcc
import quasar.physical.marklogic.xquery._
import quasar.physical.marklogic.xquery.syntax._
import quasar.qscript._
import quasar.ejson.EJson

import eu.timepit.refined.auto._
import matryoshka.{Hole => _, _}
import scalaz._, Scalaz._

// TODO: We assume a FLWOR expression emits single values if at least one tuple
//       stream is defined. This isn't required by XQuery as emitted sequences
//       will automatically be flattened. We don't emit any of these in the
//       QScript planner, but we also have no way of ensuring this.
//
//       Without this contract we cannot safely fuse expressions by binding the
//       return expression to a variable as, if it is a sequence, the results will,
//       in the best case, also be sequences and exceptions in the worst.
private[qscript] final class QScriptCorePlanner[
  F[_]: Monad: QNameGenerator: PrologW: MonadPlanErr: Xcc,
  FMT: SearchOptions: FilterPlanner[T, ?],
  T[_[_]]: BirecursiveT
](implicit
  QTP: Planner[F, FMT, QScriptTotal[T, ?], T[EJson]],
  SP : StructuralPlanner[F, FMT]
) extends Planner[F, FMT, QScriptCore[T, ?], T[EJson]] {

  import expr.{func, for_, if_, let_}
  import ReduceFuncs._

  def plan[Q](
    implicit Q: Birecursive.Aux[Q, Query[T[EJson], ?]]
  ): AlgebraM[F, QScriptCore[T, ?], Search[Q] \/ XQuery] = {
    case Map(src0, f) =>
      for {
        src <- elimSearch[Q](src0)
        x   <- freshName[F]
        g   <- mapFuncXQuery[T, F, FMT](f, ~x)
      } yield (src match {
        case IterativeFlwor(bindings, filter, order, isStable, result) =>
          XQuery.Flwor(bindings :::> IList(BindingClause.let_(x := result)), filter, order, isStable, g)

        case _ =>
          for_(x in src) return_ g
      }).right

<<<<<<< HEAD
    // TODO: Use type information from `Guard` when available to determine
    //       if `ext` is being treated as an array or an object.
    case LeftShift(src0, struct, id, _, repair) =>
=======
    // FIXME: Handle `onUndef`
    // TODO: Leverage `ShiftType`
    case LeftShift(src0, struct, id, _, onUndef, repair) =>
>>>>>>> d47f2592
      for {
        l       <- freshName[F]
        ext     <- freshName[F]
        isArr   <- freshName[F]
        r0      <- freshName[F]
        r       <- freshName[F]
        i       <- freshName[F]
        src     <- elimSearch[Q](src0)
        extract <- mapFuncXQuery[T, F, FMT](struct, ~l)
        lshift  <- SP.leftShift(~ext)
        chkArr  <- SP.isArray(~ext)
        getId   =  if_ (~isArr) then_ ~i else_ fn.nodeName(~r0)
        idExpr  <- id match {
                     case IdOnly    => getId.point[F]
                     case IncludeId => SP.seqToArray(mkSeq_(getId, ~r0))
                     case ExcludeId => (~r0).point[F]
                   }
        merge   <- mergeXQuery[T, F, FMT](repair, ~l, ~r)
      } yield (src match {
        case IterativeFlwor(bindings, filter, order, isStable, result) =>
          val addlBindings = IList(
            BindingClause.let_(l := result, ext := extract, isArr := chkArr),
            BindingClause.for_(r0 at i in lshift),
            BindingClause.let_(r := idExpr))

          XQuery.Flwor(bindings :::> addlBindings, filter, order, isStable, merge)

        case _ =>
          for_ (l in src)
          .let_(ext   := extract,
                isArr := chkArr)
          .for_(r0 at i in lshift)
          .let_(r     := idExpr)
          .return_(merge)
      }).right

    // TODO: Start leveraging the cts:* aggregation functions when possible
    case Reduce(src0, bucket, reducers, repair) =>
      for {
        src   <- elimSearch[Q](src0)
        inits <- reducers traverse (reduceFuncInit)
        init  <- lib.combineApply[F] apply (mkSeq(inits))
        cmbs  <- reducers traverse (reduceFuncCombine)
        cmb   <- lib.combineN[F] apply (mkSeq(cmbs))
        fnls  <- reducers traverse (reduceFuncFinalize)
        idfn  <- lib.identity[F] flatMap (_.ref[F])
        fnl   <- lib.zipApply[F] apply (mkSeq(idfn :: fnls))
        y     <- freshName[F]
        rpr   <- planMapFunc[T, F, FMT, ReduceIndex](repair)(_.idx.fold(i => (~y)(1.xqy)((i + 1).xqy), i => (~y)((i + 2).xqy)))
        rfnl  <- fx(x => let_(y := fnl.fnapply(x)).return_(rpr).point[F])
        bckt  <- fx(mapFuncXQuery[T, F, FMT](MapFuncCore.StaticArray(bucket), _))
        red   <- lib.reduceWith[F] apply (init, cmb, rfnl, bckt, src)
      } yield red.right

    // TODO: Add an order param to Search and leverage cts:index-order
    case Sort(src0, bucket, order) =>
      for {
        src      <- elimSearch[Q](src0)
        x        <- freshName[F]
        xqyOrder <- (bucket.toIList.map((_, SortDir.asc)) <::: order).traverse { case (func, sortDir) =>
                      mapFuncXQuery[T, F, FMT](func, ~x) flatMap { by =>
                        SP.asSortKey(by) strengthR SortDirection.fromQScript(sortDir)
                      }
                    }
      } yield (src match {
        case IterativeFlwor(bindings, filter, _, _, result) =>
          XQuery.Flwor(bindings :::> IList(BindingClause.let_(x := result)), filter, xqyOrder.list, false, ~x)

        case _ =>
          for_(x in src) orderBy (xqyOrder.head, xqyOrder.tail.toList: _*) return_ ~x
      }).right

    case Union(src, lBranch, rBranch) =>
      for {
        l0  <- rebaseXQuery[T, F, FMT, Q](lBranch, src)
        r0  <- rebaseXQuery[T, F, FMT, Q](rBranch, src)
        l   <- elimSearch[Q](l0)
        r   <- elimSearch[Q](r0)
      } yield (mkSeq_(l) union mkSeq_(r)).right

    case Filter(src, f) => FilterPlanner.plan[T, F, FMT, Q](src, f)

    // TODO: detect when from and count don't reference `src` and avoid the let.
    // NB: XQuery sequences use 1-based indexing.
    case Subset(src0, from, sel, count) =>
      for {
        src <- elimSearch[Q](src0)
        s   <- freshName[F]
        f   <- freshName[F]
        c   <- freshName[F]
        fm0 <- rebaseXQuery[T, F, FMT, Q](from, (~s).right)
        ct0 <- rebaseXQuery[T, F, FMT, Q](count, (~s).right)
        fm  <- elimSearch[Q](fm0)
        ct  <- elimSearch[Q](ct0)
      } yield (let_(s := src, f := fm, c := ct) return_ (sel match {
        case Drop   => fn.subsequence(~f, ~c + 1.xqy)
        case Take   => fn.subsequence(~f, 1.xqy, some(~c))
        // TODO: Better sampling
        case Sample => fn.subsequence(~f, 1.xqy, some(~c))
      })).right

    case Unreferenced() =>
      "Unreferenced".xs.right.point[F]
  }

  ////

  def fx(f: XQuery => F[XQuery]): F[XQuery] = {
    val x = $("x")
    f(~x) map (func(x.render)(_))
  }

  def combiner(fm: FreeMap[T])(f: (XQuery, XQuery) => F[XQuery]): F[XQuery] = {
    val (acc, x) = ($("acc"), $("x"))

    for {
      x1  <- mapFuncXQuery[T, F, FMT](fm, ~x)
      nxt <- f(~acc, x1)
    } yield func(acc.render, x.render)(nxt)
  }

  def castingCombiner(fm: FreeMap[T])(f: (XQuery, XQuery) => F[XQuery]): F[XQuery] =
    combiner(fm)((acc, x) => SP.castIfNode(x) >>= (f(acc, _)))

  def reduceFuncInit(rf: ReduceFunc[FreeMap[T]]): F[XQuery] = rf match {
    case Avg(fm)              => fx(x => for {
                                   v0 <- mapFuncXQuery[T, F, FMT](fm, x)
                                   v  <- SP.castIfNode(v0)
                                   st <- lib.incAvgState[F].apply(1.xqy, v)
                                 } yield st)
    case Count(_)             => fx(_ => 1.xqy.point[F])
    case Max(fm)              => fx(x => mapFuncXQuery[T, F, FMT](fm, x) >>= (SP.castIfNode(_)))
    case Min(fm)              => fx(x => mapFuncXQuery[T, F, FMT](fm, x) >>= (SP.castIfNode(_)))
    case Sum(fm)              => fx(x => mapFuncXQuery[T, F, FMT](fm, x) >>= (SP.castIfNode(_)))
    case Arbitrary(fm)        => fx(mapFuncXQuery[T, F, FMT](fm, _))
    case First(fm)            => fx(mapFuncXQuery[T, F, FMT](fm, _))
    case Last(fm)             => fx(mapFuncXQuery[T, F, FMT](fm, _))
    case UnshiftArray(fm)     => fx(x => mapFuncXQuery[T, F, FMT](fm, x) >>= (SP.singletonArray(_)))
    case UnshiftMap(kfm, vfm) => fx(x => mapFuncXQuery[T, F, FMT](kfm, x).tuple(mapFuncXQuery[T, F, FMT](vfm, x)).flatMap {
                                   case (k, v) => SP.singletonObject(k, v)
                                 })
  }

  def reduceFuncFinalize(rf: ReduceFunc[_]): F[XQuery] = {
    val m = $("m")
    rf match {
      case Avg(_) => func(m.render)(map.get(~m, "avg".xs)).point[F]
      case other  => lib.identity[F] flatMap (_.ref)
    }
  }

  def reduceFuncCombine(rf: ReduceFunc[FreeMap[T]]): F[XQuery] = rf match {
    case Avg(fm)              => castingCombiner(fm)(lib.incAvg[F].apply(_, _))
    case Count(fm)            => combiner(fm)((c, _) => (c + 1.xqy).point[F])
    case Max(fm)              => castingCombiner(fm)((x, y) => (if_ (y gt x) then_ y else_ x).point[F])
    case Min(fm)              => castingCombiner(fm)((x, y) => (if_ (y lt x) then_ y else_ x).point[F])
    case Sum(fm)              => castingCombiner(fm)((x, y) => fn.sum(mkSeq_(x, y)).point[F])
    case Arbitrary(fm)        => combiner(fm)((x, _) => x.point[F])
    case First(fm)            => combiner(fm)((x, _) => x.point[F])
    case Last(fm)             => combiner(fm)((_, y) => y.point[F])
    case UnshiftArray(fm)     => combiner(fm)(SP.arrayAppend(_, _))
    case UnshiftMap(kfm, vfm) =>
      val (m, x) = ($("m"), $("x"))
      mapFuncXQuery[T, F, FMT](kfm, ~x).tuple(mapFuncXQuery[T, F, FMT](vfm, ~x)).flatMap {
        case (k, v) => SP.objectInsert(~m, k, v) map (func(m.render, x.render)(_))
      }
  }
}<|MERGE_RESOLUTION|>--- conflicted
+++ resolved
@@ -64,15 +64,9 @@
           for_(x in src) return_ g
       }).right
 
-<<<<<<< HEAD
-    // TODO: Use type information from `Guard` when available to determine
-    //       if `ext` is being treated as an array or an object.
-    case LeftShift(src0, struct, id, _, repair) =>
-=======
     // FIXME: Handle `onUndef`
     // TODO: Leverage `ShiftType`
     case LeftShift(src0, struct, id, _, onUndef, repair) =>
->>>>>>> d47f2592
       for {
         l       <- freshName[F]
         ext     <- freshName[F]

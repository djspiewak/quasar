--- conflicted
+++ resolved
@@ -65,36 +65,6 @@
       arr `/` child.element()(idx)
     })
 
-<<<<<<< HEAD
-=======
-  // ejson:array-dup-indices($arr as element()?) as element()?
-  def arrayDupIndices[F[_]: PrologW]: F[FunctionDecl1] =
-    ejs.declare("array-dup-indices") flatMap (_(
-      $("arr") as ST("element()?")
-    ).as(ST("element()?")) { arr: XQuery =>
-      val i = $("i")
-      seqToArray[F].apply(
-        fn.nodeName(arr),
-        for_ ($("_") at i in (arr `/` child.element())) return_ (~i - 1.xqy))
-    })
-
-  // ejson:array-zip-indices($arr as element()?) as element()?
-  def arrayZipIndices[F[_]: PrologW]: F[FunctionDecl1] =
-    ejs.declare("array-zip-indices") flatMap (_(
-      $("arr") as ST("element()?")
-    ).as(ST("element()?")) { arr: XQuery =>
-      val (i, elt) = ($("i"), $("elt"))
-
-      for {
-        ixelt <- mkArrayElt[F](~i - 1.xqy)
-        pair  <- mkArray_[F](mkSeq_(ixelt, ~elt))
-        zpair <- mkArrayElt[F](pair)
-        zelts =  for_(elt at i in (arr `/` child.element())) return_ zpair
-        zarr  <- mkArray[F] apply (fn.nodeName(arr), zelts)
-      } yield zarr
-    })
-
->>>>>>> 7c677428
   // ejson:ascribed-type($elt as element()) as xs:string?
   def ascribedType[F[_]: PrologW]: F[FunctionDecl1] =
     (ejs.name("ascribed-type").qn[F] |@| typeAttrN.qn) { (fname, tname) =>

--- conflicted
+++ resolved
@@ -146,15 +146,8 @@
   }
 
   final implicit class FunctionDecl1FOps[F[_]](val funcF: F[FunctionDecl1]) extends scala.AnyVal {
-<<<<<<< HEAD
     def apply(p1: XQuery)(implicit F0: Bind[F], F1: PrologW[F]): F[XQuery] =
       F0.bind(funcF)(_(p1))
-    def getApply(implicit F0: Bind[F], F1: PrologW[F]): F[XQuery => XQuery] =
-      F0.bind(funcF)(f => F1.writer(ISet singleton Prolog.funcDecl(f), xqy => f.name(xqy)))
-=======
-    def apply(p1: XQuery)(implicit F: PrologW[F]): F[XQuery] =
-      F.bind(funcF)(_(p1))
->>>>>>> c0d42a99
   }
 
   final implicit class FunctionDecl2Ops(val func: FunctionDecl2) extends scala.AnyVal {

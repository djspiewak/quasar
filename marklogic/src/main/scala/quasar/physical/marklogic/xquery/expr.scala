--- conflicted
+++ resolved
@@ -85,40 +85,6 @@
     def orderBy(s: (XQuery, SortDirection), ss: (XQuery, SortDirection)*): FlworExpr =
       copy(orderSpecs = s :: IList.fromList(ss.toList))
 
-<<<<<<< HEAD
-    def return_(expr: XQuery): XQuery = {
-      val forClause = {
-        val bindings = tupleStreams map {
-          case (v, xqy) => s"$v in $xqy"
-        } intercalate ", "
-
-        if (tupleStreams.isEmpty) "" else s"for $bindings "
-      }
-
-      val letClause = {
-        val bindings = letDefs map {
-          case (v, xqy) => s"$v := $xqy"
-        } intercalate ", "
-
-        if (letDefs.isEmpty) "" else s"let $bindings "
-      }
-
-      val whereClause =
-        filterExpr.map(expr => s"where $expr ").orZero
-
-      val orderClause = {
-        val specs = orderSpecs map {
-          case (xqy, sortDir) => s"$xqy ${sortDir.asOrderModifier}"
-        } intercalate ", "
-
-        val orderKeyword = orderIsStable.fold("stable order", "order")
-
-        if (orderSpecs.isEmpty) "" else s"$orderKeyword by $specs "
-      }
-=======
-    def stableOrderBy(s: (XQuery, SortDirection), ss: (XQuery, SortDirection)*): FlworExpr =
-      orderBy(s, ss: _*).copy(orderIsStable = true)
-
     def return_(expr: XQuery): XQuery =
       XQuery.Flwor(
         bindingClauses,
@@ -127,7 +93,6 @@
         orderIsStable,
         expr)
   }
->>>>>>> 25462ccc
 
   object FlworExpr {
     def fromBindings(bindingClauses: NonEmptyList[BindingClause]): FlworExpr =

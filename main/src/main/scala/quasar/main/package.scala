--- conflicted
+++ resolved
@@ -41,18 +41,13 @@
   val MainTask           = MonadError[EitherT[Task, String, ?], String]
 
   /** The physical filesystems currently supported. */
-  val physicalFileSystems: FileSystemDef[PhysFsEffM] =
-<<<<<<< HEAD
-    quasar.physical.skeleton.fs.definition[PhysFsEff]          |+|
-    quasar.physical.mongodb.fs.mongoDbFileSystemDef[PhysFsEff] |+|
-    quasar.physical.postgresql.fs.definition[PhysFsEff]        |+|
+  val physicalFileSystems: FileSystemDef[PhysFsEffM] = IList(
+    quasar.physical.skeleton.fs.definition[PhysFsEff],
+    quasar.physical.mongodb.fs.mongoDbFileSystemDef[PhysFsEff],
+    quasar.physical.mongodb.fs.mongoDbQScriptFileSystemDef[PhysFsEff],
+    quasar.physical.postgresql.fs.definition[PhysFsEff],
     quasar.physical.marklogic.fs.definition[PhysFsEff]
-=======
-    quasar.physical.skeleton.fs.definition[PhysFsEff]                 |+|
-    quasar.physical.mongodb.fs.mongoDbFileSystemDef[PhysFsEff]        |+|
-    quasar.physical.mongodb.fs.mongoDbQScriptFileSystemDef[PhysFsEff] |+|
-    quasar.physical.postgresql.fs.definition[PhysFsEff]
->>>>>>> ebb0e308
+  ).fold
 
   /** A "terminal" effect, encompassing failures and other effects which
     * we may want to interpret using more than one implementation.

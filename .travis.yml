language: scala
scala: 2.11.8
jdk: oraclejdk8
dist: trusty
sudo: required

services:
  - docker

before_install:
  - sudo /etc/init.d/postgresql stop

# create all the docker containers we need for IT testing
install:
  - cd $TRAVIS_BUILD_DIR/docker/scripts && ./init_connector.sh $CONNECTOR

# run post db config scripts and populate the it/testing.conf file
before_script:
  - cd $TRAVIS_BUILD_DIR/docker/scripts && ./setupdbs.sh -c $CONNECTOR
  - cd $TRAVIS_BUILD_DIR/docker/scripts && ./assemble_testing_conf.sh -c $CONNECTOR
  - cd $TRAVIS_BUILD_DIR/it && cat testing.conf

# Export color variables needed by travis_wait and travis_jigger
script:
  - cd $TRAVIS_BUILD_DIR
  - export ANSI_RED ANSI_GREEN ANSI_RESET ANSI_CLEAR
  - export -f travis_wait travis_jigger
  - ./scripts/build
  - sbt transferPublishAndTagResources
  - ./scripts/publishAndTag 'quasar-analytics/quasar'

after_success:
  - ./scripts/afterSuccess

notifications:
  irc:
    template:
      - "%{result}: %{repository_slug}#%{build_number} (%{branch}@%{commit}: %{author})
        %{build_url}"
  slack:
    secure: k7tat0w0CSokOD1K0nfPhFY9Z3xkYHXboNlW1WgNAjqtq56hQsfQWhN8z6cXRAs/CgT8ME0K//wDN/HgdG91/aVh1smv/hxMa6P/o70GclhvUkB4iTis3kv9la3Kf2w3K5pbWJ6fFLdAZqc5i9XpQ8q+d7UTgwAxj1ZcYwaCSVo=

branches:
  except:
    - /^v\d+\.\d+\.\d+$/ # don't redundantly build tags

cache:
  directories:
    - $HOME/.coursier/cache
    - $HOME/.ivy2/cache
    - $HOME/.sbt
    - target
    - .targets
    - project/project/target
    - project/target
    - docker

before_cache:
  - find "$HOME/.sbt/" -name '*.lock' -print0 | xargs -0 rm
  - find "$HOME/.ivy2/" -name 'ivydata-*.properties' -print0 | xargs -0 rm

env:
  matrix:
<<<<<<< HEAD
    - CONNECTOR=mongodb_2_6
    - CONNECTOR=mongodb_3_0
    - CONNECTOR=mongodb_read_only
    - CONNECTOR=mongodb_3_2
    - CONNECTOR=mongodb_3_4
    - CONNECTOR=postgresql
    - CONNECTOR=marklogic_xml
    - CONNECTOR=marklogic_json
    - CONNECTOR=couchbase
    - CONNECTOR=spark_local_test
=======
    - MONGO_RELEASE=2_6
    - QUASAR_COUCHBASE='"couchbase://0.0.0.0?username=Administrator&password=password&socketConnectTimeoutSeconds=15"'
    - QUASAR_MARKLOGIC_JSON='"xcc://marklogic:marklogic@localhost:8000/Documents?format=json"'
    - QUASAR_MARKLOGIC_XML='"xcc://marklogic:marklogic@localhost:8000/Documents?format=xml"'
    - QUASAR_SPARK_LOCAL='spark_local_test'
    - MONGO_RELEASE=3_0
    - MONGO_RELEASE=3_0_RO
    - MONGO_RELEASE=3_2
    - QUASAR_POSTGRESQL='"jdbc:postgresql://localhost/quasar-test?user=postgres&password=postgres"'
>>>>>>> c691a161

  global:
    - COURSIER_PROGRESS=0<|MERGE_RESOLUTION|>--- conflicted
+++ resolved
@@ -61,7 +61,6 @@
 
 env:
   matrix:
-<<<<<<< HEAD
     - CONNECTOR=mongodb_2_6
     - CONNECTOR=mongodb_3_0
     - CONNECTOR=mongodb_read_only
@@ -72,17 +71,6 @@
     - CONNECTOR=marklogic_json
     - CONNECTOR=couchbase
     - CONNECTOR=spark_local_test
-=======
-    - MONGO_RELEASE=2_6
-    - QUASAR_COUCHBASE='"couchbase://0.0.0.0?username=Administrator&password=password&socketConnectTimeoutSeconds=15"'
-    - QUASAR_MARKLOGIC_JSON='"xcc://marklogic:marklogic@localhost:8000/Documents?format=json"'
-    - QUASAR_MARKLOGIC_XML='"xcc://marklogic:marklogic@localhost:8000/Documents?format=xml"'
-    - QUASAR_SPARK_LOCAL='spark_local_test'
-    - MONGO_RELEASE=3_0
-    - MONGO_RELEASE=3_0_RO
-    - MONGO_RELEASE=3_2
-    - QUASAR_POSTGRESQL='"jdbc:postgresql://localhost/quasar-test?user=postgres&password=postgres"'
->>>>>>> c691a161
 
   global:
     - COURSIER_PROGRESS=0
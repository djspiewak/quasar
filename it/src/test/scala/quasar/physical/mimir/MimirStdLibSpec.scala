/*
 * Copyright 2014–2017 SlamData Inc.
 *
 * Licensed under the Apache License, Version 2.0 (the "License");
 * you may not use this file except in compliance with the License.
 * You may obtain a copy of the License at
 *
 *     http://www.apache.org/licenses/LICENSE-2.0
 *
 * Unless required by applicable law or agreed to in writing, software
 * distributed under the License is distributed on an "AS IS" BASIS,
 * WITHOUT WARRANTIES OR CONDITIONS OF ANY KIND, either express or implied.
 * See the License for the specific language governing permissions and
 * limitations under the License.
 */

package quasar.mimir

import slamdata.Predef._

import quasar.Data
import quasar.blueeyes.json.JValue
import quasar.contrib.scalacheck.gen
import quasar.fp.ski.κ
import quasar.fp.tree.{BinaryArg, TernaryArg, UnaryArg}
import quasar.precog.common.RValue
import quasar.qscript._
import quasar.std.StdLibSpec

import org.scalacheck.{Arbitrary, Gen}

import org.specs2.execute.{Result, Skipped}
import org.specs2.specification.{AfterAll, Scope}

import java.time.LocalDate

import matryoshka.{AlgebraM, Embed}
import matryoshka.data.Fix
import matryoshka.implicits._
import matryoshka.patterns._

import scalaz.{\/, \/-, Id}
import scalaz.syntax.applicative._
import scalaz.syntax.either._

import java.nio.file.Files

import scala.concurrent.Await
import scala.concurrent.duration._

class MimirStdLibSpec extends StdLibSpec with PrecogCake {
  import scala.concurrent.ExecutionContext.Implicits.global

  private val notImplemented: Result = Skipped("TODO")

  private def skipBinary(prg: FreeMapA[Fix, BinaryArg], arg1: Data, arg2: Data)(run: => Result): Result =
    (prg, arg1, arg2) match {
      case (ExtractBin(MapFuncsCore.ConcatArrays(_,_)), Data.Arr(_), Data.Str(_)) => notImplemented
      case (ExtractBin(MapFuncsCore.ConcatArrays(_,_)), Data.Str(_), Data.Arr(_)) => notImplemented
      case (ExtractBin(MapFuncsCore.ConcatArrays(_,_)), Data.Str(_), Data.Str(_)) => notImplemented

<<<<<<< HEAD
      case (Embed(CoEnv(\/-(MFC(MapFuncsCore.Split(_,_))))), Data.Str(_), Data.Str(_)) => notImplemented

      case (Embed(CoEnv(\/-(MFC(MapFuncsCore.Eq(_,_))))), Data.Date(_), Data.Timestamp(_)) => notImplemented
=======
      case (ExtractBin(MapFuncsCore.Eq(_,_)), Data.Date(_), Data.Timestamp(_)) => notImplemented
>>>>>>> 2bcd98fe

      case (ExtractBin(MapFuncsCore.Lt(_,_)), Data.Str(_), Data.Str(_)) => notImplemented
      case (ExtractBin(MapFuncsCore.Lt(_,_)), Data.Date(_), Data.Timestamp(_)) => notImplemented

      case (ExtractBin(MapFuncsCore.Lte(_,_)), Data.Str(_), Data.Str(_)) => notImplemented
      case (ExtractBin(MapFuncsCore.Lte(_,_)), Data.Date(_), Data.Timestamp(_)) => notImplemented

      case (ExtractBin(MapFuncsCore.Gt(_,_)), Data.Str(_), Data.Str(_)) => notImplemented
      case (ExtractBin(MapFuncsCore.Gt(_,_)), Data.Date(_), Data.Timestamp(_)) => notImplemented

      case (ExtractBin(MapFuncsCore.Gte(_,_)), Data.Str(_), Data.Str(_)) => notImplemented
      case (ExtractBin(MapFuncsCore.Gte(_,_)), Data.Date(_), Data.Timestamp(_)) => notImplemented

      case (ExtractBin(MapFuncsCore.Add(_,_)), Data.Int(_), Data.Dec(_)) => notImplemented // FIXME implemented: should be working
      case (ExtractBin(MapFuncsCore.Add(_,_)), Data.Dec(_), Data.Int(_)) => notImplemented // FIXME implemented: should be working

      case (ExtractBin(MapFuncsCore.Subtract(_,_)), Data.Dec(_), Data.Dec(_)) => notImplemented // FIXME implemented: should be working
      case (ExtractBin(MapFuncsCore.Subtract(_,_)), Data.Int(_), Data.Dec(_)) => notImplemented // FIXME implemented: should be working
      case (ExtractBin(MapFuncsCore.Subtract(_,_)), Data.Dec(_), Data.Int(_)) => notImplemented // FIXME implemented: should be working

      case (ExtractBin(MapFuncsCore.Power(_,_)), Data.Int(_), Data.Int(one)) if one.toInt == 1 => notImplemented // FIXME implemented: should be working
      case (ExtractBin(MapFuncsCore.Power(_,_)), Data.Dec(_), Data.Int(one)) if one.toInt == 1 => notImplemented // FIXME implemented: should be working
      case (ExtractBin(MapFuncsCore.Power(_,_)), Data.Int(_), Data.Int(two)) if two.toInt == 2 => notImplemented // FIXME implemented: should be working

      case _ => run
    }

  // If we create a `AlgebraM[Result \/ ?, MapFunc[Fix, ?], Unit]` scalac errors
  // because it cannot check the match for unreachability.
  private val shortCircuitDerived: AlgebraM[Result \/ ?, MapFuncDerived[Fix, ?], Unit] = {
    // we're supporting some via primitives, some we get automatically
    case _ => ().right
  }

  private val shortCircuitCore: AlgebraM[Result \/ ?, MapFuncCore[Fix, ?], Unit] = {
    case MapFuncsCore.ExtractCentury(_) => notImplemented.left
    case MapFuncsCore.ExtractDecade(_) => notImplemented.left
    case MapFuncsCore.ExtractEpoch(_) => notImplemented.left
    case MapFuncsCore.ExtractIsoDayOfWeek(_) => notImplemented.left
    case MapFuncsCore.ExtractIsoYear(_) => notImplemented.left
    case MapFuncsCore.ExtractSecond(_) => notImplemented.left
    case MapFuncsCore.ExtractMicroseconds(_) => notImplemented.left
    case MapFuncsCore.ExtractMillennium(_) => notImplemented.left
    case MapFuncsCore.ExtractMilliseconds(_) => notImplemented.left
    case MapFuncsCore.ExtractTimezoneHour(_) => notImplemented.left
    case MapFuncsCore.ExtractTimezoneMinute(_) => notImplemented.left
    case MapFuncsCore.ExtractWeek(_) => notImplemented.left
    case MapFuncsCore.Timestamp(_) => notImplemented.left
    case MapFuncsCore.Interval(_) => notImplemented.left
    case MapFuncsCore.StartOfDay(_) => notImplemented.left
    case MapFuncsCore.TemporalTrunc(part, _) => notImplemented.left
    case MapFuncsCore.TimeOfDay(_) => notImplemented.left
    case MapFuncsCore.ToTimestamp(_) => notImplemented.left
    case MapFuncsCore.Now() => notImplemented.left
    case MapFuncsCore.TypeOf(_) => notImplemented.left
    case MapFuncsCore.Negate(_) => notImplemented.left // TODO this isn't passing because -Long.MinValue == Long.MinValue, so basically a limitation in ColumnarTable
    case MapFuncsCore.Within(_, _) => notImplemented.left
    // case MapFuncsCore.ToString(Data.Date(_) | Data.Timestamp(_) | Data.Time(_) | Data.Interval(_)) => notImplemented.left
    case MapFuncsCore.ToString(_) => notImplemented.left    // TODO it's implemented but not for everything
    case MapFuncsCore.Meta(_) => notImplemented.left
    case MapFuncsCore.Range(_, _) => notImplemented.left
    case _ => ().right
  }

  private def check[A](fm: FreeMapA[Fix, A]): Option[Result] =
    fm.cataM(interpretM[Result \/ ?, MapFunc[Fix, ?], A, Unit](
      κ(().right),
      _.run.fold(shortCircuitCore, shortCircuitDerived))).swap.toOption

  private def run[A](
    freeMap: FreeMapA[Fix, A],
    hole: A => cake.trans.TransSpec1)
      : cake.trans.TransSpec1 =
    freeMap.cataM[Id.Id, cake.trans.TransSpec1](interpretM[Id.Id, MapFunc[Fix, ?], A, cake.trans.TransSpec1](
      hole(_).point[Id.Id],
      MapFuncPlanner[Fix, Id.Id, MapFunc[Fix, ?]].plan(cake)[cake.trans.Source1](cake.trans.TransSpec1.Id)))

  private def evaluate(transSpec: cake.trans.TransSpec1): cake.Table =
    cake.Table.constString(Set("")).transform(transSpec)

  private def dataToTransSpec(data: Data): cake.trans.TransSpec1 = {
    val jvalue: JValue = JValue.fromData(data)
    val rvalue: RValue = RValue.fromJValue(jvalue)
    cake.trans.transRValue(rvalue, cake.trans.TransSpec1.Id)
  }

  private def actual(table: cake.Table): List[Data] =
    Await.result(table.toJson.map(_.toList.map(JValue.toData)), Duration.Inf)

  def runner = new MapFuncStdLibTestRunner {
    def nullaryMapFunc(prg: FreeMapA[Fix, Nothing], expected: Data): Result =
      notImplemented

    def unaryMapFunc(
        prg: FreeMapA[Fix, UnaryArg],
        arg: Data,
        expected: Data): Result = {

      check(prg) getOrElse {
        val table: cake.Table =
          evaluate(
            run[UnaryArg](
              prg,
              _.fold(dataToTransSpec(arg))))

        ((actual(table) must haveSize(1)) and
          (actual(table).head must beCloseTo(expected))).toResult
      }
    }

    def binaryMapFunc(
        prg: FreeMapA[Fix, BinaryArg],
        arg1: Data,
        arg2: Data,
        expected: Data): Result = {

      skipBinary(prg, arg1, arg2)(check(prg) getOrElse {
        val table: cake.Table =
          evaluate(run[BinaryArg](
            prg,
            _.fold(
              dataToTransSpec(arg1),
              dataToTransSpec(arg2))))

        ((actual(table) must haveSize(1)) and
          (actual(table).head must beCloseTo(expected))).toResult
      })
    }

    def ternaryMapFunc(
        prg: FreeMapA[Fix, TernaryArg],
        arg1: Data,
        arg2: Data,
        arg3: Data,
        expected: Data): Result = {

      check(prg) getOrElse {
        val table: cake.Table =
          evaluate(run[TernaryArg](
            prg,
            _.fold(
              dataToTransSpec(arg1),
              dataToTransSpec(arg2),
              dataToTransSpec(arg3))))

        ((actual(table) must haveSize(1)) and
          (actual(table).head must beCloseTo(expected))).toResult
      }
    }

    def decDomain: Gen[BigDecimal] = Arbitrary.arbitrary[Long].map(BigDecimal(_))
    def intDomain: Gen[BigInt] = Arbitrary.arbitrary[Long].map(BigInt(_))
    def stringDomain: Gen[String] = gen.printableAsciiString

    def dateDomain: Gen[LocalDate] =
      Gen.choose(
        LocalDate.of(1, 1, 1).toEpochDay,
        LocalDate.of(9999, 12, 31).toEpochDay
      ) ∘ (LocalDate.ofEpochDay(_))
  }

  tests(runner)

  private object ExtractBin {
    def unapply(fma: FreeMapA[Fix, BinaryArg]): Option[Binary[Fix, _]] = fma match {
      case Embed(CoEnv(\/-(MFC(bin: Binary[Fix, _])))) => Some(bin)
      case _ => None
    }
  }
}

trait PrecogCake extends Scope with AfterAll {
  val cake = Precog(Files.createTempDirectory("mimir").toFile()).unsafePerformSync

  def afterAll(): Unit = Await.result(cake.shutdown, Duration.Inf)
}<|MERGE_RESOLUTION|>--- conflicted
+++ resolved
@@ -59,13 +59,8 @@
       case (ExtractBin(MapFuncsCore.ConcatArrays(_,_)), Data.Str(_), Data.Arr(_)) => notImplemented
       case (ExtractBin(MapFuncsCore.ConcatArrays(_,_)), Data.Str(_), Data.Str(_)) => notImplemented
 
-<<<<<<< HEAD
-      case (Embed(CoEnv(\/-(MFC(MapFuncsCore.Split(_,_))))), Data.Str(_), Data.Str(_)) => notImplemented
-
-      case (Embed(CoEnv(\/-(MFC(MapFuncsCore.Eq(_,_))))), Data.Date(_), Data.Timestamp(_)) => notImplemented
-=======
+      case (ExtractBin(MapFuncsCore.Split(_,_)), Data.Str(_), Data.Str(_)) => notImplemented
       case (ExtractBin(MapFuncsCore.Eq(_,_)), Data.Date(_), Data.Timestamp(_)) => notImplemented
->>>>>>> 2bcd98fe
 
       case (ExtractBin(MapFuncsCore.Lt(_,_)), Data.Str(_), Data.Str(_)) => notImplemented
       case (ExtractBin(MapFuncsCore.Lt(_,_)), Data.Date(_), Data.Timestamp(_)) => notImplemented

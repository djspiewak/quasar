--- conflicted
+++ resolved
@@ -225,11 +225,7 @@
 }
 
 trait PrecogCake extends Scope with AfterAll {
-<<<<<<< HEAD
-  val cake = Precog(Files.createTempDirectory("mimir").toFile()).unsafeRunSync
-=======
   private val caked = Precog(Files.createTempDirectory("mimir").toFile()).unsafeRunSync
->>>>>>> 8867bca4
 
   val cake = caked.unsafeValue
 

/*
 * Copyright 2014–2017 SlamData Inc.
 *
 * Licensed under the Apache License, Version 2.0 (the "License");
 * you may not use this file except in compliance with the License.
 * You may obtain a copy of the License at
 *
 *     http://www.apache.org/licenses/LICENSE-2.0
 *
 * Unless required by applicable law or agreed to in writing, software
 * distributed under the License is distributed on an "AS IS" BASIS,
 * WITHOUT WARRANTIES OR CONDITIONS OF ANY KIND, either express or implied.
 * See the License for the specific language governing permissions and
 * limitations under the License.
 */

package quasar.physical.mongodb

import slamdata.Predef._
import quasar._, Planner.PlannerError
import quasar.contrib.scalaz._
import quasar.fs.FileSystemError, FileSystemError.qscriptPlanningFailed
import quasar.physical.mongodb.expression._
import quasar.physical.mongodb.planner.FuncHandler
import quasar.physical.mongodb.workflow._
import quasar.qscript._
import quasar.std.StdLib._

import matryoshka._
import matryoshka.data.Fix
import org.specs2.execute._
import scalaz.{Name => _, _}, Scalaz._
import shapeless.Nat

/** Test the implementation of the standard library for MongoDb's aggregation
  * pipeline (aka ExprOp).
  */
class MongoDbExprStdLibSpec extends MongoDbStdLibSpec {
  val notHandled = Skipped("not implemented in aggregation")

  /** Identify constructs that are expected not to be implemented in the pipeline. */
  def shortCircuit[N <: Nat](backend: BackendName, func: GenericFunc[N], args: List[Data]): Result \/ Unit = (func, args) match {
<<<<<<< HEAD
    case (string.Integer | string.Decimal, _)   => notHandled.left
=======
>>>>>>> 42d7bacc
    case (string.Length, _) if !is3_4(backend) => Skipped("not implemented in aggregation on MongoDB < 3.4").left
    case (string.Integer, _)  => notHandled.left
    case (string.Decimal, _)  => notHandled.left
    case (string.ToString, _) => notHandled.left
    case (string.Search, _) => Skipped("compiles to a map/reduce, so can't be run in tests").left
    case (string.Substring, List(Data.Str(s), _, _)) if (!is3_4(backend) && !isPrintableAscii(s)) =>
      Skipped("only printable ascii supported on MongoDB < 3.4").left
    case (string.ToString, List(Data.Timestamp(_) | Data.Date(_))) => Skipped("Implemented, but formatted incorrectly").left

    case (date.ExtractIsoYear, _) => notHandled.left
    case (date.ExtractWeek, _)    => Skipped("Implemented, but not ISO compliant").left

    case (date.StartOfDay, _) => notHandled.left
    case (date.TimeOfDay, _) if is2_6(backend) => Skipped("not implemented in aggregation on MongoDB 2.6").left

    //FIXME modulo and trunc (which is defined in terms of modulo) cause the
    //mongo docker container to crash (with quite high frequency but not always).
    //One or more of the other tests that are now marked as skipped also seem to
    //cause failures when marked as pending (but with low frequency)
    case (math.Modulo, _) => Skipped("sometimes causes mongo container crash").left
    case (math.Trunc, _) => Skipped("sometimes causes mongo container crash").left
    case (math.Power, _) if lt3_2(backend) => Skipped("not implemented in aggregation on MongoDB < 3.2").left

    case (relations.Eq, List(Data.Date(_), Data.Timestamp(_))) => notHandled.left
    case (relations.Lt, List(Data.Date(_), Data.Timestamp(_))) => notHandled.left
    case (relations.Lte, List(Data.Date(_), Data.Timestamp(_))) => notHandled.left
    case (relations.Gt, List(Data.Date(_), Data.Timestamp(_))) => notHandled.left
    case (relations.Gte, List(Data.Date(_), Data.Timestamp(_))) => notHandled.left

    case (structural.ConcatOp, _)   => notHandled.left

    case _                  => ().right
  }

  def shortCircuitTC(args: List[Data]): Result \/ Unit = notHandled.left

  def compile(queryModel: MongoQueryModel, coll: Collection, mf: FreeMap[Fix])
      : FileSystemError \/ (Crystallized[WorkflowF], BsonField.Name) = {
    queryModel match {
      case MongoQueryModel.`3.4` =>
        (MongoDbPlanner.getExpr[Fix, FileSystemError \/ ?, Expr3_4](FuncHandler.handle3_4)(mf) >>=
          (expr => WorkflowBuilder.build[PlannerError \/ ?, Workflow3_2F](WorkflowBuilder.DocBuilder(WorkflowBuilder.Ops[Workflow3_2F].read(coll), ListMap(BsonField.Name("value") -> \&/-(expr)))).leftMap(qscriptPlanningFailed.reverseGet)))
          .map(wf => (Crystallize[Workflow3_2F].crystallize(wf).inject[WorkflowF], BsonField.Name("value")))
      case MongoQueryModel.`3.2` =>
        (MongoDbPlanner.getExpr[Fix, FileSystemError \/ ?, Expr3_2](FuncHandler.handle3_2)(mf) >>=
          (expr => WorkflowBuilder.build[PlannerError \/ ?, Workflow3_2F](WorkflowBuilder.DocBuilder(WorkflowBuilder.Ops[Workflow3_2F].read(coll), ListMap(BsonField.Name("value") -> \&/-(expr)))).leftMap(qscriptPlanningFailed.reverseGet)))
          .map(wf => (Crystallize[Workflow3_2F].crystallize(wf).inject[WorkflowF], BsonField.Name("value")))
      case MongoQueryModel.`3.0` =>
        (MongoDbPlanner.getExpr[Fix, FileSystemError \/ ?, Expr3_0](FuncHandler.handle3_0)(mf) >>=
          (expr => WorkflowBuilder.build[PlannerError \/ ?, Workflow2_6F](WorkflowBuilder.DocBuilder(WorkflowBuilder.Ops[Workflow2_6F].read(coll), ListMap(BsonField.Name("value") -> \&/-(expr)))).leftMap(qscriptPlanningFailed.reverseGet)))
          .map(wf => (Crystallize[Workflow2_6F].crystallize(wf).inject[WorkflowF], BsonField.Name("value")))

      case _                     =>
        (MongoDbPlanner.getExpr[Fix, FileSystemError \/ ?, Expr2_6](FuncHandler.handle2_6)(mf) >>=
          (expr => WorkflowBuilder.build[PlannerError \/ ?, Workflow2_6F](WorkflowBuilder.DocBuilder(WorkflowBuilder.Ops[Workflow2_6F].read(coll), ListMap(BsonField.Name("value") -> \&/-(expr)))).leftMap(qscriptPlanningFailed.reverseGet)))
          .map(wf => (Crystallize[Workflow2_6F].crystallize(wf).inject[WorkflowF], BsonField.Name("value")))

    }
  }
}<|MERGE_RESOLUTION|>--- conflicted
+++ resolved
@@ -40,14 +40,9 @@
 
   /** Identify constructs that are expected not to be implemented in the pipeline. */
   def shortCircuit[N <: Nat](backend: BackendName, func: GenericFunc[N], args: List[Data]): Result \/ Unit = (func, args) match {
-<<<<<<< HEAD
-    case (string.Integer | string.Decimal, _)   => notHandled.left
-=======
->>>>>>> 42d7bacc
     case (string.Length, _) if !is3_4(backend) => Skipped("not implemented in aggregation on MongoDB < 3.4").left
     case (string.Integer, _)  => notHandled.left
     case (string.Decimal, _)  => notHandled.left
-    case (string.ToString, _) => notHandled.left
     case (string.Search, _) => Skipped("compiles to a map/reduce, so can't be run in tests").left
     case (string.Substring, List(Data.Str(s), _, _)) if (!is3_4(backend) && !isPrintableAscii(s)) =>
       Skipped("only printable ascii supported on MongoDB < 3.4").left

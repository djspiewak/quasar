--- conflicted
+++ resolved
@@ -52,12 +52,8 @@
       case (Embed(CoEnv(\/-(MFC(MapFuncsCore.Lte(_,_))))), Data.Date(_), Data.Timestamp(_)) => pending
       case (Embed(CoEnv(\/-(MFC(MapFuncsCore.Gt(_,_))))), Data.Date(_), Data.Timestamp(_)) => pending
       case (Embed(CoEnv(\/-(MFC(MapFuncsCore.Gte(_,_))))), Data.Date(_), Data.Timestamp(_)) => pending
-<<<<<<< HEAD
       case (Embed(CoEnv(\/-(MFC(MapFuncsCore.Split(_,_))))), _, _) => pending
-=======
       case (Embed(CoEnv(\/-(MFC(MapFuncsCore.Within(_,_))))), _, _) => pending
-
->>>>>>> 821c36c1
       case _ => run
     }
 

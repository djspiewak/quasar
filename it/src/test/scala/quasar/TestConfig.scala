/*
 * Copyright 2014–2016 SlamData Inc.
 *
 * Licensed under the Apache License, Version 2.0 (the "License");
 * you may not use this file except in compliance with the License.
 * You may obtain a copy of the License at
 *
 *     http://www.apache.org/licenses/LICENSE-2.0
 *
 * Unless required by applicable law or agreed to in writing, software
 * distributed under the License is distributed on an "AS IS" BASIS,
 * WITHOUT WARRANTIES OR CONDITIONS OF ANY KIND, either express or implied.
 * See the License for the specific language governing permissions and
 * limitations under the License.
 */

package quasar

import quasar.Predef._
import quasar.contrib.pathy._
import quasar.fs._
import quasar.fs.mount.{ConnectionUri, MountConfig}

import pathy.Path._
import knobs.{Required, Optional, FileResource, SysPropsResource, Prefix}
import scalaz._, Scalaz._
import scalaz.concurrent._

object TestConfig {

  /** The directory under which test data may be found as well as where tests
    * can write test data/output.
    */
  val DefaultTestPrefix: ADir = rootDir </> dir("quasar-test")

  /** The environment variable used to externally specify the test path prefix.
    *
    * NB: The same path prefix is used for all backends under test.
    */
  val TestPathPrefixEnvName = "QUASAR_TEST_PATH_PREFIX"

  /** External Backends. */
<<<<<<< HEAD
  val COUCHBASE       = ExternalBackendRef(BackendRef(BackendName("couchbase")        , BackendCapability.All), FileSystemType("couchbase"))
  val MARKLOGIC       = ExternalBackendRef(BackendRef(BackendName("marklogic")        , BackendCapability.All), FileSystemType("marklogic"))
  val MONGO_2_6       = ExternalBackendRef(BackendRef(BackendName("mongodb_2_6")      , BackendCapability.All), FileSystemType("mongodb"))
  val MONGO_3_0       = ExternalBackendRef(BackendRef(BackendName("mongodb_3_0")      , BackendCapability.All), FileSystemType("mongodb"))
  val MONGO_3_2       = ExternalBackendRef(BackendRef(BackendName("mongodb_3_2")      , BackendCapability.All), FileSystemType("mongodb"))
  val MONGO_READ_ONLY = ExternalBackendRef(BackendRef(BackendName("mongodb_read_only"), ISet singleton BackendCapability.query()), FileSystemType("mongodb"))
  val MONGO_Q_2_6     = ExternalBackendRef(BackendRef(BackendName("mongodb_q_2_6")    , BackendCapability.All), FileSystemType("mongodbq"))
  val MONGO_Q_3_0     = ExternalBackendRef(BackendRef(BackendName("mongodb_q_3_0")    , BackendCapability.All), FileSystemType("mongodbq"))
  val MONGO_Q_3_2     = ExternalBackendRef(BackendRef(BackendName("mongodb_q_3_2")    , BackendCapability.All), FileSystemType("mongodbq"))
  val POSTGRESQL      = ExternalBackendRef(BackendRef(BackendName("postgresql")       , ISet singleton BackendCapability.write()), FileSystemType("postgresql"))
  val SPARK_HDFS      = ExternalBackendRef(BackendRef(BackendName("spark_hdfs")       , BackendCapability.All), FileSystemType("spark"))
  val SPARK_LOCAL     = ExternalBackendRef(BackendRef(BackendName("spark_local")      , BackendCapability.All), FileSystemType("spark"))

  lazy val backendRefs: List[ExternalBackendRef] = List(
=======
  val COUCHBASE       = BackendRef(BackendName("couchbase")        , BackendCapability.All)
  val MARKLOGIC_JSON  = BackendRef(BackendName("marklogic_json")   , BackendCapability.All)
  val MARKLOGIC_XML   = BackendRef(BackendName("marklogic_xml")    , BackendCapability.All)
  val MONGO_2_6       = BackendRef(BackendName("mongodb_2_6")      , BackendCapability.All)
  val MONGO_3_0       = BackendRef(BackendName("mongodb_3_0")      , BackendCapability.All)
  val MONGO_3_2       = BackendRef(BackendName("mongodb_3_2")      , BackendCapability.All)
  val MONGO_READ_ONLY = BackendRef(BackendName("mongodb_read_only"), ISet singleton BackendCapability.query())
  val MONGO_Q_2_6     = BackendRef(BackendName("mongodb_q_2_6")    , BackendCapability.All)
  val MONGO_Q_3_0     = BackendRef(BackendName("mongodb_q_3_0")    , BackendCapability.All)
  val MONGO_Q_3_2     = BackendRef(BackendName("mongodb_q_3_2")    , BackendCapability.All)
  val POSTGRESQL      = BackendRef(BackendName("postgresql")       , ISet singleton BackendCapability.write())
  val SKELETON        = BackendRef(BackendName("skeleton")         , ISet.empty)
  val SPARK_HDFS      = BackendRef(BackendName("spark_hdfs")       , BackendCapability.All)
  val SPARK_LOCAL     = BackendRef(BackendName("spark_local")      , BackendCapability.All)

  lazy val backendRefs: List[BackendRef] = List(
>>>>>>> f0749efd
    COUCHBASE,
    MARKLOGIC_JSON, MARKLOGIC_XML,
    MONGO_2_6, MONGO_3_0, MONGO_3_2, MONGO_READ_ONLY,
    MONGO_Q_2_6, MONGO_Q_3_0, MONGO_Q_3_2,
    POSTGRESQL,
    SPARK_HDFS, SPARK_LOCAL)

  final case class UnsupportedFileSystemConfig(c: MountConfig)
    extends RuntimeException(s"Unsupported filesystem config: $c")

  /** True if this backend configuration is for a couchbase connection.
    */
  def isCouchbase(backendRef: BackendRef): Boolean =
    backendRef === COUCHBASE.ref

  /** Returns the name of the environment variable used to configure the
    * given backend.
    */
  def backendConfName(backendName: BackendName): String =
    backendName.name

  /** The name of the configuration parameter that points to uri that should be
    *  used for inserting
    */
  def insertConfName(b: BackendName) = backendConfName(b) + "_insert"

  /** Returns the list of filesystems to test, using the provided function
    * to select an interpreter for a given config.
    */
  def externalFileSystems[S[_]](
    pf: PartialFunction[(MountConfig, ADir), Task[(S ~> Task, Task[Unit])]]
  ): Task[IList[SupportedFs[S]]] = {
    def fs(
      envName: String,
      p: ADir,
      typ: FileSystemType
    ): OptionT[Task, Task[(S ~> Task, Task[Unit])]] =
      TestConfig.loadConnectionUri(envName) flatMapF { uri =>
        val config = MountConfig.fileSystemConfig(typ, uri)
        pf.lift((config, p)).cata(
          Task.delay(_),
          Task.fail(new UnsupportedFileSystemConfig(config)))
      }

    def lookupFileSystem(r: ExternalBackendRef, p: ADir): OptionT[Task, FileSystemUT[S]] = {
      def rsrc(connect: Task[(S ~> Task, Task[Unit])]): Task[TaskResource[(S ~> Task, Task[Unit])]] =
        TaskResource(connect, Strategy.DefaultStrategy)(_._2)

      // Put the evaluation of a Task to produce an interpreter _into_ the interpreter:
      def embed(t: Task[S ~> Task]): S ~> Task = new (S ~> Task) {
        def apply[A](a: S[A]): Task[A] =
          t.flatMap(_(a))
      }

      for {
        test     <- fs(backendConfName(r.ref.name), p, r.fsType)
        setup    <- fs(insertConfName(r.ref.name), p, r.fsType).run.liftM[OptionT]
        s        <- NameGenerator.salt.liftM[OptionT]
        testRef  <- rsrc(test).liftM[OptionT]
        setupRef <- setup.cata(rsrc, Task.now(testRef)).liftM[OptionT]
      } yield FileSystemUT(r.ref,
          embed(testRef.get.map(_._1)),
          embed(setupRef.get.map(_._1)),
          p </> dir("run_" + s),
          testRef.release *> setupRef.release)
    }

    TestConfig.testDataPrefix flatMap { prefix =>
      TestConfig.backendRefs.toIList
        .traverse(r => lookupFileSystem(r, prefix).run.map(SupportedFs(r.ref,_)))
    }
  }

  /** Loads all the configurations for a particular type of FileSystem. */
  def fileSystemConfigs(tpe: FileSystemType): Task[List[(BackendRef, ConnectionUri, ConnectionUri)]] =
    backendRefs.filter(_.fsType === tpe).foldMapM(r => TestConfig.loadConnectionUriPair(r.name).run map (_.toList map {
      case (testUri, setupUri) => (r.ref, testUri, setupUri)
    }))

  val confFile: String = "it/testing.conf"

  /** Load backend config from environment variable.
    *
    * Fails if it cannot parse the config and returns None if there is no config.
    */
  def loadConnectionUri(name: String): OptionT[Task, ConnectionUri] = {
    val config = knobs.loadImmutable(Optional(SysPropsResource(Prefix(""))) :: Required(FileResource(new java.io.File(confFile))) :: Nil)
    OptionT(config.map(_.lookup[String](name))).map(ConnectionUri(_))
  }

  def loadConnectionUri(ref: BackendRef): OptionT[Task, ConnectionUri] =
    loadConnectionUri(backendConfName(ref.name))

  /** Load a pair of backend configs, the first for inserting test data, and
    * the second for actually running tests. If no config is specified for
    * inserting, then the test config is just returned twice.
    */
  def loadConnectionUriPair(name: BackendName): OptionT[Task, (ConnectionUri, ConnectionUri)] = {
    OptionT((loadConnectionUri(insertConfName(name)).run |@| loadConnectionUri(backendConfName(name)).run) { (c1, c2) =>
      c2.map(c2 => (c1.getOrElse(c2), c2))
    })
  }

  /** Returns the absolute path within a filesystem to the directory where tests
    * may write data.
    *
    * One may specify this externally by setting the [[TestPathPrefixEnvName]].
    * The returned [[Task]] will fail if an invalid path is provided from the
    * environment and return the [[DefaultTestPrefix]] if nothing is provided.
    */
  def testDataPrefix: Task[ADir] =
    console.readEnv(TestPathPrefixEnvName) flatMap { s =>
      posixCodec.parseAbsDir(s).cata(
        d => OptionT(sandbox(rootDir, d).map(rootDir </> _).point[Task]),
        fail[ADir](s"Test data dir must be an absolute dir, got: $s").liftM[OptionT])
    } getOrElse DefaultTestPrefix

  ////

  private def fail[A](msg: String): Task[A] = Task.fail(new RuntimeException(msg))
}<|MERGE_RESOLUTION|>--- conflicted
+++ resolved
@@ -40,9 +40,9 @@
   val TestPathPrefixEnvName = "QUASAR_TEST_PATH_PREFIX"
 
   /** External Backends. */
-<<<<<<< HEAD
   val COUCHBASE       = ExternalBackendRef(BackendRef(BackendName("couchbase")        , BackendCapability.All), FileSystemType("couchbase"))
-  val MARKLOGIC       = ExternalBackendRef(BackendRef(BackendName("marklogic")        , BackendCapability.All), FileSystemType("marklogic"))
+  val MARKLOGIC_JSON  = ExternalBackendRef(BackendRef(BackendName("marklogic_json")   , BackendCapability.All), FileSystemType("marklogic"))
+  val MARKLOGIC_XML   = ExternalBackendRef(BackendRef(BackendName("marklogic_xml")    , BackendCapability.All), FileSystemType("marklogic"))
   val MONGO_2_6       = ExternalBackendRef(BackendRef(BackendName("mongodb_2_6")      , BackendCapability.All), FileSystemType("mongodb"))
   val MONGO_3_0       = ExternalBackendRef(BackendRef(BackendName("mongodb_3_0")      , BackendCapability.All), FileSystemType("mongodb"))
   val MONGO_3_2       = ExternalBackendRef(BackendRef(BackendName("mongodb_3_2")      , BackendCapability.All), FileSystemType("mongodb"))
@@ -55,24 +55,6 @@
   val SPARK_LOCAL     = ExternalBackendRef(BackendRef(BackendName("spark_local")      , BackendCapability.All), FileSystemType("spark"))
 
   lazy val backendRefs: List[ExternalBackendRef] = List(
-=======
-  val COUCHBASE       = BackendRef(BackendName("couchbase")        , BackendCapability.All)
-  val MARKLOGIC_JSON  = BackendRef(BackendName("marklogic_json")   , BackendCapability.All)
-  val MARKLOGIC_XML   = BackendRef(BackendName("marklogic_xml")    , BackendCapability.All)
-  val MONGO_2_6       = BackendRef(BackendName("mongodb_2_6")      , BackendCapability.All)
-  val MONGO_3_0       = BackendRef(BackendName("mongodb_3_0")      , BackendCapability.All)
-  val MONGO_3_2       = BackendRef(BackendName("mongodb_3_2")      , BackendCapability.All)
-  val MONGO_READ_ONLY = BackendRef(BackendName("mongodb_read_only"), ISet singleton BackendCapability.query())
-  val MONGO_Q_2_6     = BackendRef(BackendName("mongodb_q_2_6")    , BackendCapability.All)
-  val MONGO_Q_3_0     = BackendRef(BackendName("mongodb_q_3_0")    , BackendCapability.All)
-  val MONGO_Q_3_2     = BackendRef(BackendName("mongodb_q_3_2")    , BackendCapability.All)
-  val POSTGRESQL      = BackendRef(BackendName("postgresql")       , ISet singleton BackendCapability.write())
-  val SKELETON        = BackendRef(BackendName("skeleton")         , ISet.empty)
-  val SPARK_HDFS      = BackendRef(BackendName("spark_hdfs")       , BackendCapability.All)
-  val SPARK_LOCAL     = BackendRef(BackendName("spark_local")      , BackendCapability.All)
-
-  lazy val backendRefs: List[BackendRef] = List(
->>>>>>> f0749efd
     COUCHBASE,
     MARKLOGIC_JSON, MARKLOGIC_XML,
     MONGO_2_6, MONGO_3_0, MONGO_3_2, MONGO_READ_ONLY,

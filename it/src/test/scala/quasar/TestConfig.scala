/*
 * Copyright 2014–2016 SlamData Inc.
 *
 * Licensed under the Apache License, Version 2.0 (the "License");
 * you may not use this file except in compliance with the License.
 * You may obtain a copy of the License at
 *
 *     http://www.apache.org/licenses/LICENSE-2.0
 *
 * Unless required by applicable law or agreed to in writing, software
 * distributed under the License is distributed on an "AS IS" BASIS,
 * WITHOUT WARRANTIES OR CONDITIONS OF ANY KIND, either express or implied.
 * See the License for the specific language governing permissions and
 * limitations under the License.
 */

package quasar

import quasar.Predef._
import quasar.fs._
import quasar.fs.mount.MountConfig

import argonaut._
import pathy.Path._
import scalaz._, Scalaz._
import scalaz.concurrent._

object TestConfig {

  /** The directory under which test data may be found as well as where tests
    * can write test data/output.
    */
  val DefaultTestPrefix: ADir = rootDir </> dir("quasar-test")

  /** The environment variable used to externally specify the test path prefix.
    *
    * NB: The same path prefix is used for all backends under test.
    */
  val TestPathPrefixEnvName = "QUASAR_TEST_PATH_PREFIX"

  /** External Backends. */
  val MONGO_2_6       = BackendName("mongodb_2_6")
  val MONGO_3_0       = BackendName("mongodb_3_0")
  val MONGO_3_2       = BackendName("mongodb_3_2")
  val MONGO_READ_ONLY = BackendName("mongodb_read_only")
<<<<<<< HEAD
  val SKELETON = BackendName("skeleton")
  val POSTGRESQL = BackendName("postgresql")
  val SPARK_LOCAL = BackendName("spark_local")

  lazy val backendNames: List[BackendName] =
    List(MONGO_2_6, MONGO_3_0, MONGO_3_2, MONGO_READ_ONLY, SKELETON, POSTGRESQL, SPARK_LOCAL)
=======
  val SKELETON        = BackendName("skeleton")
  val POSTGRESQL      = BackendName("postgresql")
  val MARKLOGIC       = BackendName("marklogic")

  lazy val backendNames: List[BackendName] =
    List(MONGO_2_6, MONGO_3_0, MONGO_3_2, MONGO_READ_ONLY, SKELETON, POSTGRESQL, MARKLOGIC)
>>>>>>> 37c9d594

  final case class UnsupportedFileSystemConfig(c: MountConfig)
    extends RuntimeException(s"Unsupported filesystem config: $c")

  /** True if this backend configuration is for a mongo connection where the
    * user has the "read-only" role.
    */
  def isMongoReadOnly(backendName: BackendName): Boolean =
    backendName == MONGO_READ_ONLY

  /** Returns the name of the environment variable used to configure the
    * given backend.
    */
  def backendEnvName(backendName: BackendName): String =
    "QUASAR_" + backendName.name.toUpperCase

  /** The name of the environment variable to configure the insert connection
    * for a read-only backend.
    */
  def insertEnvName(b: BackendName) = backendEnvName(b) + "_INSERT"

  /** Returns the list of filesystems to test, using the provided function
    * to select an interpreter for a given config.
    */
  def externalFileSystems[S[_]](
    pf: PartialFunction[(MountConfig, ADir), Task[(S ~> Task, Task[Unit])]]
  ): Task[IList[FileSystemUT[S]]] = {
    def fs(
      envName: String,
      p: ADir
    ): OptionT[Task, Task[(S ~> Task, Task[Unit])]] =
      TestConfig.loadConfig(envName) flatMapF (c =>
        pf.lift((c, p)).cata(
          Task.delay(_),
          Task.fail(new UnsupportedFileSystemConfig(c))))

    def fileSystemNamed(n: BackendName, p: ADir): OptionT[Task, FileSystemUT[S]] = {
      def rsrc(connect: Task[(S ~> Task, Task[Unit])]): Task[TaskResource[(S ~> Task, Task[Unit])]] =
        TaskResource(connect, Strategy.DefaultStrategy)(_._2)

      // Put the evaluation of a Task to produce an interpreter _into_ the interpreter:
      def embed(t: Task[S ~> Task]): S ~> Task = new (S ~> Task) {
        def apply[A](a: S[A]): Task[A] =
          t.flatMap(_(a))
      }

      for {
        test     <- fs(backendEnvName(n), p)
        setup    <- fs(insertEnvName(n), p).run.liftM[OptionT]
        s        <- NameGenerator.salt.liftM[OptionT]
        testRef  <- rsrc(test).liftM[OptionT]
        setupRef <- setup.cata(rsrc, Task.now(testRef)).liftM[OptionT]
      } yield FileSystemUT(n,
          embed(testRef.get.map(_._1)),
          embed(setupRef.get.map(_._1)),
          p </> dir(s),
          testRef.release *> setupRef.release)
    }

    def noBackendsFound: Throwable = new RuntimeException(
      "No external backends to test. Consider setting one of these environment variables: " +
      TestConfig.backendNames.map(TestConfig.backendEnvName).mkString(", ")
    )

    TestConfig.testDataPrefix flatMap { prefix =>
      TestConfig.backendNames.toIList
        .traverse(n => fileSystemNamed(n, prefix).run)
        .map(_.unite)
        .flatMap(uts => if (uts.isEmpty) Task.fail(noBackendsFound) else Task.now(uts))
    }
  }

  /** Load backend config from environment variable.
    *
    * Fails if it cannot parse the config and returns None if there is no config.
    */
  def loadConfig(envName: String): OptionT[Task, MountConfig] =
    console.readEnv(envName).flatMapF(value =>
      Parse.decodeEither[MountConfig](value).fold(
        e => fail("Failed to parse $" + envName + ": " + e),
        _.point[Task]))

  /** Load a pair of backend configs, the first for inserting test data, and
    * the second for actually running tests. If no config is specified for
    * inserting, then the test config is just returned twice.
    */
  def loadConfigPair(name: BackendName): OptionT[Task, (MountConfig, MountConfig)] = {
    OptionT((loadConfig(insertEnvName(name)).run |@| loadConfig(backendEnvName(name)).run) { (c1, c2) =>
      c2.map(c2 => (c1.getOrElse(c2), c2))
    })
  }

  /** Returns the absolute path within a filesystem to the directory where tests
    * may write data.
    *
    * One may specify this externally by setting the [[TestPathPrefixEnvName]].
    * The returned [[Task]] will fail if an invalid path is provided from the
    * environment and return the [[DefaultTestPrefix]] if nothing is provided.
    */
  def testDataPrefix: Task[ADir] =
    console.readEnv(TestPathPrefixEnvName) flatMap { s =>
      posixCodec.parseAbsDir(s).cata(
        d => OptionT(sandbox(rootDir, d).map(rootDir </> _).point[Task]),
        fail[ADir](s"Test data dir must be an absolute dir, got: $s").liftM[OptionT])
    } getOrElse DefaultTestPrefix

  ////

  private def fail[A](msg: String): Task[A] = Task.fail(new RuntimeException(msg))
}<|MERGE_RESOLUTION|>--- conflicted
+++ resolved
@@ -43,21 +43,13 @@
   val MONGO_3_0       = BackendName("mongodb_3_0")
   val MONGO_3_2       = BackendName("mongodb_3_2")
   val MONGO_READ_ONLY = BackendName("mongodb_read_only")
-<<<<<<< HEAD
   val SKELETON = BackendName("skeleton")
   val POSTGRESQL = BackendName("postgresql")
   val SPARK_LOCAL = BackendName("spark_local")
-
-  lazy val backendNames: List[BackendName] =
-    List(MONGO_2_6, MONGO_3_0, MONGO_3_2, MONGO_READ_ONLY, SKELETON, POSTGRESQL, SPARK_LOCAL)
-=======
-  val SKELETON        = BackendName("skeleton")
-  val POSTGRESQL      = BackendName("postgresql")
   val MARKLOGIC       = BackendName("marklogic")
 
   lazy val backendNames: List[BackendName] =
-    List(MONGO_2_6, MONGO_3_0, MONGO_3_2, MONGO_READ_ONLY, SKELETON, POSTGRESQL, MARKLOGIC)
->>>>>>> 37c9d594
+    List(MONGO_2_6, MONGO_3_0, MONGO_3_2, MONGO_READ_ONLY, SKELETON, POSTGRESQL, SPARK_LOCAL, MARKLOGIC)
 
   final case class UnsupportedFileSystemConfig(c: MountConfig)
     extends RuntimeException(s"Unsupported filesystem config: $c")

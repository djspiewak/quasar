/*
 * Copyright 2014–2017 SlamData Inc.
 *
 * Licensed under the Apache License, Version 2.0 (the "License");
 * you may not use this file except in compliance with the License.
 * You may obtain a copy of the License at
 *
 *     http://www.apache.org/licenses/LICENSE-2.0
 *
 * Unless required by applicable law or agreed to in writing, software
 * distributed under the License is distributed on an "AS IS" BASIS,
 * WITHOUT WARRANTIES OR CONDITIONS OF ANY KIND, either express or implied.
 * See the License for the specific language governing permissions and
 * limitations under the License.
 */

package quasar

import slamdata.Predef._
import quasar.contrib.pathy._
import quasar.fs._
import quasar.fs.mount.{BackendDef, ConnectionUri, MountConfig}
import quasar.main.{ClassName, ClassPath, FsLoadCfg}

import pathy.Path._
import knobs.{Required, Optional, FileResource}
import scalaz._, Scalaz._
import scalaz.concurrent._

object TestConfig {

  /** The directory under which test data may be found as well as where tests
    * can write test data/output.
    */
  val DefaultTestPrefix: ADir = rootDir </> dir("t")

  /** The environment variable used to externally specify the test path prefix.
    *
    * NB: The same path prefix is used for all backends under test.
    */
  val TestPathPrefixEnvName = "QUASAR_TEST_PATH_PREFIX"

  /**
   * External Backends.
   *
   * This is an artifact of the fact that we haven't inverted the dependency between
   * `it` and the connectors.  Hence, the redundant hard-coding of constants.  We
   * should get rid of this abomination as soon as possible.
   */
  val COUCHBASE       = ExternalBackendRef(BackendRef(BackendName("couchbase")        , BackendCapability.All), FileSystemType("couchbase"))
  val MARKLOGIC_JSON  = ExternalBackendRef(BackendRef(BackendName("marklogic_json")   , BackendCapability.All), FileSystemType("marklogic"))
  val MARKLOGIC_XML   = ExternalBackendRef(BackendRef(BackendName("marklogic_xml")    , BackendCapability.All), FileSystemType("marklogic"))
  val MIMIR           = ExternalBackendRef(BackendRef(BackendName("mimir")            , BackendCapability.All), mimir.Mimir.Type)
<<<<<<< HEAD
  val MONGO_2_6       = ExternalBackendRef(BackendRef(BackendName("mongodb_2_6")      , BackendCapability.All), FileSystemType("mongodb"))
  val MONGO_3_0       = ExternalBackendRef(BackendRef(BackendName("mongodb_3_0")      , BackendCapability.All), FileSystemType("mongodb"))
  val MONGO_3_2       = ExternalBackendRef(BackendRef(BackendName("mongodb_3_2")      , BackendCapability.All), FileSystemType("mongodb"))
  val MONGO_3_4       = ExternalBackendRef(BackendRef(BackendName("mongodb_3_4")      , BackendCapability.All), FileSystemType("mongodb"))
  val MONGO_READ_ONLY = ExternalBackendRef(BackendRef(BackendName("mongodb_read_only"), ISet singleton BackendCapability.query()), FileSystemType("mongodb"))
  val SPARK_HDFS      = ExternalBackendRef(BackendRef(BackendName("spark_hdfs")       , BackendCapability.All), FileSystemType("spark-hdfs"))
  val SPARK_LOCAL     = ExternalBackendRef(BackendRef(BackendName("spark_local")      , BackendCapability.All), FileSystemType("spark-local"))
  val SPARK_ELASTIC   = ExternalBackendRef(BackendRef(BackendName("spark_elastic")    , BackendCapability.All), FileSystemType("spark-elastic"))
  val SPARK_CASSANDRA = ExternalBackendRef(BackendRef(BackendName("spark_cassandra")  , BackendCapability.All), FileSystemType("spark-cassandra"))

=======
  val MONGO_2_6       = ExternalBackendRef(BackendRef(BackendName("mongodb_2_6")      , BackendCapability.All), mongodb.MongoDb.Type)
  val MONGO_3_0       = ExternalBackendRef(BackendRef(BackendName("mongodb_3_0")      , BackendCapability.All), mongodb.MongoDb.Type)
  val MONGO_3_2       = ExternalBackendRef(BackendRef(BackendName("mongodb_3_2")      , BackendCapability.All), mongodb.MongoDb.Type)
  val MONGO_3_4       = ExternalBackendRef(BackendRef(BackendName("mongodb_3_4")      , BackendCapability.All), mongodb.MongoDb.Type)
  val MONGO_READ_ONLY = ExternalBackendRef(BackendRef(BackendName("mongodb_read_only"), ISet singleton BackendCapability.query()), mongodb.MongoDb.Type)
  val SPARK_HDFS      = ExternalBackendRef(BackendRef(BackendName("spark_hdfs")       , BackendCapability.All), sparkcore.fs.hdfs.SparkHdfsBackendModule.Type)
  val SPARK_LOCAL     = ExternalBackendRef(BackendRef(BackendName("spark_local")      , BackendCapability.All), sparkcore.fs.local.SparkLocalBackendModule.Type)
  val SPARK_ELASTIC   = ExternalBackendRef(BackendRef(BackendName("spark_elastic")    , BackendCapability.All), sparkcore.fs.elastic.SparkElasticBackendModule.Type)
  val SPARK_CASSANDRA = ExternalBackendRef(BackendRef(BackendName("spark_cassandra")  , BackendCapability.All), sparkcore.fs.cassandra.SparkCassandraBackendModule.Type)
>>>>>>> ee7a502c

  lazy val backendRefs: List[ExternalBackendRef] = List(
    COUCHBASE,
    MARKLOGIC_JSON, MARKLOGIC_XML,
    MIMIR,
    MONGO_2_6, MONGO_3_0, MONGO_3_2, MONGO_3_4, MONGO_READ_ONLY,
    SPARK_HDFS, SPARK_LOCAL, SPARK_ELASTIC, SPARK_CASSANDRA)

  final case class UnsupportedFileSystemConfig(c: MountConfig)
    extends RuntimeException(s"Unsupported filesystem config: $c")

  /** True if this backend configuration is for a couchbase connection.
    */
  def isCouchbase(backendRef: BackendRef): Boolean =
    backendRef === COUCHBASE.ref

  /** Returns the name of the environment variable used to configure the
    * given backend.
    */
  def backendConfName(backendName: BackendName): String =
    backendName.name

  /** The name of the configuration parameter that points to uri that should be
    *  used for inserting
    */
  def insertConfName(b: BackendName) = backendConfName(b) + "_insert"

  /** Returns the list of filesystems to test, using the provided function
    * to select an interpreter for a given config.
    */
  def externalFileSystems[S[_]](
    pf: PartialFunction[BackendDef.FsCfg, Task[(S ~> Task, Task[Unit])]]
  ): Task[IList[SupportedFs[S]]] = {
    def fs(
      envName: String,
      typ: FileSystemType
    ): OptionT[Task, Task[(S ~> Task, Task[Unit])]] =
      TestConfig.loadConnectionUri(envName) flatMapF { uri =>
        pf.lift((typ, uri)).cata(
          Task.delay(_),
          Task.fail(new UnsupportedFileSystemConfig(MountConfig.fileSystemConfig(typ, uri))))
      }

    def lookupFileSystem(r: ExternalBackendRef, p: ADir): OptionT[Task, FileSystemUT[S]] = {
      def rsrc(connect: Task[(S ~> Task, Task[Unit])]): Task[TaskResource[(S ~> Task, Task[Unit])]] =
        TaskResource(connect, Strategy.DefaultStrategy)(_._2)

      // Put the evaluation of a Task to produce an interpreter _into_ the interpreter:
      def embed(t: Task[S ~> Task]): S ~> Task = new (S ~> Task) {
        def apply[A](a: S[A]): Task[A] =
          t.flatMap(_(a))
      }

      for {
        test     <- fs(backendConfName(r.ref.name), r.fsType)
        setup    <- fs(insertConfName(r.ref.name), r.fsType).run.liftM[OptionT]
        s        <- NameGenerator.salt.liftM[OptionT]
        testRef  <- rsrc(test).liftM[OptionT]
        setupRef <- setup.cata(rsrc, Task.now(testRef)).liftM[OptionT]
      } yield FileSystemUT(r.ref,
          embed(testRef.get.map(_._1)),
          embed(setupRef.get.map(_._1)),
          p </> dir("run" + s),
          testRef.release *> setupRef.release)
    }

    TestConfig.testDataPrefix flatMap { prefix =>
      TestConfig.backendRefs.toIList
        .traverse(r => lookupFileSystem(r, prefix).run.map(SupportedFs(r.ref,_)))
    }
  }

  /** Loads all the configurations for a particular type of FileSystem. */
  def fileSystemConfigs(tpe: FileSystemType): Task[List[(BackendRef, ConnectionUri, ConnectionUri)]] =
    backendRefs.filter(_.fsType === tpe).foldMapM(r => TestConfig.loadConnectionUriPair(r.name).run map (_.toList map {
      case (testUri, setupUri) => (r.ref, testUri, setupUri)
    }))

  val confFile: String = "it/testing.conf"
  val defaultConfFile: String = "it/testing.conf.example"

  def confValue(name: String): OptionT[Task, String] = {
    val config = knobs.loadImmutable(
      Optional(FileResource(new java.io.File(confFile)))        ::
      Required(FileResource(new java.io.File(defaultConfFile))) ::
      Nil)
    OptionT(config.map(_.lookup[String](name)))
  }

  /** Load backend config from environment variable.
    *
    * Fails if it cannot parse the config and returns None if there is no config.
    */
  def loadConnectionUri(name: String): OptionT[Task, ConnectionUri] =
    confValue(name).map(ConnectionUri(_))

  def loadConnectionUri(ref: BackendRef): OptionT[Task, ConnectionUri] =
    loadConnectionUri(backendConfName(ref.name))

  /** Load a pair of backend configs, the first for inserting test data, and
    * the second for actually running tests. If no config is specified for
    * inserting, then the test config is just returned twice.
    */
  def loadConnectionUriPair(name: BackendName): OptionT[Task, (ConnectionUri, ConnectionUri)] = {
    OptionT((loadConnectionUri(insertConfName(name)).run |@| loadConnectionUri(backendConfName(name)).run) { (c1, c2) =>
      c2.map(c2 => (c1.getOrElse(c2), c2))
    })
  }

  /** Returns the absolute path within a filesystem to the directory where tests
    * may write data.
    *
    * One may specify this externally by setting the [[TestPathPrefixEnvName]].
    * The returned [[Task]] will fail if an invalid path is provided from the
    * environment and return the [[DefaultTestPrefix]] if nothing is provided.
    */
  def testDataPrefix: Task[ADir] =
    console.readEnv(TestPathPrefixEnvName) flatMap { s =>
      posixCodec.parseAbsDir(s).cata(
        d => OptionT(sandbox(rootDir, d).map(rootDir </> _).point[Task]),
        fail[ADir](s"Test data dir must be an absolute dir, got: $s").liftM[OptionT])
    } getOrElse DefaultTestPrefix

  val testFsLoadCfg: Task[FsLoadCfg] = {
    val confStrM =
      Task.delay(java.lang.System.getProperty("slamdata.internal.fs-load-cfg", ""))

    confStrM map { confStr =>
      import java.io.File

      val backends = confStr.split(";").toList map { backend =>
        val List(name, classpath) = backend.split("=").toList

        val apaths = classpath.split(":").toList flatMap { path =>
          val file = new File(path)
          ADir.fromFile(file).orElse(AFile.fromFile(file)).toList
        }

        ClassName(name) -> ClassPath(IList.fromList(apaths))
      }

      FsLoadCfg.ExplodedDirs(IList.fromList(backends))
    }
  }

  ////

  private def fail[A](msg: String): Task[A] = Task.fail(new RuntimeException(msg))
}<|MERGE_RESOLUTION|>--- conflicted
+++ resolved
@@ -51,7 +51,6 @@
   val MARKLOGIC_JSON  = ExternalBackendRef(BackendRef(BackendName("marklogic_json")   , BackendCapability.All), FileSystemType("marklogic"))
   val MARKLOGIC_XML   = ExternalBackendRef(BackendRef(BackendName("marklogic_xml")    , BackendCapability.All), FileSystemType("marklogic"))
   val MIMIR           = ExternalBackendRef(BackendRef(BackendName("mimir")            , BackendCapability.All), mimir.Mimir.Type)
-<<<<<<< HEAD
   val MONGO_2_6       = ExternalBackendRef(BackendRef(BackendName("mongodb_2_6")      , BackendCapability.All), FileSystemType("mongodb"))
   val MONGO_3_0       = ExternalBackendRef(BackendRef(BackendName("mongodb_3_0")      , BackendCapability.All), FileSystemType("mongodb"))
   val MONGO_3_2       = ExternalBackendRef(BackendRef(BackendName("mongodb_3_2")      , BackendCapability.All), FileSystemType("mongodb"))
@@ -61,18 +60,6 @@
   val SPARK_LOCAL     = ExternalBackendRef(BackendRef(BackendName("spark_local")      , BackendCapability.All), FileSystemType("spark-local"))
   val SPARK_ELASTIC   = ExternalBackendRef(BackendRef(BackendName("spark_elastic")    , BackendCapability.All), FileSystemType("spark-elastic"))
   val SPARK_CASSANDRA = ExternalBackendRef(BackendRef(BackendName("spark_cassandra")  , BackendCapability.All), FileSystemType("spark-cassandra"))
-
-=======
-  val MONGO_2_6       = ExternalBackendRef(BackendRef(BackendName("mongodb_2_6")      , BackendCapability.All), mongodb.MongoDb.Type)
-  val MONGO_3_0       = ExternalBackendRef(BackendRef(BackendName("mongodb_3_0")      , BackendCapability.All), mongodb.MongoDb.Type)
-  val MONGO_3_2       = ExternalBackendRef(BackendRef(BackendName("mongodb_3_2")      , BackendCapability.All), mongodb.MongoDb.Type)
-  val MONGO_3_4       = ExternalBackendRef(BackendRef(BackendName("mongodb_3_4")      , BackendCapability.All), mongodb.MongoDb.Type)
-  val MONGO_READ_ONLY = ExternalBackendRef(BackendRef(BackendName("mongodb_read_only"), ISet singleton BackendCapability.query()), mongodb.MongoDb.Type)
-  val SPARK_HDFS      = ExternalBackendRef(BackendRef(BackendName("spark_hdfs")       , BackendCapability.All), sparkcore.fs.hdfs.SparkHdfsBackendModule.Type)
-  val SPARK_LOCAL     = ExternalBackendRef(BackendRef(BackendName("spark_local")      , BackendCapability.All), sparkcore.fs.local.SparkLocalBackendModule.Type)
-  val SPARK_ELASTIC   = ExternalBackendRef(BackendRef(BackendName("spark_elastic")    , BackendCapability.All), sparkcore.fs.elastic.SparkElasticBackendModule.Type)
-  val SPARK_CASSANDRA = ExternalBackendRef(BackendRef(BackendName("spark_cassandra")  , BackendCapability.All), sparkcore.fs.cassandra.SparkCassandraBackendModule.Type)
->>>>>>> ee7a502c
 
   lazy val backendRefs: List[ExternalBackendRef] = List(
     COUCHBASE,

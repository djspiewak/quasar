/*
 * Copyright 2014–2018 SlamData Inc.
 *
 * Licensed under the Apache License, Version 2.0 (the "License");
 * you may not use this file except in compliance with the License.
 * You may obtain a copy of the License at
 *
 *     http://www.apache.org/licenses/LICENSE-2.0
 *
 * Unless required by applicable law or agreed to in writing, software
 * distributed under the License is distributed on an "AS IS" BASIS,
 * WITHOUT WARRANTIES OR CONDITIONS OF ANY KIND, either express or implied.
 * See the License for the specific language governing permissions and
 * limitations under the License.
 */

package quasar.regression

import slamdata.Predef._
import quasar._
import quasar.api._
import quasar.build.BuildInfo
import quasar.common.PhaseResults
import quasar.contrib.argonaut._
import quasar.contrib.fs2.convert
import quasar.contrib.fs2.stream._
import quasar.contrib.iota._
import quasar.contrib.nio.{file => contribFile}
import quasar.contrib.pathy._
import quasar.contrib.scalaz.{MonadError_, MonadTell_}
import quasar.contrib.scalaz.concurrent.task._
import quasar.ejson
import quasar.ejson.Common.{Optics => CO}
import quasar.fp._
import quasar.fs.FileSystemType
import quasar.impl.datasource.local.LocalType
import quasar.impl.external.ExternalConfig
import quasar.run.{Quasar, QuasarError, SqlQuery}
import quasar.sql.Query

import scala.concurrent.ExecutionContext.Implicits.global
import scala.concurrent.duration._
import scala.util.matching.Regex

import java.math.{MathContext, RoundingMode}
import java.nio.file.{Files, Path => JPath, Paths}

import argonaut._, Argonaut._
<<<<<<< HEAD
import cats.effect.{ConcurrentEffect, Effect, IO, Sync, Timer}
import cats.effect.concurrent.Deferred
=======
import cats.effect.{Effect, IO, Sync, Timer}
>>>>>>> 1e83ad5a
import eu.timepit.refined.auto._
import fs2.{io, text, Stream}
import matryoshka._
import org.specs2.execute
import org.specs2.specification.core.Fragment
import pathy.Path, Path._
import scalaz._, Scalaz._
import scalaz.concurrent.Task
// import shims._ causes compilation to not terminate in any reasonable amount of time.
import shims.{monadErrorToScalaz, monadToScalaz}

final class Sql2QueryRegressionSpec extends Qspec {
  import Sql2QueryRegressionSpec._

  implicit val ignorePhaseResults: MonadTell_[IO, PhaseResults] =
    MonadTell_.ignore[IO, PhaseResults]

  implicit val ioQuasarError: MonadError_[IO, QuasarError] =
    MonadError_.facet[IO](QuasarError.throwableP)

  val DataDir = rootDir[Sandboxed] </> dir("local")

  /** A name to identify the suite in test output. */
  val suiteName: String = "SQL^2 Regression Queries"

  val Q = for {
    tmpPath <-
      Stream.bracket(IO(Files.createTempDirectory("quasar-test-")))(
        contribFile.deleteRecursively[IO](_))

    q <- Quasar[IO](tmpPath, ExternalConfig.Empty, global)

    localCfg =
      ("rootDir" := posixCodec.printPath(TestDataRoot)) ->:
      // 64 KB chunks, chosen mostly arbitrarily.
      ("readChunkSizeBytes" := 65535) ->:
      jEmptyObject

    _ <- Stream.eval(q.dataSources.add(
      ResourceName("local"),
      LocalType,
      localCfg,
      ConflictResolution.Preserve))
  } yield q

  val lwcLocalConfigs =
    Effect[Task].toIO(TestConfig.fileSystemConfigs(FileSystemType("lwc_local")))

  ////

  val buildSuite =
    lwcLocalConfigs.map(_.isEmpty).ifM(
      IO(suiteName >> skipped("to run, enable the 'lwc_local' test configuration.")),
      for {
        qdef <- Deferred[IO, Quasar[IO, IO]]
        sdown <- Deferred[IO, Unit]

        tests <- regressionTests[IO](TestsRoot, TestDataRoot)

        _ <- Q.evalMap(q => qdef.complete(q) *> sdown.get).compile.drain.start
        q <- qdef.get

        f = (squery: SqlQuery) =>
          Stream.eval(q.queryEvaluator.evaluate(squery))
            .flatMap(_.valueOr(err =>
              Stream.raiseError(new RuntimeException(err.shows)).covary[IO]))

<<<<<<< HEAD
      } yield {
        suiteName >> {
          tests.toList foreach { case (loc, test) =>
            regressionExample(loc, test, BackendName("mimir"), f)
=======
  Effect[Task].toIO(TestConfig.fileSystemConfigs(FileSystemType("lwc_local"))).flatMap({cfgs =>
    if (cfgs.isEmpty)
      IO(suiteName >> skipped("to run, enable the 'lwc_local' test configuration."))
    else
      (regressionTests[IO](TestsRoot, TestDataRoot) |@| queryEvaluator)({
        case (tests, (eval, sdown)) =>
          suiteName >> {
            tests.toList foreach { case (f, t) =>
              regressionExample(f, t, BackendName("lwc_local"), queryResults(eval.evaluate))
            }

            step(sdown.unsafeRunSync)
>>>>>>> 1e83ad5a
          }

          step(sdown.complete(()).unsafeRunSync())
        }
      })

  buildSuite.unsafeRunSync()

  ////

  /** Returns an `Example` verifying the given `RegressionTest`. */
  def regressionExample(
      loc: RFile,
      test: RegressionTest,
      backendName: BackendName,
      results: SqlQuery => Stream[IO, Data])
      : Fragment = {
    def runTest: execute.Result = {
      val query =
        SqlQuery(
          Query(test.query),
          Variables.fromMap(test.variables),
          test.data.nonEmpty.fold(DataDir </> fileParent(loc), rootDir))

      verifyResults(test.expected, results(query), backendName)
        .timed(2.minutes)
        .unsafePerformSync
    }

    s"${test.name} [${posixCodec.printPath(loc)}]" >> {
      collectFirstDirective(test.backends, backendName) {
        case TestDirective.Skip    => skipped
        case TestDirective.SkipCI  =>
          BuildInfo.isCIBuild.fold(execute.Skipped("(skipped during CI build)"), runTest)
        case TestDirective.Timeout =>
          // NB: To locally skip tests that time out, make `Skipped` unconditional.
          BuildInfo.isCIBuild.fold(
            execute.Skipped("(skipped because it times out)"),
            runTest)
        case TestDirective.Pending | TestDirective.PendingIgnoreFieldOrder =>
          runTest.pendingUntilFixed
      } getOrElse runTest
    }
  }

  /** Verify the given results according to the provided expectation. */
  def verifyResults(
      exp: ExpectedResult,
      act: Stream[IO, Data],
      backendName: BackendName)
      : Task[execute.Result] = {

    /** This helps us get identical results on different connectors, even though
      * they have different precisions for their floating point values.
      */
    val reducePrecision =
      λ[EndoK[ejson.Common]](CO.dec.modify(_.round(TestContext))(_))

    val normalizeJson: Json => Json =
      j => Recursive[Json, ejson.Json].transCata(j)(liftFFCopK(reducePrecision[Json]))

    val deleteFields: Json => Json =
      _.withObject(exp.ignoredFields.foldLeft(_)(_ - _))

    val fieldOrderSignificance =
      if (exp.ignoreFieldOrder)
        OrderIgnored
      else
        collectFirstDirective[OrderSignificance](exp.backends, backendName) {
          case TestDirective.IgnoreAllOrder |
               TestDirective.IgnoreFieldOrder |
               TestDirective.PendingIgnoreFieldOrder =>
            OrderIgnored
        } | OrderPreserved

    val resultOrderSignificance =
      if (exp.ignoreResultOrder)
        OrderIgnored
      else
        collectFirstDirective[OrderSignificance](exp.backends, backendName) {
          case TestDirective.IgnoreAllOrder |
               TestDirective.IgnoreResultOrder |
               TestDirective.PendingIgnoreFieldOrder =>
            OrderIgnored
        } | OrderPreserved

    val actProcess =
      convert.toProcess(act)
        // TODO{fs2}: Chunkiness
        .map(normalizeJson <<< deleteFields <<< (_.asJson))
        .translate(λ[IO ~> Task](_.to[Task]))

    val result =
      exp.predicate(
        exp.rows,
        actProcess,
        fieldOrderSignificance,
        resultOrderSignificance)

    collectFirstDirective(exp.backends, backendName) {
      case TestDirective.Timeout =>
        result.map {
          case execute.Success(_, _) =>
            execute.Failure(s"Fixed now, you should remove the “timeout” status.")

          case execute.Failure(m, _, _, _) =>
            execute.Failure(s"Failed with “$m”, you should change the “timeout” status.")

          case x => x
        }.handle {
          case e: java.util.concurrent.TimeoutException =>
            execute.Pending(s"times out: ${e.getMessage}")

          case e =>
            execute.Failure(s"Errored with “${e.getMessage}”, you should change the “timeout” status to “pending”.")
        }
    } getOrElse result.handle {
      case e: java.util.concurrent.TimeoutException =>
        execute.Failure(s"Times out (${e.getMessage}), you should use the “timeout” status.")
    }
  }

  /** Returns all the `RegressionTest`s found in the given directory, keyed by
    * file path.
    */
  def regressionTests[F[_]: Effect: Timer](
      testDir: RDir,
      dataDir: RDir)
      : F[Map[RFile, RegressionTest]] =
    descendantsMatching[F](testDir, TestPattern)
      .flatMap(f => loadRegressionTest[F](f).map((f.relativeTo(dataDir).get, _)))
      .compile
      .fold(Map[RFile, RegressionTest]())(_ + _)

  /** Loads a `RegressionTest` from the given file. */
  def loadRegressionTest[F[_]: Effect: Timer](file: RFile): Stream[F, RegressionTest] =
<<<<<<< HEAD
=======
    // all test files right now fit into 8K, which is a reasonable chunk size anyway
>>>>>>> 1e83ad5a
    io.file.readAllAsync[F](jPath(file), 8192)
      .through(text.utf8Decode)
      .reduce(_ + _)
      .flatMap(txt =>
        decodeJson[RegressionTest](txt).fold(
          err => Stream.raiseError(new RuntimeException(posixCodec.printPath(file) + ": " + err)),
          Stream.emit).covary[F])

  /** Returns all descendant files in the given dir matching `pattern`. */
  def descendantsMatching[F[_]: Sync](d: RDir, pattern: Regex): Stream[F, RFile] =
    convert.fromJavaStream(Sync[F].delay(Files.walk(jPath(d))))
      .filter(p => pattern.findFirstIn(p.getFileName.toString).isDefined)
      .map(p => posixCodec.parseRelFile(p.toString).flatMap(_.relativeTo(d)))
      .unNone
      .map(d </> _)

  /** Whether the backend has the specified directive in the given test. */
  def hasDirective(td: TestDirective, dirs: Directives, name: BackendName): Boolean =
    Foldable[Option].compose[NonEmptyList].any(dirs get name)(_ ≟ td)

  /** Returns the result of the given partial function applied to the first directive
    * for which it is defined, or `None` if it is undefined for all directives.
    */
  def collectFirstDirective[A](
      dirs: Directives,
      name: BackendName)(
      pf: PartialFunction[TestDirective, A])
      : Option[A] =
    Foldable[Option].compose[NonEmptyList]
      .findMapM[Id, TestDirective, A](dirs get name)(pf.lift)(idInstance)

  def jPath(p: Path[_, _, Sandboxed]): JPath =
    Paths.get(posixCodec.printPath(p))
}

object Sql2QueryRegressionSpec {
  val TestDataRoot: RDir =
    currentDir[Sandboxed] </> dir("it") </> dir("src") </> dir("main") </> dir("resources") </> dir("tests")

  val TestsRoot: RDir =
    TestDataRoot

  val TestPattern: Regex =
    """^([^.].*)\.test""".r

  val TestContext: MathContext =
    new MathContext(13, RoundingMode.DOWN)

  implicit val dataEncodeJson: EncodeJson[Data] =
    EncodeJson(DataCodec.Precise.encode(_).getOrElse(jString("Undefined")))
}<|MERGE_RESOLUTION|>--- conflicted
+++ resolved
@@ -46,12 +46,8 @@
 import java.nio.file.{Files, Path => JPath, Paths}
 
 import argonaut._, Argonaut._
-<<<<<<< HEAD
-import cats.effect.{ConcurrentEffect, Effect, IO, Sync, Timer}
+import cats.effect.{Effect, IO, Sync, Timer}
 import cats.effect.concurrent.Deferred
-=======
-import cats.effect.{Effect, IO, Sync, Timer}
->>>>>>> 1e83ad5a
 import eu.timepit.refined.auto._
 import fs2.{io, text, Stream}
 import matryoshka._
@@ -119,25 +115,10 @@
             .flatMap(_.valueOr(err =>
               Stream.raiseError(new RuntimeException(err.shows)).covary[IO]))
 
-<<<<<<< HEAD
       } yield {
         suiteName >> {
           tests.toList foreach { case (loc, test) =>
-            regressionExample(loc, test, BackendName("mimir"), f)
-=======
-  Effect[Task].toIO(TestConfig.fileSystemConfigs(FileSystemType("lwc_local"))).flatMap({cfgs =>
-    if (cfgs.isEmpty)
-      IO(suiteName >> skipped("to run, enable the 'lwc_local' test configuration."))
-    else
-      (regressionTests[IO](TestsRoot, TestDataRoot) |@| queryEvaluator)({
-        case (tests, (eval, sdown)) =>
-          suiteName >> {
-            tests.toList foreach { case (f, t) =>
-              regressionExample(f, t, BackendName("lwc_local"), queryResults(eval.evaluate))
-            }
-
-            step(sdown.unsafeRunSync)
->>>>>>> 1e83ad5a
+            regressionExample(loc, test, BackendName("lwc_local"), f)
           }
 
           step(sdown.complete(()).unsafeRunSync())
@@ -274,10 +255,7 @@
 
   /** Loads a `RegressionTest` from the given file. */
   def loadRegressionTest[F[_]: Effect: Timer](file: RFile): Stream[F, RegressionTest] =
-<<<<<<< HEAD
-=======
     // all test files right now fit into 8K, which is a reasonable chunk size anyway
->>>>>>> 1e83ad5a
     io.file.readAllAsync[F](jPath(file), 8192)
       .through(text.utf8Decode)
       .reduce(_ + _)

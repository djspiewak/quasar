{
    "name": "concat array with unknown structure",
    "backends": {
        "couchbase":         "ignoreFieldOrder",
        "marklogic_json":    "ignoreFieldOrder",
        "mimir":             "skip",
<<<<<<< HEAD
        "postgresql":        "pending"
=======
        "mongodb_q_3_2":     "pending"
>>>>>>> 5f7a7285
    },
    "data": "largeZips.data",
    "query": "select city, state, loc || [ pop ] as lp from largeZips",
    "predicate": "atLeast",
    "ignoreResultOrder": true,
    "expected": [{ "city": "CUSHMAN",            "state": "MA", "lp": [ -72.51565, 42.377017, 36963] },
                 { "city": "CHICOPEE",           "state": "MA", "lp": [-72.576142, 42.176443, 31495] },
                 { "city": "HOLYOKE",            "state": "MA", "lp": [-72.626193, 42.202007, 43704] },
                 { "city": "FLORENCE",           "state": "MA", "lp": [-72.654245, 42.324662, 27939] },
                 { "city": "MONTGOMERY",         "state": "MA", "lp": [-72.754318, 42.129484, 40117] },
                 { "city": "WEST SPRINGFIELD",   "state": "MA", "lp": [-72.641109, 42.115066, 27537] },
                 { "city": "SPRINGFIELD",        "state": "MA", "lp": [-72.558432, 42.085314, 25519] },
                 { "city": "SPRINGFIELD",        "state": "MA", "lp": [-72.554349, 42.114455, 32635] },
                 { "city": "PITTSFIELD",         "state": "MA", "lp": [-73.247088, 42.453086, 50655] },
                 { "city": "FITCHBURG",          "state": "MA", "lp": [-71.803133, 42.579563, 41194] }]
}<|MERGE_RESOLUTION|>--- conflicted
+++ resolved
@@ -3,12 +3,7 @@
     "backends": {
         "couchbase":         "ignoreFieldOrder",
         "marklogic_json":    "ignoreFieldOrder",
-        "mimir":             "skip",
-<<<<<<< HEAD
-        "postgresql":        "pending"
-=======
-        "mongodb_q_3_2":     "pending"
->>>>>>> 5f7a7285
+        "mimir":             "skip"
     },
     "data": "largeZips.data",
     "query": "select city, state, loc || [ pop ] as lp from largeZips",

{
  "name": "simple distinct",

  "backends": {
        "marklogic_json":    "ignoreFieldOrder",
        "mimir": "skip",
<<<<<<< HEAD
    "postgresql": "pending"
=======
        "mongodb_q_3_2": "pending",
        "postgresql": "pending"
>>>>>>> 6bfef4e9
  },

  "data": "olympics.data",

  "query": "select distinct discipline, event from olympics where event like \"%pursuit\"",

  "predicate": "exactly",
  "ignoreResultOrder": true,

  "expected": [
    { "discipline": "Speed skating",   "event": "Team pursuit" },
    { "discipline": "Biathlon",        "event": "10km pursuit" },
    { "discipline": "Biathlon",        "event": "12.5km pursuit" },
    { "discipline": "Cross Country S", "event": "5km pursuit" },
    { "discipline": "Cross Country S", "event": "10km pursuit" },
    { "discipline": "Cross Country S", "event": "Combined 5km + 10km pursuit" },
    { "discipline": "Cross Country S", "event": "Combined 10km + 15km pursuit" }
  ]
}<|MERGE_RESOLUTION|>--- conflicted
+++ resolved
@@ -4,12 +4,7 @@
   "backends": {
         "marklogic_json":    "ignoreFieldOrder",
         "mimir": "skip",
-<<<<<<< HEAD
-    "postgresql": "pending"
-=======
-        "mongodb_q_3_2": "pending",
         "postgresql": "pending"
->>>>>>> 6bfef4e9
   },
 
   "data": "olympics.data",

{
    "name": "count grouped joined tables",

    "backends": {
<<<<<<< HEAD
        "mimir":"pendingIgnoreFieldOrder",
        "couchbase":         "timeout",
        "marklogic_json":    "timeout",
        "marklogic_xml":     "timeout",
        "mongodb_2_6": "ignoreFieldOrder",
        "mongodb_3_0": "ignoreFieldOrder",
        "mongodb_3_2": "ignoreFieldOrder",
        "mongodb_3_4": "ignoreFieldOrder",
        "mongodb_read_only": "pending",
        "mongodb_q_3_2":     "pending",
        "spark_local":       "pending",
        "spark_hdfs":        "pending",
        "spark_cassandra":   "pending"
=======
        "couchbase":         "skip",
        "marklogic_json":    "skip",
        "marklogic_xml":     "skip",
        "mimir":"pendingIgnoreFieldOrder"
>>>>>>> 2efde00a
    },

    "NB": "#2121: Disabled in all qscript-based connectors due to possible qscript bug.",

    "data": ["../slamengine_commits.data", "../slamengine_commits_dup.data"],

    "query": "SELECT p.author.login, COUNT(*) as count
              FROM `../slamengine_commits` as p INNER JOIN `../slamengine_commits_dup` as c
              ON p.sha = c.sha
              GROUP BY p.author.login",

    "predicate": "exactly",
    "ignoreResultOrder": true,

    "expected": [{ "login": "mossprescott", "count": 15 },
                 { "login": "sellout"     , "count":  9 },
                 { "login": "jdegoes"     , "count":  6 }]
}<|MERGE_RESOLUTION|>--- conflicted
+++ resolved
@@ -2,26 +2,13 @@
     "name": "count grouped joined tables",
 
     "backends": {
-<<<<<<< HEAD
-        "mimir":"pendingIgnoreFieldOrder",
-        "couchbase":         "timeout",
-        "marklogic_json":    "timeout",
-        "marklogic_xml":     "timeout",
-        "mongodb_2_6": "ignoreFieldOrder",
-        "mongodb_3_0": "ignoreFieldOrder",
-        "mongodb_3_2": "ignoreFieldOrder",
-        "mongodb_3_4": "ignoreFieldOrder",
-        "mongodb_read_only": "pending",
-        "mongodb_q_3_2":     "pending",
+        "couchbase":         "skip",
+        "marklogic_json":    "skip",
+        "marklogic_xml":     "skip",
+        "mimir":             "pendingIgnoreFieldOrder",
         "spark_local":       "pending",
         "spark_hdfs":        "pending",
         "spark_cassandra":   "pending"
-=======
-        "couchbase":         "skip",
-        "marklogic_json":    "skip",
-        "marklogic_xml":     "skip",
-        "mimir":"pendingIgnoreFieldOrder"
->>>>>>> 2efde00a
     },
 
     "NB": "#2121: Disabled in all qscript-based connectors due to possible qscript bug.",

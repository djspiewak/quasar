--- conflicted
+++ resolved
@@ -2,22 +2,10 @@
     "name": "self-join with complex conditions",
 
     "backends": {
-<<<<<<< HEAD
         "couchbase": "pending",
         "marklogic_json": "timeout",
         "marklogic_xml": "timeout",
-        "mimir": "pending",
-        "mongodb_2_6": "timeout",
-        "mongodb_3_0": "timeout",
-        "mongodb_3_2": "timeout",
-        "mongodb_3_4": "timeout"
-=======
-        "mimir":             "pendingIgnoreFieldOrder",
-        "couchbase":         "pending",
-        "marklogic_json":    "timeout",
-        "marklogic_xml":     "timeout",
-        "mongodb_q_3_2":     "pending"
->>>>>>> 618bca10
+        "mimir":       "pendingIgnoreFieldOrder"
     },
 
     "NB": "#1587: Disabled in couchbase due to lack of general join.

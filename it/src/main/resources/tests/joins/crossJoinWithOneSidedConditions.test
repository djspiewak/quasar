--- conflicted
+++ resolved
@@ -2,18 +2,10 @@
     "name": "cross join with conditions that must be pushed ahead of the join (or else the join explodes, taking several minutes to complete)",
 
     "backends": {
-<<<<<<< HEAD
-        "couchbase":      "skip",
-        "marklogic_json": "ignoreFieldOrder",
-        "mimir":          "skip",
-        "postgresql":     "pending"
-=======
         "couchbase":         "pending",
         "marklogic_json":    "ignoreFieldOrder",
         "mimir":             "skip",
-        "mongodb_q_3_2":     "pending",
         "postgresql":        "pending"
->>>>>>> ca6018f1
     },
 
     "NB": "#1587: Disabled in couchbase due to lack of general join.",

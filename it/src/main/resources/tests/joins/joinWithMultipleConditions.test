{
    "name": "join with multiple conditions",
    "backends": {
        "mongodb_read_only": "pending",
        "postgresql":        "pending",
<<<<<<< HEAD
        "couchbase":         "skip"
=======
        "couchbase":         "pending",
        "marklogic":         "skip"
>>>>>>> d33594b8
    },
    "data": "../slamengine_commits.data",
    "query": "select l.sha as child, l.author.login as c_auth, r.sha as parent, r.author.login as p_auth
              from `../slamengine_commits` as l join `../slamengine_commits` as r
                on r.sha = l.parents[0].sha and l.author.login = r.author.login",
    "predicate": "containsAtLeast",
    "expected": [
        { "child": "b29d8f254e5df2c4d1792f077625924cd1fde2db", "c_auth": "mossprescott",
          "parent": "166f7337c8fd5db13941abf482de05accb8e9380", "p_auth": "mossprescott" },
        { "child": "166f7337c8fd5db13941abf482de05accb8e9380", "c_auth": "mossprescott",
          "parent": "0999da94bddcbc5bf536e3874aaba50582e96959", "p_auth": "mossprescott" },
        { "child": "85c3368890be18a77c1bbfd645228de9f43acd43", "c_auth": "jdegoes",
          "parent": "292c4259f72adffe922a99f97f7b15e5330bc77a", "p_auth": "jdegoes" },
        { "child": "f362cb55d8a4ea8fa23bde416530344438a10144", "c_auth": "mossprescott",
          "parent": "3bacb29203d499edc69f7ff2b1f5ea681411eb75", "p_auth": "mossprescott" },
        { "child": "b8a2302e6a0659875d03bfe4988c000f2ed027a0", "c_auth": "sellout",
          "parent": "3d44ce48fc0670aaf39ba1acd0e1c161f14cc2d6", "p_auth": "sellout" },
        { "child": "ad8a6a73f898860b48f3d71ed6110b3506a8c898", "c_auth": "mossprescott",
          "parent": "3de46760d45c4fd0db9a03ad978361df3e8f0998", "p_auth": "mossprescott" },
        { "child": "3de46760d45c4fd0db9a03ad978361df3e8f0998", "c_auth": "mossprescott",
          "parent": "43b4018ae5d1e40bbbc2babb8929ed247b5d2dcb", "p_auth": "mossprescott" },
        { "child": "56d1caf5d082d1a6840090986e277d36d03f1859", "c_auth": "jdegoes",
          "parent": "472dd80e8bdffae0c1bded28a91139941433550d", "p_auth": "jdegoes" },
        { "child": "82e67fef1aae1d283bff90d1d27efd4266d26d49", "c_auth": "jdegoes",
          "parent": "5b54522e340244d618645ace4bd0cbb7edf8bd5b", "p_auth": "jdegoes" },
        { "child": "f1b375cf28abebb32f296119dbb347e5121c3a7a", "c_auth": "sellout",
          "parent": "696c6ff2556bb1ea6a6de86a03736058e8f6c52a", "p_auth": "sellout" }]
}<|MERGE_RESOLUTION|>--- conflicted
+++ resolved
@@ -3,12 +3,8 @@
     "backends": {
         "mongodb_read_only": "pending",
         "postgresql":        "pending",
-<<<<<<< HEAD
+        "marklogic":         "skip",
         "couchbase":         "skip"
-=======
-        "couchbase":         "pending",
-        "marklogic":         "skip"
->>>>>>> d33594b8
     },
     "data": "../slamengine_commits.data",
     "query": "select l.sha as child, l.author.login as c_auth, r.sha as parent, r.author.login as p_auth

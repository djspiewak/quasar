--- conflicted
+++ resolved
@@ -4,12 +4,8 @@
   "backends": {
     "mongodb_read_only": "pending",
     "postgresql":        "pending",
-<<<<<<< HEAD
+    "marklogic":         "skip",
     "couchbase":         "skip"
-=======
-    "couchbase":         "pending",
-    "marklogic":         "skip"
->>>>>>> d33594b8
   },
 
   "data": "../largeZips.data",

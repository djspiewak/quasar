--- conflicted
+++ resolved
@@ -2,27 +2,11 @@
     "name": "flattening both sides of a join condition",
 
     "backends": {
-<<<<<<< HEAD
-        "couchbase":         "skip",
+        "couchbase":         "pending",
         "marklogic_json":    "skip",
         "marklogic_xml":     "skip",
-        "mimir":             "skip",
-        "mongodb_2_6":       "skip",
-        "mongodb_3_0":       "skip",
-        "mongodb_3_2":       "skip",
-        "mongodb_3_4":       "skip",
-        "mongodb_read_only": "skip",
-        "spark_hdfs":        "skip",
-        "spark_local":       "skip"
-=======
-        "couchbase":         "pending",
-        "marklogic_json":    "timeout",
-        "marklogic_xml":     "timeout",
         "mimir":"pendingIgnoreFieldOrder"
->>>>>>> 2bcd98fe
     },
-
-    "NB": "#2110: Disabled in all qscript-based connectors due to qscript bug.",
 
     "data": ["../zips.data", "../largeZips.data"],
 

--- conflicted
+++ resolved
@@ -3,11 +3,6 @@
 
     "backends": {
         "couchbase":         "pending",
-<<<<<<< HEAD
-        "marklogic_json":    "skip",
-        "marklogic_xml":     "skip",
-        "mimir":             "ignoreFieldOrder"
-=======
         "marklogic_json":    "pending",
         "marklogic_xml":     "pending",
         "mimir":             "pending",
@@ -19,7 +14,6 @@
         "spark_hdfs":        "pending",
         "spark_local":       "pending",
         "spark_cassandra":   "pending"
->>>>>>> 03265d78
     },
 
     "data": ["../zips.data", "../largeZips.data"],

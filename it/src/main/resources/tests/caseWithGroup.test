{
    "name": "combine case (3-arg expr) with group by",

    "backends": {
<<<<<<< HEAD
        "couchbase":         "pending",
        "marklogic_json":    "pending",
        "marklogic_xml":     "pending",
        "mimir":             "pending",
        "mongodb_2_6":       "pending",
        "mongodb_3_0":       "pending",
        "mongodb_3_2":       "pending",
        "mongodb_3_4":       "pending",
        "mongodb_read_only": "pending",
        "spark_hdfs":        "pending",
        "spark_local":       "pending"
=======
        "mimir":"pendingIgnoreFieldOrder",
        "marklogic_json": "pending",
        "marklogic_xml": "pending",
        "mongodb_q_3_2": "pending",
        "couchbase": "pending",
        "spark_local": "pending",
        "spark_hdfs": "pending"
>>>>>>> 618bca10
    },

    "data": "zips.data",

    "query": "select distinct
                state as abbr,
                count(pop) as quantity,
                case
                  when state = \"CO\" then 1
                  when state = \"WA\" then 2
                  when state = \"PA\" then 3
                  when state = \"VA\" then 4
                  else 100
                end as funnel
                from zips
                group by state
                order by funnel, state",

    "predicate": "initial",
    "expected": [{ "abbr": "CO", "quantity":  414, "funnel":   1 },
                 { "abbr": "WA", "quantity":  484, "funnel":   2 },
                 { "abbr": "PA", "quantity": 1458, "funnel":   3 },
                 { "abbr": "VA", "quantity":  816, "funnel":   4 },
                 { "abbr": "AK", "quantity":  195, "funnel": 100 }]
}<|MERGE_RESOLUTION|>--- conflicted
+++ resolved
@@ -2,11 +2,10 @@
     "name": "combine case (3-arg expr) with group by",
 
     "backends": {
-<<<<<<< HEAD
         "couchbase":         "pending",
         "marklogic_json":    "pending",
         "marklogic_xml":     "pending",
-        "mimir":             "pending",
+        "mimir":"pendingIgnoreFieldOrder",
         "mongodb_2_6":       "pending",
         "mongodb_3_0":       "pending",
         "mongodb_3_2":       "pending",
@@ -14,15 +13,6 @@
         "mongodb_read_only": "pending",
         "spark_hdfs":        "pending",
         "spark_local":       "pending"
-=======
-        "mimir":"pendingIgnoreFieldOrder",
-        "marklogic_json": "pending",
-        "marklogic_xml": "pending",
-        "mongodb_q_3_2": "pending",
-        "couchbase": "pending",
-        "spark_local": "pending",
-        "spark_hdfs": "pending"
->>>>>>> 618bca10
     },
 
     "data": "zips.data",

{
    "name": "combine case (3-arg expr) with group by",

    "backends": {
        "mimir": "skip",
        "postgresql": "pending",
        "marklogic_json": "pending",
        "marklogic_xml": "pending",
        "mongodb_q_3_2": "pending",
        "couchbase": "pending",
        "spark_local": "pending",
        "spark_hdfs": "pending"
    },

    "data": "zips.data",

    "query": "select distinct
                state as abbr,
                count(pop) as quantity,
                case
                  when state = \"CO\" then 1
                  when state = \"WA\" then 2
                  when state = \"PA\" then 3
                  when state = \"VA\" then 4
                  else 100
                end as funnel
                from zips
                group by state
                order by funnel, state",

<<<<<<< HEAD
    "predicate": "initial",
=======
    "FIXME": "should be `equalsInitial`, with a separate `containsAtLeast` with
             the IL entry (and perhaps others).",
    "predicate": "containsAtLeast",
>>>>>>> 8ba557c3
    "expected": [{ "abbr": "CO", "quantity":  414, "funnel":   1 },
                 { "abbr": "WA", "quantity":  484, "funnel":   2 },
                 { "abbr": "PA", "quantity": 1458, "funnel":   3 },
                 { "abbr": "VA", "quantity":  816, "funnel":   4 },
                 { "abbr": "AK", "quantity":  195, "funnel": 100 }]
}<|MERGE_RESOLUTION|>--- conflicted
+++ resolved
@@ -28,13 +28,7 @@
                 group by state
                 order by funnel, state",
 
-<<<<<<< HEAD
     "predicate": "initial",
-=======
-    "FIXME": "should be `equalsInitial`, with a separate `containsAtLeast` with
-             the IL entry (and perhaps others).",
-    "predicate": "containsAtLeast",
->>>>>>> 8ba557c3
     "expected": [{ "abbr": "CO", "quantity":  414, "funnel":   1 },
                  { "abbr": "WA", "quantity":  484, "funnel":   2 },
                  { "abbr": "PA", "quantity": 1458, "funnel":   3 },

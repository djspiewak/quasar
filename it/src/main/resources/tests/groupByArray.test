{
    "name": "group by array",
    "backends": {
<<<<<<< HEAD
=======
        "mongodb_q_3_2": "pending"
>>>>>>> aef8c790
    },
    "data": "slamengine_commits.data",
    "query": "select distinct count(*) as cnt from slamengine_commits group by parents",
    "predicate": "exactly",
    "ignoreResultOrder": true,
    "expected": [{ "cnt": 3 },
                 { "cnt": 2 },
                 { "cnt": 1 }]
}<|MERGE_RESOLUTION|>--- conflicted
+++ resolved
@@ -1,11 +1,5 @@
 {
     "name": "group by array",
-    "backends": {
-<<<<<<< HEAD
-=======
-        "mongodb_q_3_2": "pending"
->>>>>>> aef8c790
-    },
     "data": "slamengine_commits.data",
     "query": "select distinct count(*) as cnt from slamengine_commits group by parents",
     "predicate": "exactly",

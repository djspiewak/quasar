{
    "name": "largest cities",
    "backends": {
        "postgresql": "pending",
<<<<<<< HEAD
        "marklogic":  "pending",
        "couchbase":  "skip"
=======
        "marklogic":  "skip",
        "couchbase":  "pending"
>>>>>>> d33594b8
    },
    "data": "zips.data",
    "query": "select city, state, sum(pop) from zips group by city, state order by sum(pop) desc limit 10",
    "predicate": "equalsExactly",
    "expected": [{ "2": 2452177, "city": "CHICAGO",      "state": "IL" },
                 { "2": 2300504, "city": "BROOKLYN",     "state": "NY" },
                 { "2": 2102295, "city": "LOS ANGELES",  "state": "CA" },
                 { "2": 2095918, "city": "HOUSTON",      "state": "TX" },
                 { "2": 1610956, "city": "PHILADELPHIA", "state": "PA" },
                 { "2": 1476790, "city": "NEW YORK",     "state": "NY" },
                 { "2": 1209548, "city": "BRONX",        "state": "NY" },
                 { "2": 1049298, "city": "SAN DIEGO",    "state": "CA" },
                 { "2":  963243, "city": "DETROIT",      "state": "MI" },
                 { "2":  940191, "city": "DALLAS",       "state": "TX" }]
}<|MERGE_RESOLUTION|>--- conflicted
+++ resolved
@@ -2,13 +2,8 @@
     "name": "largest cities",
     "backends": {
         "postgresql": "pending",
-<<<<<<< HEAD
-        "marklogic":  "pending",
+        "marklogic":  "skip",
         "couchbase":  "skip"
-=======
-        "marklogic":  "skip",
-        "couchbase":  "pending"
->>>>>>> d33594b8
     },
     "data": "zips.data",
     "query": "select city, state, sum(pop) from zips group by city, state order by sum(pop) desc limit 10",

--- conflicted
+++ resolved
@@ -1,19 +1,15 @@
 {
     "name": "unify flattened fields with multiple shape-preserving ops.",
     "backends": {
-<<<<<<< HEAD
-=======
-        "mimir":"pending",
->>>>>>> fc732bd4
         "couchbase": "pending",
         "marklogic_json": "timeout",
         "marklogic_xml": "timeout",
-        "mimir": "skip",
+        "mimir": "pending",
         "mongodb_2_6":    "pending",
         "mongodb_3_0":    "pending",
         "mongodb_3_2":    "pending",
         "mongodb_3_4":    "pending",
-        "mongodb_read_only":    "pending",
+        "mongodb_read_only": "pending",
         "postgresql":     "pending",
         "spark_hdfs":     "pending",
         "spark_local":    "pending"

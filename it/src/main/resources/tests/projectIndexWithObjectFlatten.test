--- conflicted
+++ resolved
@@ -3,13 +3,8 @@
     "backends": {
         "mongodb_read_only": "pending",
         "postgresql":        "pending",
-<<<<<<< HEAD
         "marklogic":         "skip",
         "couchbase":         "skip"
-=======
-        "couchbase":         "pending",
-        "marklogic":         "skip"
->>>>>>> d8e283c0
     },
     "data": "slamengine_commits.data",
     "query": "select parents[0] as parent, commit{*} from slamengine_commits",

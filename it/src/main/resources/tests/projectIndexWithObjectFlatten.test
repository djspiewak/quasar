{
    "name": "project index with object flatten",
    "backends": {
        "couchbase": "pending",
        "marklogic_json": "ignoreFieldOrder",
<<<<<<< HEAD
        "mimir": "pendingIgnoreFieldOrder",
        "postgres": "pending"
=======
        "mimir": "ignoreFieldOrder"
>>>>>>> e2f46ed0
    },
    "NB": "Pending for postgres connector due to LeftShift error qz-3733",
    "data": "slamengine_commits.data",
    "query": "select parents[0] as parent, commit{*} from slamengine_commits",
    "predicate": "atLeast",
    "ignoreResultOrder": true,
    "expected": [
        { "parent": { "sha": "3d44ce48fc0670aaf39ba1acd0e1c161f14cc2d6", "url": "https://api.github.com/repos/slamdata/slamengine/commits/3d44ce48fc0670aaf39ba1acd0e1c161f14cc2d6", "html_url": "https://github.com/slamdata/slamengine/commit/3d44ce48fc0670aaf39ba1acd0e1c161f14cc2d6" }, "commit": { "name": "Greg Pfeil", "email": "greg@technomadic.org", "date": "2015-01-29T15:52:37Z" } },
        { "parent": { "sha": "3d44ce48fc0670aaf39ba1acd0e1c161f14cc2d6", "url": "https://api.github.com/repos/slamdata/slamengine/commits/3d44ce48fc0670aaf39ba1acd0e1c161f14cc2d6", "html_url": "https://github.com/slamdata/slamengine/commit/3d44ce48fc0670aaf39ba1acd0e1c161f14cc2d6" }, "commit": { "name": "Greg Pfeil", "email": "greg@technomadic.org", "date": "2015-01-29T15:52:37Z" } },
        { "parent": { "sha": "3d44ce48fc0670aaf39ba1acd0e1c161f14cc2d6", "url": "https://api.github.com/repos/slamdata/slamengine/commits/3d44ce48fc0670aaf39ba1acd0e1c161f14cc2d6", "html_url": "https://github.com/slamdata/slamengine/commit/3d44ce48fc0670aaf39ba1acd0e1c161f14cc2d6" }, "commit": "Merge pull request #576 from mossprescott/ready/445\n\nimplement `date` and `time` conversions (Fixes #445)" },
        { "parent": { "sha": "3d44ce48fc0670aaf39ba1acd0e1c161f14cc2d6", "url": "https://api.github.com/repos/slamdata/slamengine/commits/3d44ce48fc0670aaf39ba1acd0e1c161f14cc2d6", "html_url": "https://github.com/slamdata/slamengine/commit/3d44ce48fc0670aaf39ba1acd0e1c161f14cc2d6" }, "commit": { "sha": "2b393405b888dab4f83a56faa66c325cbb4c6d97", "url": "https://api.github.com/repos/slamdata/slamengine/git/trees/2b393405b888dab4f83a56faa66c325cbb4c6d97" } },
        { "parent": { "sha": "3d44ce48fc0670aaf39ba1acd0e1c161f14cc2d6", "url": "https://api.github.com/repos/slamdata/slamengine/commits/3d44ce48fc0670aaf39ba1acd0e1c161f14cc2d6", "html_url": "https://github.com/slamdata/slamengine/commit/3d44ce48fc0670aaf39ba1acd0e1c161f14cc2d6" }, "commit": "https://api.github.com/repos/slamdata/slamengine/git/commits/b8a2302e6a0659875d03bfe4988c000f2ed027a0" },
        { "parent": { "sha": "3d44ce48fc0670aaf39ba1acd0e1c161f14cc2d6", "url": "https://api.github.com/repos/slamdata/slamengine/commits/3d44ce48fc0670aaf39ba1acd0e1c161f14cc2d6", "html_url": "https://github.com/slamdata/slamengine/commit/3d44ce48fc0670aaf39ba1acd0e1c161f14cc2d6" }, "commit": 0.0 },
        { "parent": { "sha": "b29d8f254e5df2c4d1792f077625924cd1fde2db", "url": "https://api.github.com/repos/slamdata/slamengine/commits/b29d8f254e5df2c4d1792f077625924cd1fde2db", "html_url": "https://github.com/slamdata/slamengine/commit/b29d8f254e5df2c4d1792f077625924cd1fde2db" }, "commit": { "name": "Moss Prescott", "email": "moss@theprescotts.com", "date": "2015-01-29T00:23:14Z" } },
        { "parent": { "sha": "b29d8f254e5df2c4d1792f077625924cd1fde2db", "url": "https://api.github.com/repos/slamdata/slamengine/commits/b29d8f254e5df2c4d1792f077625924cd1fde2db", "html_url": "https://github.com/slamdata/slamengine/commit/b29d8f254e5df2c4d1792f077625924cd1fde2db" }, "commit": { "name": "Moss Prescott", "email": "moss@theprescotts.com", "date": "2015-01-29T00:23:14Z" } },
        { "parent": { "sha": "b29d8f254e5df2c4d1792f077625924cd1fde2db", "url": "https://api.github.com/repos/slamdata/slamengine/commits/b29d8f254e5df2c4d1792f077625924cd1fde2db", "html_url": "https://github.com/slamdata/slamengine/commit/b29d8f254e5df2c4d1792f077625924cd1fde2db" }, "commit": "Merge remote-tracking branch 'upstream/master' into ready/445" },
        { "parent": { "sha": "b29d8f254e5df2c4d1792f077625924cd1fde2db", "url": "https://api.github.com/repos/slamdata/slamengine/commits/b29d8f254e5df2c4d1792f077625924cd1fde2db", "html_url": "https://github.com/slamdata/slamengine/commit/b29d8f254e5df2c4d1792f077625924cd1fde2db" }, "commit": { "sha": "2b393405b888dab4f83a56faa66c325cbb4c6d97", "url": "https://api.github.com/repos/slamdata/slamengine/git/trees/2b393405b888dab4f83a56faa66c325cbb4c6d97" } }]
}<|MERGE_RESOLUTION|>--- conflicted
+++ resolved
@@ -3,12 +3,9 @@
     "backends": {
         "couchbase": "pending",
         "marklogic_json": "ignoreFieldOrder",
-<<<<<<< HEAD
         "mimir": "pendingIgnoreFieldOrder",
-        "postgres": "pending"
-=======
+        "postgres": "pending",
         "mimir": "ignoreFieldOrder"
->>>>>>> e2f46ed0
     },
     "NB": "Pending for postgres connector due to LeftShift error qz-3733",
     "data": "slamengine_commits.data",

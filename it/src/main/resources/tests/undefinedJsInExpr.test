{
    "name": "propagate undefined and null in JS",
    "backends": {
        "couchbase":         "pending",
        "mongodb_read_only": "pending",
        "mongodb_q_3_2":     "pending",
        "postgresql":        "pending"
    },
    "data": "zips.data",
    "query": "select distinct length(meh) as meh_len, meh.mep, length(meh.mep) as mep_len from zips",
    "predicate": "containsExactly",
<<<<<<< HEAD
    "ignoreFieldOrder": [ "marklogic_json" ],
    "expected": [
        { "meh_len": { "$na": null }, "mep": { "$na": null }, "mep_len": { "$na": null } }]
=======
    "FIXME": "There should be a `{ }`, but it is rewritten away",
    "expected": []
>>>>>>> 44babce3
}<|MERGE_RESOLUTION|>--- conflicted
+++ resolved
@@ -9,12 +9,6 @@
     "data": "zips.data",
     "query": "select distinct length(meh) as meh_len, meh.mep, length(meh.mep) as mep_len from zips",
     "predicate": "containsExactly",
-<<<<<<< HEAD
-    "ignoreFieldOrder": [ "marklogic_json" ],
-    "expected": [
-        { "meh_len": { "$na": null }, "mep": { "$na": null }, "mep_len": { "$na": null } }]
-=======
     "FIXME": "There should be a `{ }`, but it is rewritten away",
     "expected": []
->>>>>>> 44babce3
 }
--- conflicted
+++ resolved
@@ -2,13 +2,8 @@
     "name": "match regex pattern",
     "backends": {
         "postgresql": "pending",
-<<<<<<< HEAD
-        "marklogic":  "pending",
+        "marklogic":  "skip",
         "couchbase":  "skip"
-=======
-        "marklogic":  "skip",
-        "couchbase":  "pending"
->>>>>>> d33594b8
     },
     "data": "zips.data",
     "query": "select city from zips where city ~ \"OULD.{0,2} CIT\"",

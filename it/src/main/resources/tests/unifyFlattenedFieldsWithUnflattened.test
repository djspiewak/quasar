{
    "name": "unify flattened fields with unflattened field",
    "backends": {
        "couchbase":  "skip",
        "marklogic_json": "skip",
        "marklogic_xml":  "skip",
        "mongodb_q_3_2": "pending",
        "postgresql": "pending",
<<<<<<< HEAD
        "spark_local": "skip",
    "fallback": "skip",
        "spark_hdfs": "skip"
=======
        "spark_local": "pending",
        "spark_hdfs": "pending"
>>>>>>> b049f72d
    },
    "data": "zips.data",
    "query": "select `_id` as zip, loc[*] from zips order by loc[*] limit 10",
    "predicate": "equalsExactly",
    "expected": [{ "zip": "99742", "loc": -171.701685},
                 { "zip": "99769", "loc": -170.470908},
                 { "zip": "99660", "loc": -170.293408},
                 { "zip": "99591", "loc": -169.547257},
                 { "zip": "99638", "loc": -168.788427},
                 { "zip": "99783", "loc": -168.520521},
                 { "zip": "99692", "loc": -167.510656},
                 { "zip": "99766", "loc": -166.72618},
                 { "zip": "99685", "loc": -166.519855},
                 { "zip": "99785", "loc": -166.478578}]
}<|MERGE_RESOLUTION|>--- conflicted
+++ resolved
@@ -2,18 +2,13 @@
     "name": "unify flattened fields with unflattened field",
     "backends": {
         "couchbase":  "skip",
+        "fallback": "skip",
         "marklogic_json": "skip",
         "marklogic_xml":  "skip",
         "mongodb_q_3_2": "pending",
         "postgresql": "pending",
-<<<<<<< HEAD
-        "spark_local": "skip",
-    "fallback": "skip",
-        "spark_hdfs": "skip"
-=======
         "spark_local": "pending",
         "spark_hdfs": "pending"
->>>>>>> b049f72d
     },
     "data": "zips.data",
     "query": "select `_id` as zip, loc[*] from zips order by loc[*] limit 10",

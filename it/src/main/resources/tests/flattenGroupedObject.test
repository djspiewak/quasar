{
    "name": "flatten a grouped object with filter",
    "backends": {
        "couchbase":         "pending",
        "marklogic_json":    "pending",
<<<<<<< HEAD
        "mimir": "pending",
        "mongodb_2_6":       "pending",
        "mongodb_3_0":       "pending",
        "mongodb_3_2":       "pending",
        "mongodb_3_4":       "pending",
        "mongodb_read_only": "pending",
        "postgresql":        "pending",
        "spark_hdfs":        "pending",
        "spark_local":       "pending"
=======
        "mongodb_q_3_2":     "pending",
        "spark_local": "pending",
        "spark_hdfs": "pending"
>>>>>>> 5f7a7285
    },
    "data": "slamengine_commits.data",
    "query": "select distinct commit{*}, count(*) from slamengine_commits where commit{*} like \"http%\" group by committer.login",
    "predicate": "atLeast",
    "ignoreResultOrder": true,
    "expected": [
        { "commit": "https://api.github.com/repos/slamdata/slamengine/git/commits/859f02befb7774aae6f7526a5a7d0a083697e4ea", "1": 9 },
        { "commit": "https://api.github.com/repos/slamdata/slamengine/git/commits/5b54522e340244d618645ace4bd0cbb7edf8bd5b", "1": 6 },
        { "commit": "https://api.github.com/repos/slamdata/slamengine/git/commits/472dd80e8bdffae0c1bded28a91139941433550d", "1": 6 },
        { "commit": "https://api.github.com/repos/slamdata/slamengine/git/commits/f1b375cf28abebb32f296119dbb347e5121c3a7a", "1": 9 },
        { "commit": "https://api.github.com/repos/slamdata/slamengine/git/commits/3e955a22e1f94205c4dfba6aa78a1c94257bb972", "1": 9 },
        { "commit": "https://api.github.com/repos/slamdata/slamengine/git/commits/696c6ff2556bb1ea6a6de86a03736058e8f6c52a", "1": 9 },
        { "commit": "https://api.github.com/repos/slamdata/slamengine/git/commits/b812837ee2f72be3aaee582b42e3ad901d1f7371", "1": 9 },
        { "commit": "https://api.github.com/repos/slamdata/slamengine/git/commits/d58e3105e317ccec3c138be709af0a45ef79c66e", "1": 9 },
        { "commit": "https://api.github.com/repos/slamdata/slamengine/git/commits/3bacb29203d499edc69f7ff2b1f5ea681411eb75", "1": 15 },
        { "commit": "https://api.github.com/repos/slamdata/slamengine/git/commits/b29d8f254e5df2c4d1792f077625924cd1fde2db", "1": 15 }]
}<|MERGE_RESOLUTION|>--- conflicted
+++ resolved
@@ -3,21 +3,13 @@
     "backends": {
         "couchbase":         "pending",
         "marklogic_json":    "pending",
-<<<<<<< HEAD
-        "mimir": "pending",
         "mongodb_2_6":       "pending",
         "mongodb_3_0":       "pending",
         "mongodb_3_2":       "pending",
         "mongodb_3_4":       "pending",
         "mongodb_read_only": "pending",
-        "postgresql":        "pending",
         "spark_hdfs":        "pending",
         "spark_local":       "pending"
-=======
-        "mongodb_q_3_2":     "pending",
-        "spark_local": "pending",
-        "spark_hdfs": "pending"
->>>>>>> 5f7a7285
     },
     "data": "slamengine_commits.data",
     "query": "select distinct commit{*}, count(*) from slamengine_commits where commit{*} like \"http%\" group by committer.login",

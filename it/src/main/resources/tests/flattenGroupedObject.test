--- conflicted
+++ resolved
@@ -4,20 +4,14 @@
         "mimir":             "ignoreFieldOrder",
         "couchbase":         "pending",
         "marklogic_json":    "pending",
-<<<<<<< HEAD
-        "mongodb_q_3_2":     "pending",
-        "spark_hdfs": "pending",
-        "spark_local": "pending",
-        "spark_cassandra": "pending"
-=======
         "mongodb_2_6":       "ignoreFieldOrder",
         "mongodb_3_0":       "ignoreFieldOrder",
         "mongodb_3_2":       "ignoreFieldOrder",
         "mongodb_3_4":       "ignoreFieldOrder",
         "mongodb_read_only": "ignoreFieldOrder",
-        "spark_hdfs":        "pending",
-        "spark_local":       "pending"
->>>>>>> 2efde00a
+	"spark_hdfs":        "pending",
+        "spark_local":       "pending",
+        "spark_cassandra":   "pending"
     },
 
     "NB": "Legacy MongoDB did not have to ignore field order.",

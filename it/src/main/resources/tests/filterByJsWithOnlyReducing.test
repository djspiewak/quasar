{
    "name": "filter by JS expression, with only reducing projections",

    "backends": {
<<<<<<< HEAD
        "mimir": "pending",
        "postgresql":        "pending"
=======
        "mimir":"pending"
>>>>>>> 5f7a7285
    },

    "data": "largeZips.data",

    "query": "select max(pop) as max_pop, min(city) as min_city from largeZips where length(city) < 6",

    "predicate": "exactly",
    "ignoreResultOrder": true,
    "expected": [{ "max_pop": 85710, "min_city": "ABAC" }]
}<|MERGE_RESOLUTION|>--- conflicted
+++ resolved
@@ -2,12 +2,7 @@
     "name": "filter by JS expression, with only reducing projections",
 
     "backends": {
-<<<<<<< HEAD
-        "mimir": "pending",
-        "postgresql":        "pending"
-=======
         "mimir":"pending"
->>>>>>> 5f7a7285
     },
 
     "data": "largeZips.data",

--- conflicted
+++ resolved
@@ -2,13 +2,8 @@
     "name": "filter with date literals",
     "backends": {
         "postgresql": "pending",
-<<<<<<< HEAD
-        "marklogic":  "pending",
+        "marklogic":  "skip",
         "couchbase":  "skip"
-=======
-        "marklogic":  "skip",
-        "couchbase":  "pending"
->>>>>>> d33594b8
     },
     "data": "../days.data",
     "query": "select day from `../days`

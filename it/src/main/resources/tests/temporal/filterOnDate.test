{
    "name": "filter with date literals",
    "backends": {
        "mimir": "skip",
<<<<<<< HEAD
        "marklogic_json": "pending",
        "marklogic_xml":  "pending",
        "postgresql":     "pending"
=======
        "mongodb_2_6":       "pending",
        "mongodb_3_0":       "pending",
        "mongodb_read_only": "pending",
        "mongodb_3_2":       "pending",
        "mongodb_3_4":       "pending",
        "postgresql":        "pending",
        "marklogic_json":    "pending",
        "marklogic_xml":     "pending"
>>>>>>> 6bfef4e9
    },
    "data": "../days.data",
    "query": "select day from `../days`
              where
                ((date_trunc(\"day\", ts) > start_of_day(date(\"2014-08-17\"))
                    and date_trunc(\"day\", ts) <= start_of_day(date(\"2014-08-20\")))
                  and date_trunc(\"day\", ts) != start_of_day(date(\"2014-08-19\")))
                or date_trunc(\"day\", ts) = start_of_day(date(\"2014-08-22\"))",
    "predicate": "exactly",
    "ignoreResultOrder": true,
    "expected": ["Monday", "Wednesday", "Friday"]
}<|MERGE_RESOLUTION|>--- conflicted
+++ resolved
@@ -2,20 +2,9 @@
     "name": "filter with date literals",
     "backends": {
         "mimir": "skip",
-<<<<<<< HEAD
         "marklogic_json": "pending",
         "marklogic_xml":  "pending",
         "postgresql":     "pending"
-=======
-        "mongodb_2_6":       "pending",
-        "mongodb_3_0":       "pending",
-        "mongodb_read_only": "pending",
-        "mongodb_3_2":       "pending",
-        "mongodb_3_4":       "pending",
-        "postgresql":        "pending",
-        "marklogic_json":    "pending",
-        "marklogic_xml":     "pending"
->>>>>>> 6bfef4e9
     },
     "data": "../days.data",
     "query": "select day from `../days`

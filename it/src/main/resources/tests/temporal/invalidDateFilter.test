--- conflicted
+++ resolved
@@ -2,16 +2,11 @@
     "name": "filter on date part, where the field isn't a timestamp",
 
     "backends": {
-<<<<<<< HEAD
-        "mimir": "pending",
         "mongodb_2_6": "pending",
         "mongodb_3_0": "pending",
         "mongodb_3_2": "pending",
         "mongodb_3_4": "pending",
         "mongodb_read_only": "pending"
-=======
-        "mongodb_q_3_2": "pending"
->>>>>>> 618bca10
     },
 
     "data": "../days.data",

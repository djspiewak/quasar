{
  "name": "convert epoch milliseconds value to timestamp",

  "backends": {
<<<<<<< HEAD
=======
    "marklogic":  "pending",
    "mongodb_q_3_2":  "pending",
>>>>>>> cd6db84e
    "postgresql": "pending"
  },

  "data": "../days.data",

  "query": "select day, ts, to_timestamp(epoch) as converted from `../days` where ts = to_timestamp(1408255200000) or to_timestamp(epoch) = timestamp(\"2014-08-18T07:00:00Z\")",

  "predicate": "containsExactly",
  "ignoreFieldOrder": [
    "couchbase",
    "mongodb_2_6",
    "mongodb_3_0",
    "mongodb_3_2",
    "mongodb_read_only"
  ],
  "expected": [
    { "day": "Sunday", "ts": { "$timestamp": "2014-08-17T06:00:00Z" }, "converted": { "$timestamp": "2014-08-17T06:00:00Z" } },
    { "day": "Monday", "ts": { "$timestamp": "2014-08-18T07:00:00Z" }, "converted": { "$timestamp": "2014-08-18T07:00:00Z" } }
  ]
}<|MERGE_RESOLUTION|>--- conflicted
+++ resolved
@@ -2,12 +2,8 @@
   "name": "convert epoch milliseconds value to timestamp",
 
   "backends": {
-<<<<<<< HEAD
-=======
-    "marklogic":  "pending",
-    "mongodb_q_3_2":  "pending",
->>>>>>> cd6db84e
-    "postgresql": "pending"
+    "mongodb_q_3_2": "pending",
+    "postgresql"   : "pending"
   },
 
   "data": "../days.data",

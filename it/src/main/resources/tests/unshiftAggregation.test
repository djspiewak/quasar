--- conflicted
+++ resolved
@@ -4,11 +4,7 @@
     "backends": {
         "couchbase":  "pending",
         "marklogic_json": "ignoreFieldOrder",
-<<<<<<< HEAD
-        "mimir": "pending",
-=======
         "mimir":"pendingIgnoreFieldOrder",
->>>>>>> 618bca10
         "mongodb_2_6": "ignoreFieldOrder",
         "mongodb_3_0": "ignoreFieldOrder",
         "mongodb_3_2": "ignoreFieldOrder",

{
    "name": "[qa_s07] join with complex conditions",

    "backends": {
        "couchbase": "skip",
        "marklogic_json": "ignoreFieldOrder",
        "mimir": "ignoreFieldOrder",
        "postgres": "pending"
    },

<<<<<<< HEAD
    "NB": "#1587: Disabled in couchbase due to lack of general join.",
    "NB2": "Skipping for postgres until there's support for ProjectIndex",
=======
    "NB": "#1587: Disabled in couchbase due to lack of general join.
           Mongo backends not on par with master",
    "NB2": "Skipping for postgres: incorrenctly rendered 'where' clause",
>>>>>>> 89d3f70b

    "data": ["../slamengine_commits.data", "../slamengine_commits_dup.data"],

    "query": "select l.sha as child, l.author.login as c_auth, r.sha as parent, r.author.login as p_auth
              from `../slamengine_commits` as l join `../slamengine_commits_dup` as r
              on r.sha = l.parents[0].sha and l.author.login = r.author.login
              where r.author.login || \",\" || l.author.login = \"jdegoes,jdegoes\"",

    "predicate": "exactly",
    "ignoreResultOrder": true,

    "expected": [
        { "child": "56d1caf5d082d1a6840090986e277d36d03f1859", "c_auth": "jdegoes",
          "parent": "472dd80e8bdffae0c1bded28a91139941433550d", "p_auth": "jdegoes" },
        { "child": "85c3368890be18a77c1bbfd645228de9f43acd43", "c_auth": "jdegoes",
          "parent": "292c4259f72adffe922a99f97f7b15e5330bc77a", "p_auth": "jdegoes" },
        { "child": "292c4259f72adffe922a99f97f7b15e5330bc77a", "c_auth": "jdegoes",
          "parent": "82e67fef1aae1d283bff90d1d27efd4266d26d49", "p_auth": "jdegoes" },
        { "child": "472dd80e8bdffae0c1bded28a91139941433550d", "c_auth": "jdegoes",
          "parent": "85c3368890be18a77c1bbfd645228de9f43acd43", "p_auth": "jdegoes" },
        { "child": "82e67fef1aae1d283bff90d1d27efd4266d26d49", "c_auth": "jdegoes",
          "parent": "5b54522e340244d618645ace4bd0cbb7edf8bd5b", "p_auth": "jdegoes" }]
}<|MERGE_RESOLUTION|>--- conflicted
+++ resolved
@@ -8,14 +8,8 @@
         "postgres": "pending"
     },
 
-<<<<<<< HEAD
     "NB": "#1587: Disabled in couchbase due to lack of general join.",
-    "NB2": "Skipping for postgres until there's support for ProjectIndex",
-=======
-    "NB": "#1587: Disabled in couchbase due to lack of general join.
-           Mongo backends not on par with master",
     "NB2": "Skipping for postgres: incorrenctly rendered 'where' clause",
->>>>>>> 89d3f70b
 
     "data": ["../slamengine_commits.data", "../slamengine_commits_dup.data"],
 

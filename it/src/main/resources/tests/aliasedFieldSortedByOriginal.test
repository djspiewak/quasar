--- conflicted
+++ resolved
@@ -1,14 +1,9 @@
 {
     "name": "select aliased field sorted by original name",
     "backends": {
-<<<<<<< HEAD
         "postgresql": "pending",
-        "marklogic":  "skip",
 	"spark_local": "skip",
 	"spark_hdfs": "skip"
-=======
-        "postgresql": "pending"
->>>>>>> 5576a1c0
     },
     "data": "zips.data",
     "query": "SELECT state AS `ResultAlias`, COUNT(*) as cnt FROM zips GROUP BY state ORDER BY state",

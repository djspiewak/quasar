{
    "name": "union",
    "backends": {
<<<<<<< HEAD
=======
        "mimir":"pending",
>>>>>>> fc732bd4
        "couchbase":         "pending",
        "mimir": "skip",
        "mongodb_2_6":       "pending",
        "mongodb_3_0":       "pending",
        "mongodb_3_2":       "pending",
        "mongodb_3_4":       "pending",
        "mongodb_read_only": "pending",
        "postgresql":        "pending"
    },
    "data": "zips.data",
    "query": "select `_id` as zip from zips union select city, state from zips",
    "predicate": "atLeast",
    "ignoreResultOrder": true,
    "expected": [
        { "zip": "01001" },
        { "zip": "01002" },
        { "zip": "01005" },
        { "zip": "01007" },
        { "zip": "01008" },
        { "city": "AGAWAM",      "state": "MA" },
        { "city": "CUSHMAN",     "state": "MA" },
        { "city": "BARRE",       "state": "MA" },
        { "city": "BELCHERTOWN", "state": "MA" },
        { "city": "BLANDFORD",   "state": "MA" }]
}<|MERGE_RESOLUTION|>--- conflicted
+++ resolved
@@ -1,12 +1,8 @@
 {
     "name": "union",
     "backends": {
-<<<<<<< HEAD
-=======
-        "mimir":"pending",
->>>>>>> fc732bd4
         "couchbase":         "pending",
-        "mimir": "skip",
+        "mimir": "pending",
         "mongodb_2_6":       "pending",
         "mongodb_3_0":       "pending",
         "mongodb_3_2":       "pending",

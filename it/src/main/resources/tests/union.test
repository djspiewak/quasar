--- conflicted
+++ resolved
@@ -1,13 +1,8 @@
 {
     "name": "union",
     "backends": {
-        "couchbase":         "pending",
-<<<<<<< HEAD
-        "mimir":             "pending"
-=======
-        "mongodb_q_3_2":     "pending",
-	"marklogic_xml":     "skip"
->>>>>>> aef8c790
+        "mimir":"ignoreFieldOrder",
+        "couchbase":         "pending"
     },
     "NB": "The qscript for this query contains some nonsensical structures and the fact that it passes on any connector is based purely on how nonsense-tolerant that connector is, this isn't expected to work in general.",
     "data": "zips.data",

--- conflicted
+++ resolved
@@ -5,13 +5,8 @@
         "couchbase": "ignoreFieldOrder",
         "marklogic_json": "ignoreFieldOrder",
         "mimir": "skip",
-<<<<<<< HEAD
-    "mongodb_read_only": "pending",
-    "postgresql":        "pending"
-=======
-        "mongodb_q_3_2":  "pending",
+        "mongodb_read_only": "pending",
         "postgresql":        "pending"
->>>>>>> 6bfef4e9
   },
 
   "data": "largeZips.data",

{
    "name": "group by flattened field",
    "backends": {
<<<<<<< HEAD
        "couchbase":      "skip",
=======
        "mimir": "skip",
        "couchbase":  "skip",
>>>>>>> 6e15928a
        "marklogic_json": "skip",
        "marklogic_xml":  "skip",
        "mongodb_2_6":    "pending",
        "mongodb_3_0":    "pending",
        "mongodb_3_2":    "pending",
        "postgresql":     "pending",
        "spark_hdfs":     "pending",
	"spark_local":    "pending"
    },
    "data": "slamengine_commits.data",
    "query": "select substring(parents[*].sha, 0, 1), count(*) from slamengine_commits group by substring(parents[*].sha, 0, 1)",
    "predicate": "containsExactly",
    "expected": [{ "1": 1, "0": "0" },
                 { "1": 2, "0": "1" },
                 { "1": 1, "0": "2" },
                 { "1": 5, "0": "3" },
                 { "1": 4, "0": "4" },
                 { "1": 8, "0": "5" },
                 { "1": 2, "0": "6" },
                 { "1": 1, "0": "7" },
                 { "1": 5, "0": "8" },
                 { "1": 2, "0": "9" },
                 { "1": 3, "0": "a" },
                 { "1": 2, "0": "b" },

                 { "1": 4, "0": "d" },
                 { "1": 1, "0": "e" },
                 { "1": 2, "0": "f" }]
}<|MERGE_RESOLUTION|>--- conflicted
+++ resolved
@@ -1,14 +1,10 @@
 {
     "name": "group by flattened field",
     "backends": {
-<<<<<<< HEAD
         "couchbase":      "skip",
-=======
-        "mimir": "skip",
-        "couchbase":  "skip",
->>>>>>> 6e15928a
         "marklogic_json": "skip",
         "marklogic_xml":  "skip",
+        "mimir": "skip",
         "mongodb_2_6":    "pending",
         "mongodb_3_0":    "pending",
         "mongodb_3_2":    "pending",

{
  "name": "cities with largest individual zip codes",
  "backends": {
    "postgresql": "pending",
<<<<<<< HEAD
    "marklogic":  "pending",
    "couchbase":  "skip"
=======
    "marklogic":  "skip",
    "couchbase":  "pending"
>>>>>>> d33594b8
  },
  "note": "This is tricky because the sort key does not appear in the result. The
          result can be verified by running a similar query with 'select city, pop'.",

  "data": "zips.data",

  "query": "select distinct city from zips order by pop desc limit 5",

  "predicate": "equalsExactly",

  "expected": [
    { "city" : "CHICAGO" },
    { "city" : "BROOKLYN" },
    { "city" : "NEW YORK" },
    { "city" : "BELL GARDENS" },
    { "city" : "LOS ANGELES" }
  ]
}<|MERGE_RESOLUTION|>--- conflicted
+++ resolved
@@ -2,13 +2,8 @@
   "name": "cities with largest individual zip codes",
   "backends": {
     "postgresql": "pending",
-<<<<<<< HEAD
-    "marklogic":  "pending",
+    "marklogic":  "skip",
     "couchbase":  "skip"
-=======
-    "marklogic":  "skip",
-    "couchbase":  "pending"
->>>>>>> d33594b8
   },
   "note": "This is tricky because the sort key does not appear in the result. The
           result can be verified by running a similar query with 'select city, pop'.",

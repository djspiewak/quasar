--- conflicted
+++ resolved
@@ -1,24 +1,16 @@
 {
     "name": "cities with largest individual zip codes",
     "backends": {
-<<<<<<< HEAD
-        "mimir":"pending",
-        "couchbase":  "pending",
-        "marklogic_json": "pending",
-        "marklogic_xml":  "pending",
-        "mongodb_q_3_2": "pending",
-        "spark_hdfs": "pending",
-        "spark_local": "pending",
-        "spark_cassandra": "pending"
-=======
-        "couchbase":      "pending",
-        "mimir":          "pending",
-        "mongodb_2_6":    "pending",
-        "mongodb_3_0":    "pending",
-        "mongodb_3_2":    "pending",
-        "mongodb_3_4":    "pending",
-        "mongodb_read_only": "pending"
->>>>>>> 2efde00a
+        "couchbase":         "pending",
+        "mimir":             "pending",
+        "mongodb_2_6":       "pending",
+        "mongodb_3_0":       "pending",
+        "mongodb_3_2":       "pending",
+        "mongodb_3_4":       "pending",
+        "mongodb_read_only": "pending",
+        "spark_hdfs":        "pending",
+        "spark_local":       "pending",
+        "spark_cassandra":   "pending"
     },
 
     "NB": "I had to turn mimir back off because this query seems to be affected by the array undefinedness issue pretty severely.",

{
    "name": "match LIKE with multiple lines",
    "backends": {
<<<<<<< HEAD
        "marklogic_json":    "pending",
        "marklogic_xml":     "pending",
        "mongodb_q_3_2":     "pending",
        "postgresql": "pending",
        "spark_local": "skip",
    "fallback": "skip",
        "spark_hdfs": "skip"
=======
        "marklogic_json": "pending",
        "marklogic_xml":  "pending",
        "postgresql":     "pending",
        "spark_hdfs":     "pending",
        "spark_local":    "pending"
>>>>>>> b049f72d
    },
    "data": "slamengine_commits.data",
    "query": "select count(*) from slamengine_commits where commit.message like \"Merge%\"",
    "predicate": "equalsExactly",
    "expected": [13]
}<|MERGE_RESOLUTION|>--- conflicted
+++ resolved
@@ -1,21 +1,12 @@
 {
     "name": "match LIKE with multiple lines",
     "backends": {
-<<<<<<< HEAD
-        "marklogic_json":    "pending",
-        "marklogic_xml":     "pending",
-        "mongodb_q_3_2":     "pending",
-        "postgresql": "pending",
-        "spark_local": "skip",
-    "fallback": "skip",
-        "spark_hdfs": "skip"
-=======
+        "fallback": "skip",
         "marklogic_json": "pending",
         "marklogic_xml":  "pending",
         "postgresql":     "pending",
         "spark_hdfs":     "pending",
         "spark_local":    "pending"
->>>>>>> b049f72d
     },
     "data": "slamengine_commits.data",
     "query": "select count(*) from slamengine_commits where commit.message like \"Merge%\"",

--- conflicted
+++ resolved
@@ -2,13 +2,8 @@
     "name": "filter on contains",
     "backends": {
         "postgresql": "pending",
-<<<<<<< HEAD
-        "marklogic":  "pending",
+        "marklogic":  "skip",
         "couchbase":  "skip"
-=======
-        "marklogic":  "skip",
-        "couchbase":  "pending"
->>>>>>> d33594b8
     },
     "data": "zips.data",
     "query": "select * from zips where 43.058514 in loc[_]",

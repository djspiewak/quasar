--- conflicted
+++ resolved
@@ -3,16 +3,7 @@
     "backends": {
         "couchbase": "ignoreFieldOrder",
         "marklogic_json": "ignoreFieldOrder",
-<<<<<<< HEAD
-        "mimir": "pending"
-=======
-        "mimir":"pendingIgnoreFieldOrder",
-        "mongodb_2_6": "ignoreFieldOrder",
-        "mongodb_3_0": "ignoreFieldOrder",
-        "mongodb_3_2": "ignoreFieldOrder",
-        "mongodb_3_4": "ignoreFieldOrder",
-        "mongodb_read_only": "pending"
->>>>>>> 618bca10
+        "mimir":"pendingIgnoreFieldOrder"
     },
     "data": "slamengine_commits.data",
     "query": "select parents[0].sha, count(*) as count from slamengine_commits where parents[0].sha like \"5%\" group by parents[0].sha",

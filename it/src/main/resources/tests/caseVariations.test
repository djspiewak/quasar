--- conflicted
+++ resolved
@@ -2,13 +2,9 @@
     "name": "four different kinds of CASE expressions (switch/match, with and without ELSE)",
 
     "backends": {
-<<<<<<< HEAD
-=======
         "mimir":"pendingIgnoreFieldOrder",
->>>>>>> 618bca10
         "couchbase":  "pending",
         "marklogic_json": "pending",
-        "mimir": "pending",
         "mongodb_2_6":       "pending",
         "mongodb_3_0":       "pending",
         "mongodb_3_2":       "pending",

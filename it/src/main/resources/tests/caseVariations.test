--- conflicted
+++ resolved
@@ -3,22 +3,14 @@
 
     "backends": {
         "couchbase":  "pending",
-<<<<<<< HEAD
-        "marklogic_json": "pending",
-        "marklogic_xml":  "pending",
-        "mongodb_q_3_2": "pending",
-        "spark_hdfs": "pending",
-        "spark_local": "pending",
-        "spark_cassandra": "pending"
-=======
-        "marklogic_json": "ignoreFieldOrder",
+        "marklogic_json":    "ignoreFieldOrder",
         "mimir":             "pendingIgnoreFieldOrder",
         "mongodb_2_6":       "ignoreResultOrder",
         "mongodb_3_0":       "ignoreResultOrder",
         "mongodb_3_2":       "ignoreResultOrder",
         "mongodb_3_4":       "ignoreResultOrder",
-        "mongodb_read_only": "ignoreResultOrder"
->>>>>>> 2efde00a
+        "mongodb_read_only": "ignoreResultOrder",
+        "spark_cassandra":   "pending"	
     },
 
     "NB": "This is probably pending on mimir for the same reason that shortCities.test is pending: namely, qscript using arrays rather than objects to carry around information.",

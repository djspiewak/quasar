--- conflicted
+++ resolved
@@ -3,12 +3,7 @@
     "backends": {
         "couchbase": "ignoreFieldOrder",
         "marklogic_json": "ignoreFieldOrder",
-<<<<<<< HEAD
-        "mimir": "pending",
-        "postgresql": "pending"
-=======
         "mimir":"pending"
->>>>>>> 5f7a7285
     },
     "data": "zips.data",
     "query": "select integer(`_id`) as intId, decimal(`_id`) as decId, to_string(pop) as popStr, to_string(loc[0]) as locStr, to_string(length(city) < 9) as boolStr from zips",

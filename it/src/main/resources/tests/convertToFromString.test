{
    "name": "convert values to/from strings",
    "backends": {
        "mongodb_read_only": "pending",
<<<<<<< HEAD
        "postgresql":        "pending",
        "marklogic":         "skip",
        "spark_local": "skip",
        "spark_hdfs": "skip"
=======
        "postgresql":        "pending"
>>>>>>> 3277e196
    },
    "data": "zips.data",
    "query": "select integer(_id) as intId, decimal(_id) as decId, to_string(pop) as popStr, to_string(loc[0]) as locStr, to_string(length(city) < 9) as boolStr from zips",
    "predicate": "containsAtLeast",
    "ignoreFieldOrder": [ "couchbase" ],
    "expected": [
        { "intId": 1001, "decId": 1001.0, "popStr": "15338", "locStr": "-72.622739", "boolStr": "true"  },
        { "intId": 1002, "decId": 1002.0, "popStr": "36963", "locStr": "-72.51565",  "boolStr": "true"  },
        { "intId": 1005, "decId": 1005.0, "popStr":  "4546", "locStr": "-72.108354", "boolStr": "true"  },
        { "intId": 1007, "decId": 1007.0, "popStr": "10579", "locStr": "-72.410953", "boolStr": "false" },
        { "intId": 1008, "decId": 1008.0, "popStr":  "1240", "locStr": "-72.936114", "boolStr": "false" },
        { "intId": 1010, "decId": 1010.0, "popStr":  "3706", "locStr": "-72.188455", "boolStr": "false" },
        { "intId": 1011, "decId": 1011.0, "popStr":  "1688", "locStr": "-72.988761", "boolStr": "true"  },
        { "intId": 1012, "decId": 1012.0, "popStr":   "177", "locStr": "-72.833309", "boolStr": "false" },
        { "intId": 1013, "decId": 1013.0, "popStr": "23396", "locStr": "-72.607962", "boolStr": "true"  },
        { "intId": 1020, "decId": 1020.0, "popStr": "31495", "locStr": "-72.576142", "boolStr": "true"  }]
}<|MERGE_RESOLUTION|>--- conflicted
+++ resolved
@@ -2,14 +2,9 @@
     "name": "convert values to/from strings",
     "backends": {
         "mongodb_read_only": "pending",
-<<<<<<< HEAD
         "postgresql":        "pending",
-        "marklogic":         "skip",
         "spark_local": "skip",
         "spark_hdfs": "skip"
-=======
-        "postgresql":        "pending"
->>>>>>> 3277e196
     },
     "data": "zips.data",
     "query": "select integer(_id) as intId, decimal(_id) as decId, to_string(pop) as popStr, to_string(loc[0]) as locStr, to_string(length(city) < 9) as boolStr from zips",

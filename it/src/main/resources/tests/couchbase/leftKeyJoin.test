{
    "name": "left key join (Couchbase)",
    "backends": {
        "couchbase":         "ignoreFieldOrder",
        "marklogic_json":    "skip",
        "marklogic_xml":     "skip",
        "mimir":             "skip",
        "mongodb_2_6":       "skip",
        "mongodb_3_0":       "skip",
        "mongodb_3_2":       "skip",
        "mongodb_3_4":       "skip",
<<<<<<< HEAD
        "mongodb_read_only": "skip",
        "postgresql":        "skip",
=======
        "mongodb_q_3_2":     "skip",
>>>>>>> 5f7a7285
        "spark_hdfs":        "skip",
        "spark_local":       "skip"
    },
    "data": [],
    "query": "select meta(brewery).id as brewery_meta_id, brewery.name as brewery_name,
                     beer.name as beer_name, beer.brewery_id as beer_brewery_id
              from `brewery` as brewery
              join `beer` as beer on meta(brewery).id = beer.brewery_id
              where beer.name = \"Pale\"",
    "predicate": "exactly",
    "ignoreResultOrder": true,
    "expected": [
        {
            "beer_brewery_id": "coastal_fog_brewing", "beer_name": "Pale",
            "brewery_meta_id": "coastal_fog_brewing", "brewery_name": "Coastal Fog Brewing"
        },
        {
            "beer_brewery_id": "glacial_lakes_brewing", "beer_name": "Pale",
            "brewery_meta_id": "glacial_lakes_brewing", "brewery_name": "Glacial Lakes Brewing"
        },
        {
            "beer_brewery_id": "left_coast_brewing", "beer_name": "Pale",
            "brewery_meta_id": "left_coast_brewing", "brewery_name": "Left Coast Brewing"
        },
        {
            "beer_brewery_id": "pyramid_alehouse_brewery_and_restaurant_berkeley", "beer_name": "Pale",
            "brewery_meta_id": "pyramid_alehouse_brewery_and_restaurant_berkeley",
            "brewery_name": "Pyramid Alehouse, Brewery and Restaurant - Berkeley"
        },
        {
            "beer_brewery_id": "red_kettle_brewing", "beer_name": "Pale",
            "brewery_meta_id": "red_kettle_brewing", "brewery_name": "Red Kettle Brewing"
        },
        {
            "beer_brewery_id": "triple_rock_brewery", "beer_name": "Pale",
            "brewery_meta_id": "triple_rock_brewery", "brewery_name": "Triple Rock Brewery"
        }
    ]
}<|MERGE_RESOLUTION|>--- conflicted
+++ resolved
@@ -9,12 +9,7 @@
         "mongodb_3_0":       "skip",
         "mongodb_3_2":       "skip",
         "mongodb_3_4":       "skip",
-<<<<<<< HEAD
         "mongodb_read_only": "skip",
-        "postgresql":        "skip",
-=======
-        "mongodb_q_3_2":     "skip",
->>>>>>> 5f7a7285
         "spark_hdfs":        "skip",
         "spark_local":       "skip"
     },

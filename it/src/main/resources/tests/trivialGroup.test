{
    "name": "trivial group by",
    "backends": {
        "couchbase": "ignoreFieldOrder",
<<<<<<< HEAD
        "mimir": "pending",
=======
        "mimir":"pendingIgnoreFieldOrder",
        "mongodb_2_6": "ignoreFieldOrder",
        "mongodb_3_0": "ignoreFieldOrder",
        "mongodb_3_2": "ignoreFieldOrder",
        "mongodb_3_4": "ignoreFieldOrder",
        "mongodb_read_only": "ignoreFieldOrder",
        "mongodb_q_3_2": "ignoreFieldOrder",
>>>>>>> 618bca10
        "spark_hdfs": "ignoreFieldOrder",
        "spark_local": "ignoreFieldOrder"
    },
    "data": "largeZips.data",
    "query": "select city, sum(pop) as totalPop from largeZips group by city",
    "predicate": "atLeast",
    "ignoreResultOrder": true,
    "expected": [{ "city": "BOULDER", "totalPop": 110948 }]
}<|MERGE_RESOLUTION|>--- conflicted
+++ resolved
@@ -2,17 +2,7 @@
     "name": "trivial group by",
     "backends": {
         "couchbase": "ignoreFieldOrder",
-<<<<<<< HEAD
-        "mimir": "pending",
-=======
         "mimir":"pendingIgnoreFieldOrder",
-        "mongodb_2_6": "ignoreFieldOrder",
-        "mongodb_3_0": "ignoreFieldOrder",
-        "mongodb_3_2": "ignoreFieldOrder",
-        "mongodb_3_4": "ignoreFieldOrder",
-        "mongodb_read_only": "ignoreFieldOrder",
-        "mongodb_q_3_2": "ignoreFieldOrder",
->>>>>>> 618bca10
         "spark_hdfs": "ignoreFieldOrder",
         "spark_local": "ignoreFieldOrder"
     },

{
    "name": "multi-flatten with fields at various depths",
    "backends": {
<<<<<<< HEAD
        "mimir":"pendingIgnoreFieldOrder",
        "couchbase": "pending",
        "marklogic_json": "pending",
        "marklogic_xml": "timeout",
        "mongodb_q_3_2": "pending",
        "spark_hdfs": "pending",
        "spark_local": "pending",
        "spark_cassandra": "pending"
=======
        "couchbase": "skip",
        "marklogic_json": "skip",
        "marklogic_xml": "skip",
        "mimir":"skip",
        "mongodb_2_6": "skip",
        "mongodb_3_0": "skip",
        "mongodb_3_2": "skip",
        "mongodb_3_4": "skip",
        "mongodb_read_only": "skip",
        "spark_local": "skip",
        "spark_hdfs": "skip"
>>>>>>> 2efde00a
    },
    "NB": "QScript for this is huge, nothing expected to pass until that is improved.",
    "data": "nested_foo.data",
    "query": "select * from nested_foo where (
                foo              LIKE \"%zap%\" OR
                foo[*]           LIKE \"%15%\" OR
                foo[*][*]        LIKE \"%meh%\" OR
                foo[*][*].baz    LIKE \"%moo%\" OR
                foo[*][*].baz[*] LIKE \"%quu%\" OR
                a                LIKE \"%13%\")",
    "FIXME": "Should use `ignoreResultOrder`, but see issue #732.",
    "predicate": "exactly",
    "ignoreFieldOrder": true,
    "expected": [
        { "_id": { "$oid": "5552744bd86735b7268fd002" }, "a": "13" },
        { "_id": { "$oid": "55538123d86735b7268fd003" }, "foo": "zap" },
        { "_id": { "$oid": "55538123d86735b7268fd004" }, "foo": [15, [{ "baz": ["quux"] }]] },
        { "_id": { "$oid": "55538123d86735b7268fd005" }, "foo": ["15z", [{ "baz": ["qx"] }]] },
        { "_id": { "$oid": "55538123d86735b7268fd006" }, "foo": [18, ["meh", { "baz": ["qx"] }]] },
        { "_id": { "$oid": "55538123d86735b7268fd007" }, "foo": [16, [{ "baz": "mooooo" }]] }]
}<|MERGE_RESOLUTION|>--- conflicted
+++ resolved
@@ -1,28 +1,18 @@
 {
     "name": "multi-flatten with fields at various depths",
     "backends": {
-<<<<<<< HEAD
-        "mimir":"pendingIgnoreFieldOrder",
-        "couchbase": "pending",
-        "marklogic_json": "pending",
-        "marklogic_xml": "timeout",
-        "mongodb_q_3_2": "pending",
-        "spark_hdfs": "pending",
-        "spark_local": "pending",
-        "spark_cassandra": "pending"
-=======
-        "couchbase": "skip",
-        "marklogic_json": "skip",
-        "marklogic_xml": "skip",
-        "mimir":"skip",
-        "mongodb_2_6": "skip",
-        "mongodb_3_0": "skip",
-        "mongodb_3_2": "skip",
-        "mongodb_3_4": "skip",
-        "mongodb_read_only": "skip",
-        "spark_local": "skip",
-        "spark_hdfs": "skip"
->>>>>>> 2efde00a
+        "couchbase":           "skip",
+        "marklogic_json":      "skip",
+        "marklogic_xml":       "skip",
+        "mimir":               "skip",
+        "mongodb_2_6":         "skip",
+        "mongodb_3_0":         "skip",
+        "mongodb_3_2":         "skip",
+        "mongodb_3_4":         "skip",
+        "mongodb_read_only":   "skip",
+        "spark_local":         "skip",
+        "spark_hdfs":          "skip",
+        "spark_cassandra":     "skip"
     },
     "NB": "QScript for this is huge, nothing expected to pass until that is improved.",
     "data": "nested_foo.data",

{
    "name": "select map keys",
    "backends": {
        "marklogic_xml":     "pending",
        "mimir":             "skip",
        "mongodb_2_6":       "pending",
        "mongodb_3_0":       "pending",
        "mongodb_3_2":       "pending",
        "mongodb_3_4":       "pending",
        "mongodb_read_only": "pending",
<<<<<<< HEAD
        "postgresql":        "pending"
=======
        "mongodb_q_3_2":     "pending"
>>>>>>> 5f7a7285
    },
    "data": "newTests.data",
    "query": "select distinct backends{_:} from newTests",
    "predicate": "exactly",
    "ignoreResultOrder": true,
    "expected": ["couchbase",
                 "marklogic_json",
                 "marklogic_xml",
                 "mimir",
                 "mongodb_2_6",
                 "mongodb_3_0",
                 "mongodb_3_2",
                 "mongodb_3_4",
                 "mongodb_read_only",
                 "postgresql",
                 "spark_hdfs",
                 "spark_local"]
}<|MERGE_RESOLUTION|>--- conflicted
+++ resolved
@@ -7,12 +7,7 @@
         "mongodb_3_0":       "pending",
         "mongodb_3_2":       "pending",
         "mongodb_3_4":       "pending",
-        "mongodb_read_only": "pending",
-<<<<<<< HEAD
-        "postgresql":        "pending"
-=======
-        "mongodb_q_3_2":     "pending"
->>>>>>> 5f7a7285
+        "mongodb_read_only": "pending"
     },
     "data": "newTests.data",
     "query": "select distinct backends{_:} from newTests",

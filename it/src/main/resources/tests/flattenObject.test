--- conflicted
+++ resolved
@@ -2,14 +2,10 @@
     "name": "flatten object",
     "backends": {
         "couchbase":  "ignoreFieldOrder",
-<<<<<<< HEAD
-        "mimir": "pending",
+        "mimir":"ignoreFieldOrder",
         "mongodb_2_6": "pending",
         "mongodb_3_0": "pending",
         "mongodb_read_only": "pending"
-=======
-        "mimir":"ignoreFieldOrder"
->>>>>>> 618bca10
     },
     "data": "usa_factbook.data",
     "query": "select geo{*} from usa_factbook",

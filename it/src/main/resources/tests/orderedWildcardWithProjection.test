--- conflicted
+++ resolved
@@ -2,13 +2,11 @@
     "name": "wildcard with projection and synthetic field",
     "backends": {
         "mimir": "skip",
-<<<<<<< HEAD
-        "mongodb_2_6":       "pending",
-        "mongodb_3_0":       "pending",
-        "mongodb_3_2":       "pending",
-        "mongodb_read_only": "pending",
-=======
->>>>>>> 6bfef4e9
+        "mongodb_2_6":       "ignoreResultOrder",
+        "mongodb_3_0":       "ignoreResultOrder",
+        "mongodb_3_2":       "ignoreResultOrder",
+        "mongodb_3_4":       "ignoreResultOrder",
+        "mongodb_read_only": "ignoreResultOrder",
         "postgresql":        "pending"
     },
     "data": "largeZips.data",

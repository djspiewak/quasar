--- conflicted
+++ resolved
@@ -2,13 +2,7 @@
     "name": "flatten array on the left with unflattened field",
     "backends": {
         "couchbase": "pending",
-<<<<<<< HEAD
-        "marklogic_json": "ignoreFieldOrder",
-        "mimir": "pending",
-        "postgresql": "pending"
-=======
         "marklogic_json": "ignoreFieldOrder"
->>>>>>> 5f7a7285
     },
     "data": "zips.data",
     "query": "SELECT loc[*] as coord, `_id` as zip FROM zips",

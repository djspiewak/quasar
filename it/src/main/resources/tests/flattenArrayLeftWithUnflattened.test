--- conflicted
+++ resolved
@@ -1,19 +1,13 @@
 {
     "name": "flatten array on the left with unflattened field",
     "backends": {
-        "couchbase":   "skip",
+        "couchbase": "pending",
+        "marklogic_json": "ignoreFieldOrder",
         "mimir": "skip",
-<<<<<<< HEAD
         "mongodb_2_6": "pending",
         "mongodb_3_0": "pending",
         "mongodb_3_2": "pending",
         "postgresql":  "pending"
-=======
-        "couchbase": "pending",
-        "marklogic_json": "ignoreFieldOrder",
-        "mongodb_q_3_2": "pending",
-        "postgresql": "pending"
->>>>>>> 6bfef4e9
     },
     "data": "zips.data",
     "query": "SELECT loc[*] as coord, `_id` as zip FROM zips",

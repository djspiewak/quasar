{
  "name": "wildcard with additional projections and filtering",

  "backends": {
<<<<<<< HEAD
        "mimir": "pending",
        "postgresql": "pending"
=======
        "mimir":"pending"
>>>>>>> 5f7a7285
  },
  "data": "zips.data",
  "query": "select *, concat(city, concat(\", \", state)) as city_state, city = \"BOULDER\" as boulderish from zips where city like \"BOULDER%\"",
  "predicate": "exactly",
  "ignoreResultOrder": true,
  "ignoreFieldOrder": true,
  "expected": [
    { "_id": "80301", "city": "BOULDER",          "loc": [ -105.21426, 40.049733 ],  "pop": 18174.0, "state": "CO", "city_state": "BOULDER, CO",          "boulderish": true  },
    { "_id": "80302", "city": "BOULDER",          "loc": [ -105.285131, 40.017235 ], "pop": 29384.0, "state": "CO", "city_state": "BOULDER, CO",          "boulderish": true  },
    { "_id": "80303", "city": "BOULDER",          "loc": [ -105.239178, 39.991381 ], "pop": 39860.0, "state": "CO", "city_state": "BOULDER, CO",          "boulderish": true  },
    { "_id": "80304", "city": "BOULDER",          "loc": [ -105.277073, 40.037482 ], "pop": 21550.0, "state": "CO", "city_state": "BOULDER, CO",          "boulderish": true  },
    { "_id": "59632", "city": "BOULDER",          "loc": [ -112.113757, 46.230647 ], "pop": 1737.0,  "state": "MT", "city_state": "BOULDER, MT",          "boulderish": true  },
    { "_id": "84716", "city": "BOULDER",          "loc": [ -111.426646, 37.916606 ], "pop": 131.0,   "state": "UT", "city_state": "BOULDER, UT",          "boulderish": true  },
    { "_id": "82923", "city": "BOULDER",          "loc": [ -109.540105, 42.688146 ], "pop": 112.0,   "state": "WY", "city_state": "BOULDER, WY",          "boulderish": true  },
    { "_id": "89005", "city": "BOULDER CITY",     "loc": [ -114.834413, 35.972711 ], "pop": 12920.0, "state": "NV", "city_state": "BOULDER CITY, NV",     "boulderish": false },
    { "_id": "95006", "city": "BOULDER CREEK",    "loc": [ -122.133053, 37.149934 ], "pop": 9434.0,  "state": "CA", "city_state": "BOULDER CREEK, CA",    "boulderish": false },
    { "_id": "54512", "city": "BOULDER JUNCTION", "loc": [ -89.632454, 46.111183 ],  "pop": 563.0,   "state": "WI", "city_state": "BOULDER JUNCTION, WI", "boulderish": false }
  ]
}<|MERGE_RESOLUTION|>--- conflicted
+++ resolved
@@ -2,12 +2,7 @@
   "name": "wildcard with additional projections and filtering",
 
   "backends": {
-<<<<<<< HEAD
-        "mimir": "pending",
-        "postgresql": "pending"
-=======
         "mimir":"pending"
->>>>>>> 5f7a7285
   },
   "data": "zips.data",
   "query": "select *, concat(city, concat(\", \", state)) as city_state, city = \"BOULDER\" as boulderish from zips where city like \"BOULDER%\"",

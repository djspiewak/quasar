{
    "name": "convert dates to/from strings (MongoDB)",
    "backends": {
<<<<<<< HEAD
        "mimir": "pending",
        "postgresql":        "skip",
=======
        "mimir":"pending",
>>>>>>> 5f7a7285
        "marklogic_json":    "skip",
        "marklogic_xml":     "skip",
        "couchbase":         "skip",
        "spark_local": "skip",
        "spark_hdfs": "skip"
    },
    "data": "../../days.data",
    "query": "select date(substring(str, 0, 10)), time(substring(str, 11, 20)), timestamp(str), to_string(ts) from `../../days`",
    "predicate": "exactly",
    "ignoreResultOrder": true,
    "NB": "The date and time values here are the wrong type. This is an unfortunate consequence of the way we store them in Mongo.",
    "expected": [
        { "0": { "$timestamp": "2014-08-17T00:00:00.000Z" }, "1": "06:00:00Z", "2": { "$timestamp": "2014-08-17T06:00:00.000Z" }, "3": "2014-08-17T06:00:00.000Z" },
        { "0": { "$timestamp": "2014-08-18T00:00:00.000Z" }, "1": "07:00:00Z", "2": { "$timestamp": "2014-08-18T07:00:00.000Z" }, "3": "2014-08-18T07:00:00.000Z" },
        { "0": { "$timestamp": "2014-08-19T00:00:00.000Z" }, "1": "08:00:00Z", "2": { "$timestamp": "2014-08-19T08:00:00.000Z" }, "3": "2014-08-19T08:00:00.000Z" },
        { "0": { "$timestamp": "2014-08-20T00:00:00.000Z" }, "1": "09:00:00Z", "2": { "$timestamp": "2014-08-20T09:00:00.000Z" }, "3": "2014-08-20T09:00:00.000Z" },
        { "0": { "$timestamp": "2014-08-21T00:00:00.000Z" }, "1": "10:00:00Z", "2": { "$timestamp": "2014-08-21T10:00:00.000Z" }, "3": "2014-08-21T10:00:00.000Z" },
        { "0": { "$timestamp": "2014-08-22T00:00:00.000Z" }, "1": "11:00:00Z", "2": { "$timestamp": "2014-08-22T11:00:00.000Z" }, "3": "2014-08-22T11:00:00.000Z" },
        { "0": { "$timestamp": "2014-08-23T00:00:00.000Z" }, "1": "12:00:00Z", "2": { "$timestamp": "2014-08-23T12:00:00.000Z" }, "3": "2014-08-23T12:00:00.000Z" },
        { "0": { "$timestamp": "1969-12-31T00:00:00.000Z" }, "1": "23:59:59Z", "2": { "$timestamp": "1969-12-31T23:59:59.000Z" }, "3": "1969-12-31T23:59:59.000Z" },
        { "0": { "$timestamp": "1653-02-10T00:00:00.000Z" }, "1": "01:13:20Z", "2": { "$timestamp": "1653-02-10T01:13:20.000Z" }, "3": "1653-02-10T01:13:20.000Z" }]
}<|MERGE_RESOLUTION|>--- conflicted
+++ resolved
@@ -1,12 +1,7 @@
 {
     "name": "convert dates to/from strings (MongoDB)",
     "backends": {
-<<<<<<< HEAD
-        "mimir": "pending",
-        "postgresql":        "skip",
-=======
         "mimir":"pending",
->>>>>>> 5f7a7285
         "marklogic_json":    "skip",
         "marklogic_xml":     "skip",
         "couchbase":         "skip",

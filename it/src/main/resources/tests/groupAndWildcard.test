{
  "name": "select wildcard with group by",

  "backends": {
<<<<<<< HEAD
        "mimir": "pending",
    "postgresql": "pending"
=======
        "mimir":"pending"
>>>>>>> 5f7a7285
  },

  "data": "zips.data",

  "query": "select * from zips where `_id` like \"8030%\" group by city",

  "predicate": "exactly",
  "ignoreResultOrder": true,

  "ignoredFields": ["_id"],

  "ignoreFieldOrder": true,

  "expected": [
      { "city": "BOULDER", "loc": [ -105.21426 , 40.049733], "pop": 18174, "state": "CO" },
      { "city": "BOULDER", "loc": [ -105.285131, 40.017235], "pop": 29384, "state": "CO" },
      { "city": "BOULDER", "loc": [ -105.239178, 39.991381], "pop": 39860, "state": "CO" },
      { "city": "BOULDER", "loc": [ -105.277073, 40.037482], "pop": 21550, "state": "CO" }
  ]
}<|MERGE_RESOLUTION|>--- conflicted
+++ resolved
@@ -2,12 +2,7 @@
   "name": "select wildcard with group by",
 
   "backends": {
-<<<<<<< HEAD
-        "mimir": "pending",
-    "postgresql": "pending"
-=======
         "mimir":"pending"
->>>>>>> 5f7a7285
   },
 
   "data": "zips.data",

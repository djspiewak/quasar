{
  "name": "[reg] bug2228",
  "data": ["customers.data", "orders.data", "ordered_items.data", "inventory_items.data"],
  "backends": {
    "couchbase":         "skip",
    "marklogic_json":    "ignoreFieldOrder",
<<<<<<< HEAD
    "mimir":             "pendingIgnoreFieldOrder",
    "postgres":          "pending"
=======
    "mimir":             "ignoreFieldOrder"
>>>>>>> e2f46ed0
  },
  "NB": "Pending for postgres connector due to PSQLException errors qz-3737",
  "query": "SELECT o.order_key AS OrderKey, o.purchase_date AS PurchaseDate, c.last_name, c.city AS City, c.state AS State, oi.qty AS Quantity, i.price AS UnitPrice
            FROM customers AS c JOIN orders AS o ON c.customer_key = o.customer_key JOIN ordered_items AS oi ON oi.order_key = o.order_key JOIN inventory_items AS i ON i.item_key = oi.item_key
            ORDER BY c.last_name, o.purchase_date, oi.qty",
  "predicate": "exactly",
  "ignoreResultOrder": true,
  "expected": [
    {"OrderKey":"order_key_4", "PurchaseDate":"2009-04-11T13:21:48Z","last_name":"Benitez","City":"BILLINGS","State":"MT","Quantity":2, "UnitPrice":7.7},
    {"OrderKey":"order_key_4", "PurchaseDate":"2009-04-11T13:21:48Z","last_name":"Benitez","City":"BILLINGS","State":"MT","Quantity":1, "UnitPrice":13.48},
    {"OrderKey":"order_key_0", "PurchaseDate":"2016-08-15T17:43:22Z","last_name":"Porter","City":"GRAYTOWN","State":"OH", "Quantity":2, "UnitPrice":4.4},
    {"OrderKey":"order_key_0", "PurchaseDate":"2016-08-15T17:43:22Z","last_name":"Porter","City":"GRAYTOWN","State":"OH", "Quantity":2, "UnitPrice":12.42},
    {"OrderKey":"order_key_1", "PurchaseDate":"2008-01-16T10:28:32Z","last_name":"Porter","City":"GRAYTOWN","State":"OH", "Quantity":2, "UnitPrice":8.82}
  ]
}<|MERGE_RESOLUTION|>--- conflicted
+++ resolved
@@ -4,12 +4,8 @@
   "backends": {
     "couchbase":         "skip",
     "marklogic_json":    "ignoreFieldOrder",
-<<<<<<< HEAD
-    "mimir":             "pendingIgnoreFieldOrder",
-    "postgres":          "pending"
-=======
+    "postgres":          "pending",
     "mimir":             "ignoreFieldOrder"
->>>>>>> e2f46ed0
   },
   "NB": "Pending for postgres connector due to PSQLException errors qz-3737",
   "query": "SELECT o.order_key AS OrderKey, o.purchase_date AS PurchaseDate, c.last_name, c.city AS City, c.state AS State, oi.qty AS Quantity, i.price AS UnitPrice

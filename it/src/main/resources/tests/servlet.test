{
    "name": "servlets with and without init-param (pending #465, #467)",
    "backends": {
        "couchbase":         "pending",
        "marklogic_json":    "pending",
        "marklogic_xml":     "pending",
<<<<<<< HEAD
        "mongodb_2_6":       "pending",
        "mongodb_3_0":       "pending",
        "mongodb_read_only": "pending",
        "mongodb_3_2":       "pending",
        "mongodb_3_4":       "pending",
        "mongodb_q_3_2":     "pending",
        "spark_local":       "pending",
        "spark_hdfs":        "pending",
        "spark_cassandra":   "pending"
=======
        "mimir":"pendingIgnoreFieldOrder",
        "mongodb_2_6":       "pendingIgnoreFieldOrder",
        "mongodb_3_0":       "pendingIgnoreFieldOrder",
        "mongodb_3_2":       "pendingIgnoreFieldOrder",
        "mongodb_3_4":       "pendingIgnoreFieldOrder",
        "mongodb_read_only": "pendingIgnoreFieldOrder",
        "spark_hdfs":        "pending",
        "spark_local":       "pending"
>>>>>>> 2efde00a
    },
    "data": "webapp.data",
    "query": "select \"servlet-name\", \"init-param\" is not null from webapp where \"init-param\" is null or \"init-param\".\"betaServer\"",
    "predicate": "exactly",
    "ignoreResultOrder": true,
    "expected": [{ "servlet-name": "cofaxTools",  "1": true  },
                 { "servlet-name": "fileServlet", "1": false },
                 { "servlet-name": "cofaxAdmin",  "1": false }]
}<|MERGE_RESOLUTION|>--- conflicted
+++ resolved
@@ -4,17 +4,6 @@
         "couchbase":         "pending",
         "marklogic_json":    "pending",
         "marklogic_xml":     "pending",
-<<<<<<< HEAD
-        "mongodb_2_6":       "pending",
-        "mongodb_3_0":       "pending",
-        "mongodb_read_only": "pending",
-        "mongodb_3_2":       "pending",
-        "mongodb_3_4":       "pending",
-        "mongodb_q_3_2":     "pending",
-        "spark_local":       "pending",
-        "spark_hdfs":        "pending",
-        "spark_cassandra":   "pending"
-=======
         "mimir":"pendingIgnoreFieldOrder",
         "mongodb_2_6":       "pendingIgnoreFieldOrder",
         "mongodb_3_0":       "pendingIgnoreFieldOrder",
@@ -22,8 +11,8 @@
         "mongodb_3_4":       "pendingIgnoreFieldOrder",
         "mongodb_read_only": "pendingIgnoreFieldOrder",
         "spark_hdfs":        "pending",
-        "spark_local":       "pending"
->>>>>>> 2efde00a
+        "spark_local":       "pending",
+        "spark_cassandra":   "pending"
     },
     "data": "webapp.data",
     "query": "select \"servlet-name\", \"init-param\" is not null from webapp where \"init-param\" is null or \"init-param\".\"betaServer\"",

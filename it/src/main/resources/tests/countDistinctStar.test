{
    "name": "count distinct *",
    "backends": {
<<<<<<< HEAD
        "mimir": "skip",
=======
        "mimir":"pending",
        "mongodb_q_3_2":     "pending",
>>>>>>> fc732bd4
        "postgresql":        "pending"
    },
    "data": "olympics.data",
    "query": "select count(distinct *) as cnt from olympics",
    "predicate": "exactly",
    "ignoreResultOrder": true,
    "expected": [{ "cnt": 2304 }]
}<|MERGE_RESOLUTION|>--- conflicted
+++ resolved
@@ -1,13 +1,8 @@
 {
     "name": "count distinct *",
     "backends": {
-<<<<<<< HEAD
-        "mimir": "skip",
-=======
-        "mimir":"pending",
-        "mongodb_q_3_2":     "pending",
->>>>>>> fc732bd4
-        "postgresql":        "pending"
+        "mimir":      "pending",
+        "postgresql": "pending"
     },
     "data": "olympics.data",
     "query": "select count(distinct *) as cnt from olympics",

--- conflicted
+++ resolved
@@ -1,8 +1,6 @@
 {
     "name": "derived functions",
     "backends": {
-<<<<<<< HEAD
-=======
         "marklogic_xml": "skip",
         "mongodb_q_3_2": "timeout",
         "couchbase": "pending",
@@ -10,7 +8,6 @@
         "mimir": "pending",
         "spark_local": "pending",
         "spark_hdfs": "pending"
->>>>>>> 1cb9909b
     },
     "data": "divide.data",
     "query": "select nr, trunc(val3) as trunc1 from divide",

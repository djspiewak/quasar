--- conflicted
+++ resolved
@@ -1,13 +1,7 @@
 {
     "name": "filter on is not null",
     "backends": {
-<<<<<<< HEAD
-        "mimir": "pending",
-        "postgresql": "pending"
-=======
-        "mimir":"pending",
-        "mongodb_q_3_2":  "pending"
->>>>>>> 5f7a7285
+        "mimir":"pending"
     },
     "description": "expression with `is not null` should be true whenever the same filter is satisfied",
     "data": "nulls.data",

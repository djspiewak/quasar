--- conflicted
+++ resolved
@@ -1,11 +1,6 @@
 {
     "name": "filter on is not null",
     "backends": {
-<<<<<<< HEAD
-        "mimir":"pending"
-=======
-        "mongodb_q_3_2":  "pending"
->>>>>>> e0f345c4
     },
     "description": "expression with `is not null` should be true whenever the same filter is satisfied",
     "data": "nulls.data",

#postgresql_metastore = "{\"host\":\"localhost\",\"port\":5432,\"database\":\"metastore_test\",\"userName\":\"postgres\",\"password\":\"postgres\"}"
<<<<<<< HEAD
#mongodb_3_4_13 = "mongodb://<host>:<port>"
#mimir = "<path_to_folder>"
=======
#mongodb_3_4       ="mongodb://<host>:<port>"
#mimir             ="<path_to_folder>"
#lwc_local         ="<path_to_folder>"
>>>>>>> a267481d
<|MERGE_RESOLUTION|>--- conflicted
+++ resolved
@@ -1,9 +1,4 @@
 #postgresql_metastore = "{\"host\":\"localhost\",\"port\":5432,\"database\":\"metastore_test\",\"userName\":\"postgres\",\"password\":\"postgres\"}"
-<<<<<<< HEAD
-#mongodb_3_4_13 = "mongodb://<host>:<port>"
-#mimir = "<path_to_folder>"
-=======
-#mongodb_3_4       ="mongodb://<host>:<port>"
-#mimir             ="<path_to_folder>"
-#lwc_local         ="<path_to_folder>"
->>>>>>> a267481d
+#mongodb_3_4_13       = "mongodb://<host>:<port>"
+#mimir                = "<path_to_folder>"
+#lwc_local            = "<path_to_folder>"
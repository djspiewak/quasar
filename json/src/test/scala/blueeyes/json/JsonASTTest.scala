/*
 * Copyright 2009-2010 WorldWide Conferencing, LLC
 *
 * Licensed under the Apache License, Version 2.0 (the "License");
 * you may not use this file except in compliance with the License.
 * You may obtain a copy of the License at
 *
 *     http://www.apache.org/licenses/LICENSE-2.0
 *
 * Unless required by applicable law or agreed to in writing, software
 * distributed under the License is distributed on an "AS IS" BASIS,
 * WITHOUT WARRANTIES OR CONDITIONS OF ANY KIND, either express or implied.
 * See the License for the specific language governing permissions and
 * limitations under the License.
 */

package blueeyes
package json

import org.scalacheck._
import org.specs2.mutable.Specification
import org.specs2.ScalaCheck

object JsonASTSpec extends Specification with ScalaCheck with ArbitraryJPath with ArbitraryJValue {
  import JsonAST._

  override val defaultPrettyParams = Pretty.Params(2)

  "Functor identity" in {
    val identityProp = (json: JValue) => json == (json mapUp identity)
    check(identityProp)
  }

  "Functor composition" in {
    val compositionProp = (json: JValue, fa: JValue => JValue, fb: JValue => JValue) =>
      json.mapUp(fb).mapUp(fa) == json.mapUp(fa compose fb)

    check(compositionProp)
  }

  "Monoid identity" in {
    val identityProp = (json: JValue) => (json ++ JNothing == json) && (JNothing ++ json == json)
    check(identityProp)
  }

  "Monoid associativity" in {
    val assocProp = (x: JValue, y: JValue, z: JValue) => x ++ (y ++ z) == (x ++ y) ++ z
    check(assocProp)
  }

  "Merge identity" in {
    val identityProp = (json: JValue) => (json merge JNothing) == json && (JNothing merge json) == json
    check(identityProp)
  }

  "Merge idempotency" in {
    val idempotencyProp = (x: JValue) => (x merge x) == x
    check(idempotencyProp)
  }

  "Diff identity" in {
    val identityProp = (json: JValue) =>
      (json diff JNothing) == Diff(JNothing, JNothing, json) &&
      (JNothing diff json) == Diff(JNothing, json, JNothing)

    check(identityProp)
  }

  "Diff with self is empty" in {
    val emptyProp = (x: JValue) => (x diff x) == Diff(JNothing, JNothing, JNothing)
    check(emptyProp)
  }

  "Diff is subset of originals" in {
    val subsetProp = (x: JObject, y: JObject) => {
      val Diff(c, a, d) = x diff y
      y == (y merge (c merge a))
    }
    check(subsetProp)
  }

  "Diff result is same when fields are reordered" in {
    val reorderProp = (x: JObject) => (x diff reorderFields(x)) == Diff(JNothing, JNothing, JNothing)
    check(reorderProp)
  }

  "delete" in {
    JsonParser.parse("""{ "foo": { "bar": 1, "baz": 2 } }""").delete(JPath("foo.bar")) must beSome(JsonParser.parse("""{ "foo": { "baz": 2 } }"""))
  }

  "Remove all" in {
    val removeAllProp = (x: JValue) => (x remove { _ => true }) == JNothing
    check(removeAllProp)
  }

  "Remove nothing" in {
    val removeNothingProp = (x: JValue) => (x remove { _ => false }) == x
    check(removeNothingProp)
  }

  "Remove removes only matching elements (in case of a field, the field is removed)" in {
    val removeProp = (json: JValue, x: Class[_ <: JValue]) => {
      val removed = json remove typePredicate(x)
      val Diff(c, a, d) = json diff removed

      removed.flatten.forall(_.getClass != x)
    }
    check(removeProp)
  }

  "flattenWithPath includes empty object values" in {
    val test = JObject(JField("a", JObject(Nil)) :: Nil)

    val expected = List((JPath(".a"), JObject(Nil)))

    test.flattenWithPath must_== expected
  }
  
  "flattenWithPath includes empty array values" in {
    val test = JObject(JField("a", JArray(Nil)) :: Nil)

    val expected = List((JPath(".a"), JArray(Nil)))

    test.flattenWithPath must_== expected
  }

  "flattenWithPath for values produces a single value with the identity path" in {
    val test = JNum(1)

    val expected = List((JPath.Identity, test))

    test.flattenWithPath must_== expected
  }

  "flattenWithPath on arrays produces index values" in {
    val test = JArray(JNum(1) :: Nil)

    val expected = List((JPath("[0]"), JNum(1)))

    test.flattenWithPath must_== expected
  }

  "flattenWithPath does not produce JNothing entries" in {
    val test = JsonParser.parse("""{
      "c":2,
      "fn":[{
        "fr":-2
      }]
    }""")

    val expected = List(
      JPath(".c") -> JNum(2),
      JPath(".fn[0].fr") -> JNum(-2)
    )

    test.flattenWithPath must_== expected
  }

  "unflatten is the inverse of flattenWithPath" in {
    val inverse = (value: JValue) => JValue.unflatten( value.flattenWithPath ) == value 

    check(inverse)
  }

  "Set and retrieve an arbitrary jvalue at an arbitrary path" in {
    runArbitraryPathSpec
  }

  "sort arrays" in {
    import scalaz.Order
    import scalaz.Ordering._
<<<<<<< HEAD
 
    val v1 = JsonParser.parse("""[1, 1, 1]""")
    val v2 = JsonParser.parse("""[1, 1, 1]""")
 
    Order[JValue].order(v1, v2) must_== EQ
  }
  
=======

    val v1 = JsonParser.parse("""[1, 1, 1]""")
    val v2 = JsonParser.parse("""[1, 1, 1]""")

    Order[JValue].order(v1, v2) must_== EQ
  }
>>>>>>> 35d1327b

  def runArbitraryPathSpec = {
    import org.scalacheck.Prop._

    implicit val arbJPath: Arbitrary[JPath] = Arbitrary {
      import Gen._

      val genIndex = for {
        index <- choose(0, 10)
      } yield JPathIndex(index)

      val genField = for {
        name <- identifier
      } yield JPathField(name)

      val genIndexOrField = Gen.frequency((1, genIndex), (9, genField))

      for {
        length      <- choose(0, 10)
        listOfNodes <- listOfN(length, genIndexOrField)
      } yield JPath(listOfNodes)
    }

    def badPath(jv: JValue, p: JPath): Boolean = {
      p.nodes match {
        case JPathIndex(index) :: xs => jv match {
          case JArray(nodes) => index > nodes.length || 
                                (index < nodes.length && badPath(nodes(index), JPath(xs))) ||
                                badPath(JArray(Nil), JPath(xs)) 

          case JObject(_) => true
          case _ => index != 0 || badPath(JArray(Nil), JPath(xs))
        }

        case JPathField(name) :: xs => jv match {
          case JArray(_) => true
          case _ => badPath(jv \ name, JPath(xs))
        }

        case Nil => false
      }
    } 

    val setProp = (jv: JValue, p: JPath, toSet: JValue) => {
      (!badPath(jv, p)) ==> {
        ((p == JPath.Identity) && (jv.set(p, toSet) == toSet)) ||
        (jv.set(p, toSet).get(p) == toSet)
      }
    }

    val insertProp = (jv: JValue, p: JPath, toSet: JValue) => {
      (!badPath(jv, p) && (jv(p) == JNothing)) ==> {
        (jv, p.nodes) match {
          case (JObject(_), JPathField(_) :: _) | (JArray(_), JPathIndex(_) :: _) | (JNull | JNothing, _) => 
            ((p == JPath.Identity) && (jv.unsafeInsert(p, toSet) == toSet)) ||
            (jv.unsafeInsert(p, toSet).get(p) == toSet)

          case _ => 
            jv.unsafeInsert(p, toSet) must throwA[RuntimeException]
        }
      }
    }

    check(setProp) and check(insertProp)
  }

  private def reorderFields(json: JValue) = json mapUp {
    case JObject(xs) => JObject(xs.reverse)
    case x => x
  }

  private def typePredicate(clazz: Class[_])(json: JValue) = json match {
    case x if x.getClass == clazz => true
    case _ => false
  }
}<|MERGE_RESOLUTION|>--- conflicted
+++ resolved
@@ -169,22 +169,12 @@
   "sort arrays" in {
     import scalaz.Order
     import scalaz.Ordering._
-<<<<<<< HEAD
  
     val v1 = JsonParser.parse("""[1, 1, 1]""")
     val v2 = JsonParser.parse("""[1, 1, 1]""")
  
     Order[JValue].order(v1, v2) must_== EQ
   }
-  
-=======
-
-    val v1 = JsonParser.parse("""[1, 1, 1]""")
-    val v2 = JsonParser.parse("""[1, 1, 1]""")
-
-    Order[JValue].order(v1, v2) must_== EQ
-  }
->>>>>>> 35d1327b
 
   def runArbitraryPathSpec = {
     import org.scalacheck.Prop._

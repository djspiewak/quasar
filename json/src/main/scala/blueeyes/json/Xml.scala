--- conflicted
+++ resolved
@@ -172,13 +172,7 @@
     def toXml(name: String, json: JValue): NodeSeq = json match {
       case JObject(fields) => new XmlNode(name, fields flatMap { f => toXml(f.name, f.value) })
       case JArray(xs) => xs flatMap { v => toXml(name, v) }
-<<<<<<< HEAD
-      case JField(n, v) => new XmlNode(name, toXml(n, v))
       case JNum(x) => new XmlElem(name, x.toString)
-=======
-      case JInt(x) => new XmlElem(name, x.toString)
-      case JDouble(x) => new XmlElem(name, x.toString)
->>>>>>> 6d926871
       case JString(x) => new XmlElem(name, x)
       case JBool(x) => new XmlElem(name, x.toString)
       case JNull => new XmlElem(name, "null")

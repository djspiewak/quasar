/*
 * Copyright 2014–2017 SlamData Inc.
 *
 * Licensed under the Apache License, Version 2.0 (the "License");
 * you may not use this file except in compliance with the License.
 * You may obtain a copy of the License at
 *
 *     http://www.apache.org/licenses/LICENSE-2.0
 *
 * Unless required by applicable law or agreed to in writing, software
 * distributed under the License is distributed on an "AS IS" BASIS,
 * WITHOUT WARRANTIES OR CONDITIONS OF ANY KIND, either express or implied.
 * See the License for the specific language governing permissions and
 * limitations under the License.
 */

package quasar.physical.sparkcore.fs

import slamdata.Predef._
import quasar._, quasar.Planner._
import quasar.common.SortDir
import quasar.contrib.pathy.AFile
import quasar.fp._, ski._
import quasar.qscript._, ReduceFuncs._, SortDir._

import scala.math.{Ordering => SOrdering}, SOrdering.Implicits._

import org.apache.spark._
import org.apache.spark.rdd._
import matryoshka.{Hole => _, _}
import matryoshka.data._
import matryoshka.implicits._
import matryoshka.patterns._
import scalaz._, Scalaz._
import scalaz.concurrent.Task

class QScriptCorePlanner[T[_[_]]: RecursiveT: ShowT]
    extends Planner[QScriptCore[T, ?]] {

  import Planner.{SparkState, SparkStateT}

  type Index = Long
  type Count = Long

  // TODO consider moving to data.scala (conflicts with existing code)
  @SuppressWarnings(Array("org.wartremover.warts.Recursion"))
  implicit def dataOrder: Order[Data] = new Order[Data] with Serializable {
    def order(d1: Data, d2: Data) = (d1, d2) match {
      case Data.Null -> Data.Null                 => Ordering.EQ
      case Data.Str(a) -> Data.Str(b)             => a cmp b
      case Data.Bool(a) -> Data.Bool(b)           => a cmp b
      case Data.Number(a) -> Data.Number(b)       => a cmp b
      case Data.Obj(a) -> Data.Obj(b)             => a.toList cmp b.toList
      case Data.Arr(a) -> Data.Arr(b)             => a cmp b
      case Data.Set(a) -> Data.Set(b)             => a cmp b
      case Data.Timestamp(a) -> Data.Timestamp(b) => Ordering fromInt (a compareTo b)
      case Data.Date(a) -> Data.Date(b)           => Ordering fromInt (a compareTo b)
      case Data.Time(a) -> Data.Time(b)           => Ordering fromInt (a compareTo b)
      case Data.Interval(a) -> Data.Interval(b)   => Ordering fromInt (a compareTo b)
      case Data.Binary(a) -> Data.Binary(b)       => a.toArray.toList cmp b.toArray.toList
      case Data.Id(a) -> Data.Id(b)               => a cmp b
      case Data.NA -> Data.NA                 => Ordering.EQ
      case a -> b                       => a.getClass.## cmp b.getClass.##
    }
  }

  /*
   * Copy-paste from scalaz's `toScalaOrdering`
   * Copied because scalaz's ListInstances are not Serializable
   */
  implicit val ord: SOrdering[Data] = new SOrdering[Data] {
    def compare(x: Data, y: Data) = dataOrder.order(x, y).toInt
  }


  private def filterOut(
    fromFile: (SparkContext, AFile) => Task[RDD[Data]],
    src: RDD[Data],
    from: FreeQS[T],
    count: FreeQS[T],
    predicate: (Index, Count) => Boolean ):
      StateT[EitherT[Task, PlannerError, ?], SparkContext, RDD[Data]] = {

    val algebraM = Planner[QScriptTotal[T, ?]].plan(fromFile)
    val srcState = src.point[SparkState]

    val fromState: SparkState[RDD[Data]] = from.cataM(interpretM(κ(srcState), algebraM))
    val countState: SparkState[RDD[Data]] = count.cataM(interpretM(κ(srcState), algebraM))

    val countEval: SparkState[Long] = countState >>= (rdd => EitherT(Task.delay(rdd.first match {
      case Data.Int(v) if v.isValidLong => v.toLong.right[PlannerError]
      case Data.Int(v) => InternalError.fromMsg(s"Provided Integer $v is not a Long").left[Long]
      case a => InternalError.fromMsg(s"$a is not a Long number").left[Long]
    })).liftM[StateT[?[_], SparkContext, ?]])
    (fromState |@| countEval)((rdd, count) =>
      rdd.zipWithIndex.filter(di => predicate(di._2, count)).map(_._1))
  }

  private def reduceData: ReduceFunc[_] => (Data, Data) => Data = {
    case Count(_) => (d1: Data, d2: Data) => (d1, d2) match {
      case (Data.Int(a), Data.Int(b)) => Data.Int(a + b)
      case _ => Data.NA
    }
    case Sum(_) => (d1: Data, d2: Data) => (d1, d2) match {
      case (Data.Int(a), Data.Int(b)) => Data.Int(a + b)
      case (Data.Number(a), Data.Number(b)) => Data.Dec(a + b)
      case _ => Data.NA
    }
    case Min(_) => (d1: Data, d2: Data) => (d1, d2) match {
      case (Data.Int(a), Data.Int(b)) => Data.Int(a.min(b))
      case (Data.Number(a), Data.Number(b)) => Data.Dec(a.min(b))
      case (Data.Str(a), Data.Str(b)) => Data.Str((a.compare(b) < 0).fold(a, b))
      case _ => Data.NA
    }
    case Max(_) => (d1: Data, d2: Data) => (d1, d2) match {
      case (Data.Int(a), Data.Int(b)) => Data.Int(a.max(b))
      case (Data.Number(a), Data.Number(b)) => Data.Dec(a.max(b))
      case (Data.Str(a), Data.Str(b)) => Data.Str((a.compare(b) > 0).fold(a, b))
      case _ => Data.NA
    }
    case Avg(_) => (d1: Data, d2: Data) => (d1, d2) match {
      case (Data.Arr(List(Data.Dec(s1), Data.Int(c1))), Data.Arr(List(Data.Dec(s2), Data.Int(c2)))) =>
        Data.Arr(List(Data.Dec(s1 + s2), Data.Int(c1 + c2)))
    }
    case Arbitrary(_) => (d1: Data, d2: Data) => d1
    case First(_)     => (d1: Data, d2: Data) => d1
    case Last(_)      => (d1: Data, d2: Data) => d2
    case UnshiftArray(a) => (d1: Data, d2: Data) => (d1, d2) match {
      case (Data.Arr(a), Data.Arr(b)) => Data.Arr(a ++ b)
      case _ => Data.NA
    }
    case UnshiftMap(a1, a2) => (d1: Data, d2: Data) => (d1, d2) match {
      case (Data.Obj(a), Data.Obj(b)) => Data.Obj(a ++ b)
      case _ => Data.NA
    }

  }

  def plan(fromFile: (SparkContext, AFile) => Task[RDD[Data]]): AlgebraM[SparkState, QScriptCore[T, ?], RDD[Data]] = {
    case qscript.Map(src, f) =>
      StateT((sc: SparkContext) =>
        EitherT(CoreMap.changeFreeMap(f).map(df => (sc, src.map(df))).point[Task]))
    case Reduce(src, bucket, reducers, repair) =>
      val maybePartitioner: PlannerError \/ List[Data => Data] =
        bucket.traverse(CoreMap.changeFreeMap[T])

      val extractFunc: ReduceFunc[Data => Data] => (Data => Data) = {
        case Count(a) => a >>> {
          case Data.NA => Data.Int(0)
          case _ => Data.Int(1)
        }
        case Sum(a) => a
        case Min(a) => a
        case Max(a) => a
        case Avg(a) => a >>> {
          case Data.Int(v) => Data.Arr(List(Data.Dec(BigDecimal(v)), Data.Int(1)))
          case Data.Dec(v) => Data.Arr(List(Data.Dec(v.apply(BigDecimal.defaultMathContext)), Data.Int(1)))
          case _ => Data.NA
        }
        case Arbitrary(a) => a
        case First(a) => a
        case Last(a) => a
        case UnshiftArray(a) => a >>> ((d: Data) => Data.Arr(List(d)))
        case UnshiftMap(a1, a2) => ((d: Data) => a1(d) match {
          case Data.Str(k) => Data.Obj(ListMap(k -> a2(d)))
          case Data.Int(i) => Data.Obj(ListMap(i.shows -> a2(d)))
          case _ => Data.NA
        })
      }

      val maybeTransformers: PlannerError \/ List[Data => Data] =
        reducers.traverse(_.traverse(CoreMap.changeFreeMap[T]).map(extractFunc))

      val reducersFuncs: List[(Data,Data) => Data] =
        reducers.map(reduceData)

      val maybeRepair: PlannerError \/ ((List[Data], List[Data]) => Data) =
        CoreMap.changeReduceFunc(repair)

      def merge
        (a: List[Data], b: List[Data], f: List[(Data, Data) => Data])
          : List[Data] =
        Zip[List].zipWith(f,(a.zip(b)))(_.tupled(_))

      val avgReducers = reducers.map {
        case Avg(_) => true
        case _  => false
      }

      StateT((sc: SparkContext) =>
        EitherT(((maybePartitioner |@| maybeTransformers |@| maybeRepair)(
          (partitioner, trans, repair) =>
            src.map(d => (partitioner.map(_(d)), trans.map(_(d))))
              .reduceByKey(merge(_,_, reducersFuncs))
              .map {
                case (k, vs) =>
                  val v = Zip[List].zipWith(vs, avgReducers) {
                    case (Data.Arr(List(Data.Dec(sum), Data.Int(count))), true) => Data.Dec(sum / BigDecimal(count))
                    case (d, _) => d
                  }
                  repair(k, v)
              })).map((sc, _)).point[Task]))
    case Sort(src, bucket, orders) =>

      val maybeSortBys: PlannerError \/ NonEmptyList[(Data => Data, SortDir)] =
        orders.traverse {
          case (freemap, sdir) => CoreMap.changeFreeMap(freemap).map((_, sdir))
        }

      val maybeBucket = bucket.traverse(CoreMap.changeFreeMap[T])

      case class KO(keys: List[(Data, SortDir)], main: SortDir)

      object KO {
        @SuppressWarnings(Array("org.wartremover.warts.Recursion"))
        implicit val KOOrdering: SOrdering[KO] = new SOrdering[KO] {
          override def compare(ko1: KO, ko2: KO): Int = (ko1, ko2) match {
            case (KO((d1, sd1) :: tail1, _), KO((d2, sd2) :: tail2, _)) if ord.compare(d1, d2) === 0 =>
              compare(ko1.copy(keys = tail1), ko2.copy(keys = tail2))
            case (KO((d1, sd1) :: tail1, main), KO((d2, sd2) :: tail2, _)) if sd1 === main =>
              ord.compare(d1, d2)
            case (KO((d1, _) :: tail1, _), KO((d2, _) :: tail2, _)) =>
              (- ord.compare(d1, d2))
            case (KO(Nil, _), KO(_, _)) => 0
          }
        }
      }

      EitherT((maybeBucket |@| maybeSortBys) {
        case (bucket, sortBys) =>
<<<<<<< HEAD
          val asc  = sortBys.head._2 === SortDir.Ascending
          val keys = bucket ++ sortBys.map(_._1).toList
          src.sortBy(d => keys.map(_(d)), asc)
=======
          val main = sortBys.head._2
          val keys = (bucket, main) :: sortBys.toList
          src.sortBy(d => KO(keys.map(p => p.leftMap(_(d))), main), main === SortDir.Ascending)
>>>>>>> fc732bd4
      }.point[Task]).liftM[SparkStateT]

    case Filter(src, f) =>
      StateT((sc: SparkContext) =>
        EitherT {
          CoreMap.changeFreeMap(f).map(df => (sc, src.filter(
            df >>> {
              case Data.Bool(b) => b
              case _            => false
            }))).point[Task]
        })
    case Subset(src, from, sel, count) =>
      filterOut(fromFile, src, from, count,
        sel match {
          case Drop => (i: Index, c: Count) => i >= c
          case Take => (i: Index, c: Count) => i < c
          // TODO: Better sampling
          case Sample => (i: Index, c: Count) => i < c
        })

    case LeftShift(src, struct, id, repair) =>

      val structFunc: PlannerError \/ (Data => Data) =
        CoreMap.changeFreeMap(struct)

      def repairFunc: PlannerError \/ ((Data, Data) => Data) =
        CoreMap.changeJoinFunc(repair)

      StateT((sc: SparkContext) =>
        EitherT((structFunc ⊛ repairFunc)((df, rf) =>
          src.flatMap((input: Data) => df(input) match {
            case Data.Arr(list) => id match {
              case ExcludeId => list.map(rf(input, _))
              case IncludeId => list.zipWithIndex.map(p => rf(input, Data.Arr(List(Data.Int(p._2), p._1))))
              case IdOnly => list.indices.map(i => rf(input, Data.Int(i)))
            }
            case Data.Obj(m) => id match {
              case ExcludeId => m.values.map(rf(input, _))
              case IncludeId => m.map(p => Data.Arr(List(Data.Str(p._1), p._2)))
              case IdOnly => m.keys.map(k => rf(input, Data.Str(k)))
            }
            case _ => List.empty[Data]
          })).map((sc, _)).point[Task]))

    case Union(src, lBranch, rBranch) =>
      val algebraM = Planner[QScriptTotal[T, ?]].plan(fromFile)
      val srcState = src.point[SparkState]

      (lBranch.cataM(interpretM(κ(srcState), algebraM)) ⊛
        rBranch.cataM(interpretM(κ(srcState), algebraM)))(_ ++ _)
    case Unreferenced() =>
      StateT((sc: SparkContext) => {
        EitherT((sc, sc.parallelize(List(Data.Null: Data))).right[PlannerError].point[Task])
      })
  }
}
 <|MERGE_RESOLUTION|>--- conflicted
+++ resolved
@@ -228,15 +228,9 @@
 
       EitherT((maybeBucket |@| maybeSortBys) {
         case (bucket, sortBys) =>
-<<<<<<< HEAD
-          val asc  = sortBys.head._2 === SortDir.Ascending
-          val keys = bucket ++ sortBys.map(_._1).toList
-          src.sortBy(d => keys.map(_(d)), asc)
-=======
           val main = sortBys.head._2
-          val keys = (bucket, main) :: sortBys.toList
+          val keys = bucket.map((_, main)) ++ sortBys.toList
           src.sortBy(d => KO(keys.map(p => p.leftMap(_(d))), main), main === SortDir.Ascending)
->>>>>>> fc732bd4
       }.point[Task]).liftM[SparkStateT]
 
     case Filter(src, f) =>

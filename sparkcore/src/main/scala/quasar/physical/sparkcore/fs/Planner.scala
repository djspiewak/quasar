--- conflicted
+++ resolved
@@ -89,18 +89,11 @@
   implicit def projectBucket[T[_[_]]]: Planner[ProjectBucket[T, ?]] = unreachable("projectBucket")
   implicit def thetaJoin[T[_[_]]]: Planner[ThetaJoin[T, ?]] = unreachable("thetajoin")
 
-<<<<<<< HEAD
-  implicit def shiftedread: Planner[Const[ShiftedRead, ?]] =
-    new Planner[Const[ShiftedRead, ?]] {
+  implicit def shiftedread: Planner[Const[ShiftedRead[AFile], ?]] =
+    new Planner[Const[ShiftedRead[AFile], ?]] {
       
       def plan(fromFile: (SparkContext, AFile) => Task[RDD[Data]]) =
-        (qs: Const[ShiftedRead, RDD[Data]]) => {
-=======
-  implicit def shiftedReadFile: Planner[Const[ShiftedRead[AFile], ?]] =
-    new Planner[Const[ShiftedRead[AFile], ?]] {
-      def plan(fromFile: (SparkContext, AFile) => Task[RDD[String]]) =
         (qs: Const[ShiftedRead[AFile], RDD[Data]]) => {
->>>>>>> ace028db
           StateT((sc: SparkContext) => {
             val filePath = qs.getConst.path
             val idStatus = qs.getConst.idStatus
@@ -356,13 +349,8 @@
   implicit def equiJoin[T[_[_]]: RecursiveT: ShowT]:
       Planner[EquiJoin[T, ?]] =
     new Planner[EquiJoin[T, ?]] {
-<<<<<<< HEAD
       
       def plan(fromFile: (SparkContext, AFile) => Task[RDD[Data]]): AlgebraM[SparkState, EquiJoin[T, ?], RDD[Data]] = {
-=======
-
-      def plan(fromFile: (SparkContext, AFile) => Task[RDD[String]]): AlgebraM[SparkState, EquiJoin[T, ?], RDD[Data]] = {
->>>>>>> ace028db
         case EquiJoin(src, lBranch, rBranch, lKey, rKey, jt, combine) =>
           val algebraM = Planner[QScriptTotal[T, ?]].plan(fromFile)
           val srcState = src.point[SparkState]
@@ -413,12 +401,7 @@
     implicit F: Planner[F], G: Planner[G]):
       Planner[Coproduct[F, G, ?]] =
     new Planner[Coproduct[F, G, ?]] {
-<<<<<<< HEAD
       
       def plan(fromFile: (SparkContext, AFile) => Task[RDD[Data]]): AlgebraM[SparkState, Coproduct[F, G, ?], RDD[Data]] = _.run.fold(F.plan(fromFile), G.plan(fromFile))
-=======
-
-      def plan(fromFile: (SparkContext, AFile) => Task[RDD[String]]): AlgebraM[SparkState, Coproduct[F, G, ?], RDD[Data]] = _.run.fold(F.plan(fromFile), G.plan(fromFile))
->>>>>>> ace028db
     }
 }
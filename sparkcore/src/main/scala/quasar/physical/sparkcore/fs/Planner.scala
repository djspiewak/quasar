/*
 * Copyright 2014–2016 SlamData Inc.
 *
 * Licensed under the Apache License, Version 2.0 (the "License");
 * you may not use this file except in compliance with the License.
 * You may obtain a copy of the License at
 *
 *     http://www.apache.org/licenses/LICENSE-2.0
 *
 * Unless required by applicable law or agreed to in writing, software
 * distributed under the License is distributed on an "AS IS" BASIS,
 * WITHOUT WARRANTIES OR CONDITIONS OF ANY KIND, either express or implied.
 * See the License for the specific language governing permissions and
 * limitations under the License.
 */

package quasar.physical.sparkcore.fs

import quasar.Predef._
import quasar._, quasar.Planner._
<<<<<<< HEAD
import quasar.contrib.pathy.{AFile, APath}
import quasar.fp._
import quasar.qscript._
=======
import quasar.contrib.matryoshka._
import quasar.contrib.pathy.AFile
import quasar.fp.ski._
import quasar.qscript._
import quasar.contrib.pathy.AFile
import quasar.qscript.ReduceFuncs._
import quasar.qscript.SortDir._

import scala.math.{Ordering => SOrdering}
import SOrdering.Implicits._
>>>>>>> 4a355f94

import org.apache.spark._
import org.apache.spark.rdd._
import matryoshka.{Hole => _, _}
import scalaz._, Scalaz._
import scalaz.concurrent.Task
<<<<<<< HEAD
=======
import simulacrum.typeclass
>>>>>>> 4a355f94

@typeclass trait Planner[F[_]] {
  type IT[G[_]]

  def plan(fromFile: (SparkContext, AFile) => Task[RDD[String]]): AlgebraM[Planner.SparkState, F, RDD[Data]]
}

// TODO divide planner instances into separate files
object Planner {

  // TODO consider moving to data.scala (conflicts with existing code)
  implicit def dataOrder: Order[Data] = new Order[Data] with Serializable {
    def order(d1: Data, d2: Data) = (d1, d2) match {
      case Data.Null -> Data.Null                 => Ordering.EQ
      case Data.Str(a) -> Data.Str(b)             => a cmp b
      case Data.Bool(a) -> Data.Bool(b)           => a cmp b
      case Data.Number(a) -> Data.Number(b)       => a cmp b
      case Data.Obj(a) -> Data.Obj(b)             => a.toList cmp b.toList
      case Data.Arr(a) -> Data.Arr(b)             => a cmp b
      case Data.Set(a) -> Data.Set(b)             => a cmp b
      case Data.Timestamp(a) -> Data.Timestamp(b) => Ordering fromInt (a compareTo b)
      case Data.Date(a) -> Data.Date(b)           => Ordering fromInt (a compareTo b)
      case Data.Time(a) -> Data.Time(b)           => Ordering fromInt (a compareTo b)
      case Data.Interval(a) -> Data.Interval(b)   => Ordering fromInt (a compareTo b)
      case Data.Binary(a) -> Data.Binary(b)       => a.toArray.toList cmp b.toArray.toList
      case Data.Id(a) -> Data.Id(b)               => a cmp b
      case Data.NA -> Data.NA                 => Ordering.EQ
      case a -> b                       => a.getClass.## cmp b.getClass.##
    }
  }

  /*
   * Copy-paste from scalaz's `toScalaOrdering`
   * Copied because scalaz's ListInstances are not Serializable
   */
  implicit val ord: SOrdering[Data] = new SOrdering[Data] {
    def compare(x: Data, y: Data) = dataOrder.order(x, y).toInt
  }

  type SparkState[A] = StateT[EitherT[Task, PlannerError, ?], SparkContext, A]
  type SparkStateT[F[_], A] = StateT[F, SparkContext, A]

  def unimplemented(what: String): SparkState[RDD[Data]] =
    EitherT[Task, PlannerError, RDD[Data]](InternalError(s"unimplemented $what").left[RDD[Data]].point[Task]).liftM[StateT[?[_], SparkContext, ?]]

  type Aux[T[_[_]], F[_]] = Planner[F] { type IT[G[_]] = T[G] }

  private def unreachable[T[_[_]], F[_]](what: String): Planner.Aux[T, F] =
    new Planner[F] {
      type IT[G[_]] = T[G]
      def plan(fromFile: (SparkContext, AFile) => Task[RDD[String]]): AlgebraM[SparkState, F, RDD[Data]] =
        _ =>  StateT((sc: SparkContext) => {
        EitherT(InternalError(s"unreachable $what").left[(SparkContext, RDD[Data])].point[Task])
      })
    }

  implicit def deadEnd[T[_[_]]]: Planner.Aux[T, Const[DeadEnd, ?]] = unreachable("deadEnd")
  implicit def read[T[_[_]], A]: Planner.Aux[T, Const[Read[A], ?]] = unreachable("read")
  implicit def shiftedReadPath[T[_[_]], A]: Planner.Aux[T, Const[ShiftedRead[APath], ?]] = unreachable("shifted read of a path")
  implicit def projectBucket[T[_[_]]]: Planner.Aux[T, ProjectBucket[T, ?]] = unreachable("projectBucket")
  implicit def thetaJoin[T[_[_]]]: Planner.Aux[T, ThetaJoin[T, ?]] = unreachable("thetajoin")

  implicit def shiftedreadFile[T[_[_]]]: Planner.Aux[T, Const[ShiftedRead[AFile], ?]] =
    new Planner[Const[ShiftedRead[AFile], ?]] {
      type IT[G[_]] = T[G]
      def plan(fromFile: (SparkContext, AFile) => Task[RDD[String]]) =
        (qs: Const[ShiftedRead[AFile], RDD[Data]]) => {
          StateT((sc: SparkContext) => {
            val filePath = qs.getConst.path
            val idStatus = qs.getConst.idStatus

            EitherT(fromFile(sc, filePath).map { initRDD =>
              val rdd = initRDD.map { raw =>
                DataCodec.parse(raw)(DataCodec.Precise).fold(error => Data.NA, ι)
              }
              if(idStatus === IncludeId) {
                (sc, rdd.zipWithIndex.map {
                  case (d, idx) => Data.Arr(List(Data.Int(idx), d)) : Data
                }).right[PlannerError]
              } else (sc, rdd).right[PlannerError]
            })
          })
        }
    }

  implicit def qscriptCore[T[_[_]]: Recursive: ShowT]:
      Planner.Aux[T, QScriptCore[T, ?]] =
    new Planner[QScriptCore[T, ?]] {
      type IT[G[_]] = T[G]

      type Index = Long
      type Count = Long

      private def filterOut(
        fromFile: (SparkContext, AFile) => Task[RDD[String]],
        src: RDD[Data],
        from: FreeQS[T],
        count: FreeQS[T],
        predicate: (Index, Count) => Boolean ):
          StateT[EitherT[Task, PlannerError, ?], SparkContext, RDD[Data]] = {

        val algebraM = Planner[QScriptTotal[T, ?]].plan(fromFile)
        val srcState = src.point[SparkState]

        val fromState: SparkState[RDD[Data]] = freeCataM(from)(interpretM(κ(srcState), algebraM))
        val countState: SparkState[RDD[Data]] = freeCataM(count)(interpretM(κ(srcState), algebraM))

        val countEval: SparkState[Long] = countState >>= (rdd => EitherT(Task.delay(rdd.first match {
          case Data.Int(v) if v.isValidLong => v.toLong.right[PlannerError]
          case Data.Int(v) => InternalError(s"Provided Integer $v is not a Long").left[Long]
          case a => InternalError(s"$a is not a Long number").left[Long]
        })).liftM[StateT[?[_], SparkContext, ?]])
        (fromState |@| countEval)((rdd, count) =>
          rdd.zipWithIndex.filter(di => predicate(di._2, count)).map(_._1))
      }

      private def reduceData: ReduceFunc[_] => (Data, Data) => Data = {
        case Count(_) => (d1: Data, d2: Data) => (d1, d2) match {
          case (Data.Int(a), Data.Int(b)) => Data.Int(a + b)
          case _ => Data.NA
        }
        case Sum(_) => (d1: Data, d2: Data) => (d1, d2) match {
          case (Data.Int(a), Data.Int(b)) => Data.Int(a + b)
          case (Data.Number(a), Data.Number(b)) => Data.Dec(a + b)
          case _ => Data.NA
        }
        case Min(_) => (d1: Data, d2: Data) => (d1, d2) match {
          case (Data.Int(a), Data.Int(b)) => Data.Int(a.min(b))
          case (Data.Number(a), Data.Number(b)) => Data.Dec(a.min(b))
          case (Data.Str(a), Data.Str(b)) => Data.Str(a) // TODO fix this
          case _ => Data.NA
        }
        case Max(_) => (d1: Data, d2: Data) => (d1, d2) match {
          case (Data.Int(a), Data.Int(b)) => Data.Int(a.max(b))
          case (Data.Number(a), Data.Number(b)) => Data.Dec(a.max(b))
          case (Data.Str(a), Data.Str(b)) => Data.Str(a) // TODO fix this
          case _ => Data.NA
        }
        case Avg(_) => (d1: Data, d2: Data) => (d1, d2) match {
          case (Data.Arr(List(Data.Dec(s1), Data.Int(c1))), Data.Arr(List(Data.Dec(s2), Data.Int(c2)))) =>
            Data.Arr(List(Data.Dec(s1 + s2), Data.Int(c1 + c2)))
        }
        case Arbitrary(_) => (d1: Data, d2: Data) => d1
        case UnshiftArray(a) => (d1: Data, d2: Data) => (d1, d2) match {
          case (Data.Arr(a), Data.Arr(b)) => Data.Arr(a ++ b)
          case _ => Data.NA
        }
        case UnshiftMap(a1, a2) => (d1: Data, d2: Data) => (d1, d2) match {
          case (Data.Obj(a), Data.Obj(b)) => Data.Obj(a ++ b)
          case _ => Data.NA
        }

      }

      def plan(fromFile: (SparkContext, AFile) => Task[RDD[String]]): AlgebraM[SparkState, QScriptCore[T, ?], RDD[Data]] = {
        case qscript.Map(src, f) =>
          StateT((sc: SparkContext) =>
            EitherT {
              val maybeFunc =
                // TODO extract to a single method for compile-time efficiency
                freeCataM(f)(interpretM(κ(ι[Data].right[PlannerError]), CoreMap.change))
              maybeFunc.map(df => (sc, src.map(df))).point[Task]
            }
          )
        case Reduce(src, bucket, reducers, repair) =>
          val maybePartitioner: PlannerError \/ (Data => Data) =
            freeCataM(bucket)(interpretM(κ(ι[Data].right[PlannerError]), CoreMap.change))

          val extractFunc: ReduceFunc[Data => Data] => (Data => Data) = {
            case Count(a) => a >>> {
              case Data.NA => Data.Int(0)
              case _ => Data.Int(1)
            }
            case Sum(a) => a
            case Min(a) => a
            case Max(a) => a
            case Avg(a) => a >>> {
              case Data.Int(v) => Data.Arr(List(Data.Dec(BigDecimal(v)), Data.Int(1)))
              case Data.Dec(v) => Data.Arr(List(Data.Dec(v), Data.Int(1)))
              case _ => Data.NA
            }
            case Arbitrary(a) => a
            case UnshiftArray(a) => a >>> ((d: Data) => Data.Arr(List(d)))
            case UnshiftMap(a1, a2) => ((d: Data) => a1(d) match {
              case Data.Str(k) => Data.Obj(ListMap(k -> a2(d)))
              case _ => Data.NA
            })
          }

          val maybeTransformers: PlannerError \/ List[Data => Data] =
            reducers.traverse(red => (red.traverse(freeCataM(_: FreeMap[T])(interpretM(κ(ι[Data].right[PlannerError]), CoreMap.change)))).map(extractFunc))

          val reducersFuncs: List[(Data,Data) => Data] =
            reducers.map(reduceData)

          val maybeRepair: PlannerError \/ (Data => Data) =
            freeCataM(repair)(interpretM({
              case ReduceIndex(i) => ((x: Data) => x match {
                case Data.Arr(elems) => elems(i)
                case _ => Data.NA
              }).right
            }, CoreMap.change))

          def merge(a: Data, b: Data, f: List[(Data, Data) => Data]): Data = (a, b) match {
            case (Data.Arr(l1), Data.Arr(l2)) => Data.Arr(Zip[List].zipWith(f,(l1.zip(l2))) {
              case (f, (l1, l2)) => f(l1,l2)
            })
            case _ => Data.NA
          }

          StateT((sc: SparkContext) =>
            EitherT(((maybePartitioner |@| maybeTransformers |@| maybeRepair) {
              case (partitioner, trans, repair) =>
                src.map(d => (partitioner(d), Data.Arr(trans.map(_(d))) : Data))
                  .reduceByKey(merge(_,_, reducersFuncs))
                  .map {
                  case (k, Data.Arr(vs)) =>
                    val v = Zip[List].zipWith(vs, reducers) {
                      case (Data.Arr(List(Data.Dec(sum), Data.Int(count))), Avg(_)) => Data.Dec(sum / BigDecimal(count))
                      case (d, _) => d
                    }
                    repair(Data.Arr(v))
                  case (_, _) => Data.NA
                }
            }).map((sc, _)).point[Task])
          )
        case Sort(src, bucket, orders) =>

          val maybeSortBys: PlannerError \/ List[(Data => Data, SortDir)] =
            orders.traverse {
              case (freemap, sdir) =>
                freeCataM(freemap)(interpretM(κ(ι[Data].right[PlannerError]), CoreMap.change)).map((_, sdir))
            }

          val maybeBucket =
            freeCataM(bucket)(interpretM(κ(ι[Data].right[PlannerError]), CoreMap.change))
          
          EitherT((maybeBucket |@| maybeSortBys) {
            case (bucket, sortBys) =>
              val asc = sortBys(0)._2 === Ascending
              val keys = bucket :: sortBys.map(_._1)
              src.sortBy(d => keys.map(_(d)), asc)
          }.point[Task]).liftM[SparkStateT]

        case Filter(src, f) =>
          StateT((sc: SparkContext) =>
            EitherT {
              val maybeFunc =
                freeCataM(f)(interpretM(κ(ι[Data].right[PlannerError]), CoreMap.change))
              maybeFunc.map(df => (sc, src.filter{
                df >>> {
                  case Data.Bool(b) => b
                  case _ => false
                }
              })).point[Task]
            }
          )
        case Subset(src, from, sel, count) =>
          filterOut(fromFile, src, from, count,
            sel match {
              case Drop => (i: Index, c: Count) => i >= c
              case Take => (i: Index, c: Count) => i < c
              // TODO: Better sampling
              case Sample => (i: Index, c: Count) => i < c
            })

        case LeftShift(src, struct, repair) =>

          val structFunc: PlannerError \/ (Data => Data) =
            freeCataM(struct)(interpretM(κ(ι[Data].right[PlannerError]), CoreMap.change))

          def repairFunc: PlannerError \/ ((Data, Data) => Data) = {
            val dd: PlannerError \/ (Data => Data) =
              freeCataM(repair)(interpretM[PlannerError \/ ?, MapFunc[T, ?], JoinSide, Data => Data]({
                case LeftSide => ((x: Data) => x match {
                  case Data.Arr(elems) => elems(0)
                  case _ => Data.NA
                }).right
                case RightSide => ((x: Data) => x match {
                  case Data.Arr(elems) => elems(1)
                  case _ => Data.NA
                }).right
              }, CoreMap.change))

            dd.map(df => (l, r) => df(Data.Arr(List(l, r))))
          }

          StateT((sc: SparkContext) =>
            EitherT((structFunc ⊛ repairFunc)((df, rf) =>
              src.flatMap((input: Data) => df(input) match {
                case Data.Arr(list) => list.map(rf(input, _))
                case Data.Obj(m) => m.values.map(rf(input, _))
                case _ => List.empty[Data]
              })).map((sc, _)).point[Task]))

        case Union(src, lBranch, rBranch) =>
          val algebraM = Planner[QScriptTotal[T, ?]].plan(fromFile)
          val srcState = src.point[SparkState]

          (freeCataM(lBranch)(interpretM(κ(srcState), algebraM)) ⊛
            freeCataM(rBranch)(interpretM(κ(srcState), algebraM)))(_ ++ _)
        case Unreferenced() =>
          StateT((sc: SparkContext) => {
            EitherT((sc, sc.parallelize(List(Data.Null: Data))).right[PlannerError].point[Task])
          })
      }
    }

  implicit def equiJoin[T[_[_]]: Recursive: ShowT]:
      Planner.Aux[T, EquiJoin[T, ?]] =
    new Planner[EquiJoin[T, ?]] {
      type IT[G[_]] = T[G]
      def plan(fromFile: (SparkContext, AFile) => Task[RDD[String]]): AlgebraM[SparkState, EquiJoin[T, ?], RDD[Data]] = {
        case EquiJoin(src, lBranch, rBranch, lKey, rKey, jt, combine) =>
          val algebraM = Planner[QScriptTotal[T, ?]].plan(fromFile)
          val srcState = src.point[SparkState]

          def genKey(kf: FreeMap[T]): SparkState[(Data => Data)] = EitherT(freeCataM(kf)(interpretM(κ(ι[Data].right[PlannerError]), CoreMap.change)).point[Task]).liftM[SparkStateT]
          
          val merger: SparkState[Data => Data] = 
            EitherT((freeCataM(combine)(interpretM[PlannerError \/ ?, MapFunc[T, ?], JoinSide, Data => Data]({
              case LeftSide => ((x: Data) => x match {
                case Data.Arr(elems) => elems(0)
                case _ => Data.NA
              }).right
              case RightSide => ((x: Data) => x match {
                case Data.Arr(elems) => elems(1)
                case _ => Data.NA
              }).right
            }, CoreMap.change))).point[Task]).liftM[SparkStateT]

          for {
            lk <- genKey(lKey)
            rk <- genKey(rKey)
            lRdd <- freeCataM(lBranch)(interpretM(κ(srcState), algebraM))
            rRdd <- freeCataM(rBranch)(interpretM(κ(srcState), algebraM))
            merge <- merger
          } yield {
            val klRdd = lRdd.map(d => (lk(d), d))
            val krRdd = rRdd.map(d => (rk(d), d))

            jt match {
              case Inner => klRdd.join(krRdd).map {
                case (k, (l, r)) => merge(Data.Arr(List(l, r)))
              }
              case LeftOuter => klRdd.leftOuterJoin(krRdd).map {
                case (k, (l, Some(r))) => merge(Data.Arr(List(l, r)))
                case (k, (l, None)) => merge(Data.Arr(List(l, Data.Null)))
              }
              case RightOuter => klRdd.rightOuterJoin(krRdd).map {
                case (k, (Some(l), r)) => merge(Data.Arr(List(l, r)))
                case (k, (None, r)) => merge(Data.Arr(List(Data.Null, r)))
              }
              case FullOuter => klRdd.fullOuterJoin(krRdd).map {
                case (k, (Some(l), Some(r))) => merge(Data.Arr(List(l, r)))
                case (k, (Some(l), None)) => merge(Data.Arr(List(l, Data.Null)))
                case (k, (None, Some(r))) => merge(Data.Arr(List(Data.Null, r)))
                case (k, (None, None)) => merge(Data.Arr(List(Data.Null, Data.Null)))
              }
            }
          }
      }
    }
  
  implicit def coproduct[T[_[_]]: Recursive: ShowT, F[_], G[_]](
    implicit F: Planner.Aux[T, F], G: Planner.Aux[T, G]):
      Planner.Aux[T, Coproduct[F, G, ?]] =
    new Planner[Coproduct[F, G, ?]] {
      type IT[G[_]] = T[G]
      def plan(fromFile: (SparkContext, AFile) => Task[RDD[String]]): AlgebraM[SparkState, Coproduct[F, G, ?], RDD[Data]] = _.run.fold(F.plan(fromFile), G.plan(fromFile))
    }
}<|MERGE_RESOLUTION|>--- conflicted
+++ resolved
@@ -18,32 +18,21 @@
 
 import quasar.Predef._
 import quasar._, quasar.Planner._
-<<<<<<< HEAD
+import quasar.contrib.matryoshka._
 import quasar.contrib.pathy.{AFile, APath}
 import quasar.fp._
-import quasar.qscript._
-=======
-import quasar.contrib.matryoshka._
-import quasar.contrib.pathy.AFile
 import quasar.fp.ski._
-import quasar.qscript._
-import quasar.contrib.pathy.AFile
-import quasar.qscript.ReduceFuncs._
-import quasar.qscript.SortDir._
+import quasar.qscript._, ReduceFuncs._, SortDir._
 
 import scala.math.{Ordering => SOrdering}
-import SOrdering.Implicits._
->>>>>>> 4a355f94
+import SOrdering.Implicits._ // FIXME: Where does this come from?
 
 import org.apache.spark._
 import org.apache.spark.rdd._
 import matryoshka.{Hole => _, _}
 import scalaz._, Scalaz._
 import scalaz.concurrent.Task
-<<<<<<< HEAD
-=======
 import simulacrum.typeclass
->>>>>>> 4a355f94
 
 @typeclass trait Planner[F[_]] {
   type IT[G[_]]
@@ -106,7 +95,7 @@
   implicit def projectBucket[T[_[_]]]: Planner.Aux[T, ProjectBucket[T, ?]] = unreachable("projectBucket")
   implicit def thetaJoin[T[_[_]]]: Planner.Aux[T, ThetaJoin[T, ?]] = unreachable("thetajoin")
 
-  implicit def shiftedreadFile[T[_[_]]]: Planner.Aux[T, Const[ShiftedRead[AFile], ?]] =
+  implicit def shiftedReadFile[T[_[_]]]: Planner.Aux[T, Const[ShiftedRead[AFile], ?]] =
     new Planner[Const[ShiftedRead[AFile], ?]] {
       type IT[G[_]] = T[G]
       def plan(fromFile: (SparkContext, AFile) => Task[RDD[String]]) =

/*
 * Copyright 2014–2017 SlamData Inc.
 *
 * Licensed under the Apache License, Version 2.0 (the "License");
 * you may not use this file except in compliance with the License.
 * You may obtain a copy of the License at
 *
 *     http://www.apache.org/licenses/LICENSE-2.0
 *
 * Unless required by applicable law or agreed to in writing, software
 * distributed under the License is distributed on an "AS IS" BASIS,
 * WITHOUT WARRANTIES OR CONDITIONS OF ANY KIND, either express or implied.
 * See the License for the specific language governing permissions and
 * limitations under the License.
 */

package quasar.physical.sparkcore.fs

import slamdata.Predef.{Eq => _, _}
import quasar.{Data, DataCodec}
import quasar.Planner._
import quasar.common.PrimaryType
import quasar.fp.ski._
import quasar.qscript._, MapFuncsCore._
import quasar.std.{DateLib, StringLib}
import quasar.std.TemporalPart

import java.time._, ZoneOffset.UTC
import scala.math

import matryoshka._
import matryoshka.data.free._
import matryoshka.implicits._
import matryoshka.patterns._
import scalaz.{Divide => _, _}, Scalaz._

object CoreMap extends Serializable {

  private val undefined = Data.NA

  def changeFreeMap[T[_[_]]: BirecursiveT](f: FreeMap[T])
      : PlannerError \/ (Data => Data) =
    f.cataM(interpretM(κ(ι[Data].right[PlannerError]), change[T, Data]))

  def changeJoinFunc[T[_[_]]: BirecursiveT](f: JoinFunc[T])
      : PlannerError \/ ((Data, Data) => Data) =
    f.cataM(interpretM[PlannerError \/ ?, MapFunc[T, ?], JoinSide, ((Data, Data)) => Data](
      (js: JoinSide) => (js match {
        case LeftSide  => (_: (Data, Data))._1
        case RightSide => (_: (Data, Data))._2
      }).right,
      change[T, (Data, Data)])).map(f => (l: Data, r: Data) => f((l, r)))

<<<<<<< HEAD
  def changeReduceFunc[T[_[_]]: RecursiveT](f: Free[MapFuncCore[T, ?], ReduceIndex])
      : PlannerError \/ ((List[Data], List[Data]) => Data) =
=======
  def changeReduceFunc[T[_[_]]: BirecursiveT](f: Free[MapFunc[T, ?], ReduceIndex])
      : PlannerError \/ ((Data, List[Data]) => Data) =
>>>>>>> eaed3027
    f.cataM(interpretM(
      _.idx.fold[((List[Data], List[Data])) => Data](i => _._1(i), i => _._2(i)).right,
      change[T, (List[Data], List[Data])])).map(f => (l: List[Data], r: List[Data]) => f((l, r)))

  def change[T[_[_]]: BirecursiveT, A]
      : AlgebraM[PlannerError \/ ?, MapFunc[T, ?], A => Data] =
    _.run.fold(changeCore, changeDerived)

  def changeDerived[T[_[_]]: BirecursiveT, A]
      : AlgebraM[PlannerError \/ ?, MapFuncDerived[T, ?], A => Data] =
    ExpandMapFunc.expand(changeCore, κ(None))

  def changeCore[T[_[_]]: RecursiveT, A]
      : AlgebraM[PlannerError \/ ?, MapFuncCore[T, ?], A => Data] = {
    case Constant(f) => κ(f.cata(Data.fromEJson)).right
    case Undefined() => κ(undefined).right
    case JoinSideName(n) => UnexpectedJoinSide(n).left

    case Length(f) => (f >>> {
      case Data.Str(v) => Data.Int(v.length)
      case Data.Arr(v) => Data.Int(v.size)
      case _ => undefined
    }).right

    case Date(f) => (f >>> {
      case Data.Str(v) => DateLib.parseDate(v).getOrElse(undefined)
      case _ => undefined
    }).right
    case Time(f) => (f >>> {
      case Data.Str(v) => DateLib.parseTime(v).getOrElse(undefined)
      case _ => undefined
    }).right
    case Timestamp(f) => (f >>> {
      case Data.Str(v) => DateLib.parseTimestamp(v).getOrElse(undefined)
      case _ => undefined
    }).right
    case Interval(f) => (f >>> {
      case Data.Str(v) => DateLib.parseInterval(v).getOrElse(undefined)
      case _ => undefined
    }).right
    case StartOfDay(f) => (f >>> {
      case d @ Data.Timestamp(_) => temporalTrunc(TemporalPart.Day, d).fold(κ(undefined), ι)
      case Data.Date(v)          => Data.Timestamp(v.atStartOfDay(ZoneOffset.UTC).toInstant)
      case _ => undefined
    }).right
    case TemporalTrunc(p, f) => (f >>> (d => temporalTrunc(p, d).fold(κ(undefined), ι))).right
    case TimeOfDay(f) => (f >>> {
      case Data.Timestamp(v) => Data.Time(v.atZone(ZoneOffset.UTC).toLocalTime)
      case _ => undefined
    }).right
    case ToTimestamp(f) => (f >>> {
      case Data.Int(epoch) => Data.Timestamp(Instant.ofEpochMilli(epoch.toLong))
      case _ => undefined
    }).right
    case ExtractCentury(f) => (f >>> {
      case Data.Timestamp(v) => fromDateTime(v)(dt => century(dt.getYear()))
      case Data.Date(v) => century(v.getYear())
      case _ => undefined
    }).right
    case ExtractDayOfMonth(f) => (f >>> {
      case Data.Timestamp(v) => fromDateTime(v)(dt => Data.Int(dt.getDayOfMonth()))
      case Data.Date(v) => Data.Int(v.getDayOfMonth())
      case _ => undefined
    }).right
    case ExtractDecade(f) => (f >>> {
      case Data.Timestamp(v) => fromDateTime(v)(dt => Data.Int(dt.getYear() / 10))
      case Data.Date(v) => Data.Int(v.getYear() / 10)
      case _ => undefined
    }).right
    case ExtractDayOfWeek(f) => (f >>> {
      case Data.Timestamp(v) =>
        fromDateTime(v)(dt => Data.Int(dt.getDayOfWeek().getValue() % 7))
      case Data.Date(v) => Data.Int(v.getDayOfWeek().getValue() % 7)
      case _ => undefined
    }).right
    case ExtractDayOfYear(f) => (f >>> {
      case Data.Timestamp(v) => fromDateTime(v)(dt => Data.Int(dt.getDayOfYear()))
      case Data.Date(v) => Data.Int(v.getDayOfYear())
      case _ => undefined
    }).right
    case ExtractEpoch(f) => (f >>> {
      case Data.Timestamp(v) => Data.Int(v.toEpochMilli() / 1000)
      case Data.Date(v) => Data.Int(v.atStartOfDay(ZoneOffset.UTC).toEpochSecond())
      case _ => undefined
    }).right
    case ExtractHour(f) => (f >>> {
      case Data.Timestamp(v) => fromDateTime(v)(dt => Data.Int(dt.getHour()))
      case Data.Time(v) => Data.Int(v.getHour())
      case Data.Date(_) => Data.Int(0)
      case _ => undefined
    }).right
    case ExtractIsoDayOfWeek(f) => (f >>> {
      case Data.Timestamp(v) => fromDateTime(v)(dt => Data.Int(dt.getDayOfWeek().getValue()))
      case Data.Date(v) => Data.Int(v.getDayOfWeek().getValue())
      case _ => undefined
    }).right
    case ExtractIsoYear(f) => (f >>> {
      case _ => undefined
    }).right
    case ExtractMicroseconds(f) => (f >>> {
      case Data.Timestamp(v) =>
        fromDateTime(v) { dt =>
          val sec = dt.getSecond() * 1000000
          val milli = dt.getNano() / 1000
          Data.Int(sec + milli)
        }
      case Data.Time(v) =>
        val sec = v.getSecond() * 1000000
        val milli = v.getNano() / 1000
        Data.Int(sec + milli)
      case Data.Date(_) => Data.Dec(0)
      case _ => undefined
    }).right
    case ExtractMillennium(f) => (f >>> {
      case Data.Timestamp(v) =>
        fromDateTime(v)(dt => Data.Int(((dt.getYear() - 1) / 1000) + 1))
      case Data.Date(v) => Data.Int(((v.getYear() - 1) / 1000) + 1)
      case _ => undefined
    }).right
    case ExtractMilliseconds(f) => (f >>> {
      case Data.Timestamp(v) =>
        fromDateTime(v) { dt =>
          val sec = dt.getSecond() * 1000
          val milli = dt.getNano() / 1000000
          Data.Int(sec + milli)
        }
      case Data.Time(v) =>
        val sec = v.getSecond() * 1000
        val milli = v.getNano() / 1000000
        Data.Int(sec + milli)
      case Data.Date(_) => Data.Dec(0)
      case _ => undefined
    }).right
    case ExtractMinute(f) => (f >>> {
      case Data.Timestamp(v) => fromDateTime(v)(dt => Data.Int(dt.getMinute()))
      case Data.Time(v) => Data.Int(v.getMinute())
      case Data.Date(_) => Data.Int(0)
      case _ => undefined
    }).right
    case ExtractMonth(f) => (f >>> {
      case Data.Timestamp(v) => fromDateTime(v)(dt => Data.Int(dt.getMonth().getValue()))
      case Data.Date(v) => Data.Int(v.getMonth().getValue())
      case _ => undefined
    }).right
    case ExtractQuarter(f) => (f >>> {
      case Data.Timestamp(v) =>
        fromDateTime(v)(dt => Data.Int(((dt.getMonth().getValue - 1) / 3) + 1))
      case Data.Date(v) => Data.Int(((v.getMonth().getValue - 1) / 3) + 1)
      case _ => undefined
    }).right
    case ExtractSecond(f) => (f >>> {
      case Data.Timestamp(v) =>
        fromDateTime(v) { dt =>
          val sec = dt.getSecond()
          val milli = dt.getNano() / 1000
          Data.Dec(BigDecimal(s"$sec.$milli"))
        }
      case Data.Time(v) =>
        val sec = v.getSecond()
        val milli = v.getNano() / 1000
        Data.Dec(BigDecimal(s"$sec.$milli"))
      case Data.Date(_) => Data.Dec(0)
      case _ => undefined
    }).right
    case ExtractWeek(f) => (f >>> {
      case Data.Timestamp(v) => fromDateTime(v)(dt => Data.Int(dt.getDayOfYear() / 7))
      case Data.Date(v) => Data.Int(v.getDayOfYear() / 7)
      case _ => undefined
    }).right
    case ExtractYear(f) => (f >>> {
      case Data.Timestamp(v) => fromDateTime(v)(dt => Data.Int(dt.getYear()))
      case Data.Date(v) => Data.Int(v.getYear())
      case _ => undefined
    }).right
    case Now() => κ(Data.Timestamp(Instant.now())).right

    case Negate(f) => (f >>> {
      case Data.Int(v) => Data.Int(-v)
      case Data.Dec(v) => Data.Dec(-v)
      case Data.Interval(v) => Data.Interval(v.negated())
      case _ => undefined
    }).right
    case Add(f1, f2) => ((x: A) => add(f1(x), f2(x))).right
    case Multiply(f1, f2) => ((x: A) => multiply(f1(x), f2(x))).right
    case Subtract(f1, f2) => ((x: A) => subtract(f1(x), f2(x))).right
    case Divide(f1, f2) => ((x: A) => divide(f1(x), f2(x))).right
    case Modulo(f1, f2) => ((x: A) => modulo(f1(x), f2(x))).right
    case Power(f1, f2) => ((x: A) => power(f1(x), f2(x))).right

    case Not(f) => (f >>> {
      case Data.Bool(b) => Data.Bool(!b)
      case _ => undefined
    }).right
    case Eq(f1, f2) => ((x: A) => Data.Bool(f1(x) === f2(x))).right
    case Neq(f1, f2) => ((x: A) => Data.Bool(f1(x) =/= f2(x))).right
    case Lt(f1, f2) => ((x: A) => lt(f1(x), f2(x))).right
    case Lte(f1, f2) => ((x: A) => lte(f1(x), f2(x))).right
    case Gt(f1, f2) => ((x: A) => gt(f1(x), f2(x))).right
    case Gte(f1, f2) => ((x: A) => gte(f1(x), f2(x))).right
    case IfUndefined(f1, f2) => ((x: A) => f1(x) match {
      case Data.NA => f2(x)
      case d => d
    }).right
    case And(f1, f2) => ((x: A) => (f1(x), f2(x)) match {
      case (Data.Bool(a), Data.Bool(b)) => Data.Bool(a && b)
      case _ => undefined
    }).right
    case Or(f1, f2) => ((x: A) => (f1(x), f2(x)) match {
      case (Data.Bool(a), Data.Bool(b)) => Data.Bool(a || b)
      case (Data.NA, b) => b
      case (a, Data.NA) => a
      case _ => undefined
    }).right
    case Between(f1, f2, f3) => ((x: A) => between(f1(x), f2(x), f3(x))).right
    case Cond(fCond, fThen, fElse) => ((x: A) => fCond(x) match {
      case Data.Bool(true) => fThen(x)
      case Data.Bool(false) => fElse(x)
      case _ => undefined
    }).right

    case Within(f1, f2) => ((x: A) => (f1(x), f2(x)) match {
      case (d, Data.Arr(list)) => Data.Bool(list.contains(d))
      case _ => undefined
    }).right

    case Lower(f) => (f >>> {
      case Data.Str(a) => Data.Str(a.toLowerCase())
      case _ => undefined
    }).right
    case Upper(f) => (f >>> {
      case Data.Str(a) => Data.Str(a.toUpperCase())
      case _ => undefined
    }).right
    case Bool(f) => (f >>> {
      case Data.Str("true") => Data.Bool(true)
      case Data.Str("false") => Data.Bool(false)
      case _ => undefined
    }).right
    case Integer(f) => (f >>> {
      case Data.Str(a) => \/.fromTryCatchNonFatal(Data.Int(BigInt(a))).fold(κ(Data.NA), ι)
      case _ => undefined
    }).right
    case Decimal(f) => (f >>> {
      case Data.Str(a) => \/.fromTryCatchNonFatal(Data.Dec(BigDecimal(a))).fold(κ(Data.NA), ι)
      case _ => undefined
    }).right
    case Null(f) => (f >>> {
      case Data.Str("null") => Data.Null
      case _ => undefined
    }).right
    case ToString(f) => (f >>> toStringFunc).right
    case Search(fStr, fPattern, fInsen) =>
      ((x: A) => search(fStr(x), fPattern(x), fInsen(x))).right
    case Substring(fStr, fFrom, fCount) =>
      ((x: A) => substring(fStr(x), fFrom(x), fCount(x))).right
    case MakeArray(f) => (f >>> ((x: Data) => Data.Arr(List(x)))).right
    case MakeMap(fK, fV) => ((x: A) => (fK(x), fV(x)) match {
      case (Data.Str(k), v) => Data.Obj(ListMap(k -> v))
      case _ => undefined
    }).right
    case ConcatArrays(f1, f2) => ((x: A) => (f1(x), f2(x)) match {
      case (Data.Arr(l1), Data.Arr(l2)) => Data.Arr(l1 ++ l2)
      case (Data.Str(s1), Data.Str(s2)) => Data.Str(s1 ++ s2)
      case _ => undefined
    }).right
    case ConcatMaps(f1, f2) => ((x: A) => (f1(x), f2(x)) match {
      case (Data.Obj(m1), Data.Obj(m2)) => Data.Obj(m1 ++ m2)
      case _ => undefined
    }).right
    case ProjectIndex(f1, f2) => ((x: A) => (f1(x), f2(x)) match {
      case (Data.Arr(list), Data.Int(index)) =>
        if(index >= 0 && index < list.size) list(index.toInt) else undefined
      case _ => undefined
    }).right
    case ProjectField(fSrc, fField) => ((x: A) => (fSrc(x), fField(x)) match {
      case (Data.Obj(m), Data.Str(field)) if m.isDefinedAt(field) => m(field)
      case _ => undefined
    }).right
    case DeleteField(fSrc, fField) =>  ((x: A) => (fSrc(x), fField(x)) match {
      case (Data.Obj(m), Data.Str(field)) if m.isDefinedAt(field) => Data.Obj(m - field)
      case _ => undefined
    }).right
    case Range(fFrom, fTo) => ((x: A) => (fFrom(x), fTo(x)) match {
      case (Data.Int(a), Data.Int(b)) if(a <= b) => Data.Set((a to b).map(Data.Int(_)).toList)
    }).right
    case Guard(f1, fPattern, f2, ff3) => f2.right
    case TypeOf(f) =>
      (f >>> ((d: Data) => d.dataType.toPrimaryType.fold(Data.NA : Data)(p => Data.Str(PrimaryType.name(p))))).right[PlannerError]
    case _ => InternalError.fromMsg("not implemented").left
  }

  private def add(d1: Data, d2: Data): Data = (d1, d2) match {
    case (Data.Int(a), Data.Int(b)) => Data.Int(a + b)
    case (Data.Int(a), Data.Dec(b)) => Data.Dec(BigDecimal(a) + b)
    case (Data.Dec(a), Data.Int(b)) => Data.Dec(a + BigDecimal(b))
    case (Data.Dec(a), Data.Dec(b)) => Data.Dec(a + b)
    case (Data.Interval(a), Data.Interval(b)) => Data.Interval(a.plus(b))
    case (Data.Timestamp(a), Data.Interval(b)) => Data.Timestamp(a.plus(b))
    case (Data.Date(a), Data.Interval(b)) => Data.Date(a.plus(b))
    case (Data.Time(a), Data.Interval(b)) => Data.Time(a.plus(b))
    case _ => undefined
  }

  private def subtract(d1: Data, d2: Data): Data = (d1, d2) match {
    case (Data.Dec(a), Data.Dec(b)) => Data.Dec(a - b)
    case (Data.Int(a), Data.Dec(b)) => Data.Dec(BigDecimal(a) - b)
    case (Data.Dec(a), Data.Int(b)) => Data.Dec(a - BigDecimal(b))
    case (Data.Int(a), Data.Int(b)) => Data.Int(a - b)
    case (Data.Interval(a), Data.Interval(b)) => Data.Interval(a.minus(b))
    case (Data.Date(a), Data.Interval(b)) => Data.Date(a.minus(b))
    case (Data.Time(a), Data.Interval(b)) => Data.Time(a.minus(b))
    case (Data.Timestamp(a), Data.Interval(b)) => Data.Timestamp(a.minus(b))
    case _ => undefined
  }

  private def multiply(d1: Data, d2: Data): Data = (d1, d2)  match {
    case (Data.Dec(a), Data.Dec(b)) => Data.Dec(a * b)
    case (Data.Int(a), Data.Dec(b)) => Data.Dec(BigDecimal(a) * b)
    case (Data.Dec(a), Data.Int(b)) => Data.Dec(a * BigDecimal(b))
    case (Data.Int(a), Data.Int(b)) => Data.Int(a * b)
    case (Data.Interval(a), Data.Dec(b)) => Data.Interval(a.multipliedBy(b.toLong))
    case (Data.Interval(a), Data.Int(b)) => Data.Interval(a.multipliedBy(b.toLong))
    case _ => undefined
  }

  private def divide(d1: Data, d2: Data): Data = (d1, d2) match {
    case (_, Data.Dec(b)) if b === BigDecimal(0) => Data.NA
    case (_, Data.Int(b)) if b === 0 => Data.NA
    case (Data.Dec(a), Data.Dec(b)) => Data.Dec(a(BigDecimal.defaultMathContext) / b)
    case (Data.Int(a), Data.Dec(b)) => Data.Dec(BigDecimal(a) / b)
    case (Data.Dec(a), Data.Int(b)) => Data.Dec(a(BigDecimal.defaultMathContext) / BigDecimal(b))
    case (Data.Int(a), Data.Int(b)) => Data.Dec(BigDecimal(a) / BigDecimal(b))
    case (Data.Interval(a), Data.Dec(b)) => Data.Interval(a.multipliedBy(b.toLong))
    case (Data.Interval(a), Data.Int(b)) => Data.Interval(a.multipliedBy(b.toLong))
    case _ => undefined
  }

  // TODO interval cases?
  private def modulo(d1: Data, d2: Data) = (d1, d2) match {
    case (Data.Int(a), Data.Int(b)) => Data.Int(a % b)
    case (Data.Int(a), Data.Dec(b)) => Data.Dec(BigDecimal(a).remainder(b))
    case (Data.Dec(a), Data.Int(b)) => Data.Dec(a.remainder(BigDecimal(b)))
    case (Data.Dec(a), Data.Dec(b)) => Data.Dec(a.remainder(b))
    case (Data.Interval(a), Data.Int(b)) => ???
    case (Data.Interval(a), Data.Dec(b)) => ???
    case _ => undefined
  }

  // TODO we loose precision here, consider using https://github.com/non/spire/
  private def power(d1: Data, d2: Data): Data = (d1, d2) match {
    case (Data.Int(a), Data.Int(b)) => Data.Dec(math.pow(a.toDouble, b.toDouble))
    case (Data.Int(a), Data.Dec(b)) => Data.Dec(math.pow(a.toDouble, b.toDouble))
    case (Data.Dec(a), Data.Int(b)) => Data.Dec(math.pow(a.toDouble, b.toDouble))
    case (Data.Dec(a), Data.Dec(b)) => Data.Dec(math.pow(a.toDouble, b.toDouble))
    case _ => undefined
  }

  private def lt(d1: Data, d2: Data): Data = (d1, d2) match {
    case (Data.Int(a), Data.Int(b)) => Data.Bool(a < b)
    case (Data.Dec(a), Data.Dec(b)) => Data.Bool(a < b)
    case (Data.Int(a), Data.Dec(b)) => Data.Bool(BigDecimal(a) < b)
    case (Data.Dec(a), Data.Int(b)) => Data.Bool(a < BigDecimal(b))
    case (Data.Interval(a), Data.Interval(b)) => Data.Bool(a.compareTo(b) < 0)
    case (Data.Str(a), Data.Str(b)) => Data.Bool(a.compareTo(b) < 0)
    case (Data.Timestamp(a), Data.Timestamp(b)) => Data.Bool(a.compareTo(b) < 0)
    case (Data.Date(a), Data.Date(b)) => Data.Bool(a.compareTo(b) < 0)
    case (Data.Time(a), Data.Time(b)) => Data.Bool(a.compareTo(b) < 0)
    case (Data.Bool(a), Data.Bool(b)) => (a, b) match {
      case (false, true) => Data.Bool(true)
      case _ => Data.Bool(false)
    }
    case _ => undefined
  }

  private def lte(d1: Data, d2: Data): Data = (d1, d2) match {
    case (Data.Int(a), Data.Int(b)) => Data.Bool(a <= b)
    case (Data.Dec(a), Data.Dec(b)) => Data.Bool(a <= b)
    case (Data.Int(a), Data.Dec(b)) => Data.Bool(BigDecimal(a) <= b)
    case (Data.Dec(a), Data.Int(b)) => Data.Bool(a <= BigDecimal(b))
    case (Data.Interval(a), Data.Interval(b)) => Data.Bool(a.compareTo(b) <= 0)
    case (Data.Str(a), Data.Str(b)) => Data.Bool(a.compareTo(b) <= 0)
    case (Data.Timestamp(a), Data.Timestamp(b)) => Data.Bool(a.compareTo(b) <= 0)
    case (Data.Date(a), Data.Date(b)) => Data.Bool(a.compareTo(b) <= 0)
    case (Data.Time(a), Data.Time(b)) => Data.Bool(a.compareTo(b) <= 0)
    case (Data.Bool(a), Data.Bool(b)) => (a, b) match {
      case (true, false) => Data.Bool(false)
      case _ => Data.Bool(true)
    }
    case _ => undefined
  }

  private def gt(d1: Data, d2: Data): Data = (d1, d2) match {
    case (Data.Int(a), Data.Int(b)) => Data.Bool(a > b)
    case (Data.Dec(a), Data.Dec(b)) => Data.Bool(a > b)
    case (Data.Int(a), Data.Dec(b)) => Data.Bool(BigDecimal(a) > b)
    case (Data.Dec(a), Data.Int(b)) => Data.Bool(a > BigDecimal(b))
    case (Data.Interval(a), Data.Interval(b)) => Data.Bool(a.compareTo(b) > 0)
    case (Data.Str(a), Data.Str(b)) => Data.Bool(a.compareTo(b) > 0)
    case (Data.Timestamp(a), Data.Timestamp(b)) => Data.Bool(a.compareTo(b) > 0)
    case (Data.Date(a), Data.Date(b)) => Data.Bool(a.compareTo(b) > 0)
    case (Data.Time(a), Data.Time(b)) => Data.Bool(a.compareTo(b) > 0)
    case (Data.Bool(a), Data.Bool(b)) => (a, b) match {
      case (true, false) => Data.Bool(true)
      case _ => Data.Bool(false)
    }
    case _ => undefined
  }

  private def gte(d1: Data, d2: Data): Data = (d1, d2) match {
    case (Data.Int(a), Data.Int(b)) => Data.Bool(a >= b)
    case (Data.Dec(a), Data.Dec(b)) => Data.Bool(a >= b)
    case (Data.Int(a), Data.Dec(b)) => Data.Bool(BigDecimal(a) >= b)
    case (Data.Dec(a), Data.Int(b)) => Data.Bool(a >= BigDecimal(b))
    case (Data.Interval(a), Data.Interval(b)) => Data.Bool(a.compareTo(b) >= 0)
    case (Data.Str(a), Data.Str(b)) => Data.Bool(a.compareTo(b) >= 0)
    case (Data.Timestamp(a), Data.Timestamp(b)) => Data.Bool(a.compareTo(b) >= 0)
    case (Data.Date(a), Data.Date(b)) => Data.Bool(a.compareTo(b) >= 0)
    case (Data.Time(a), Data.Time(b)) => Data.Bool(a.compareTo(b) >= 0)
    case (Data.Bool(a), Data.Bool(b)) => (a, b) match {
      case (false, true) => Data.Bool(false)
      case _ => Data.Bool(true)
    }
    case _ => undefined
  }

  private def between(d1: Data, d2: Data, d3: Data): Data = (d1, d2, d3) match {
    case (Data.Int(a), Data.Int(b), Data.Int(c)) =>
      Data.Bool(b <= a && a <= c)
    case (Data.Dec(a), Data.Dec(b), Data.Dec(c)) =>
      Data.Bool(b <= a && a <= c)
    case (Data.Interval(a), Data.Interval(b), Data.Interval(c)) =>
      Data.Bool(b.compareTo(a) <= 0 && a.compareTo(c) <= 0)
    case (Data.Str(a), Data.Str(b), Data.Str(c)) =>
      Data.Bool(b.compareTo(a) <= 0 && a.compareTo(c) <= 0)
    case (Data.Timestamp(a), Data.Timestamp(b), Data.Timestamp(c)) =>
      Data.Bool(b.compareTo(a) <= 0 && a.compareTo(c) <= 0)
    case (Data.Date(a), Data.Date(b), Data.Date(c)) =>
      Data.Bool(b.compareTo(a) <= 0 && a.compareTo(c) <= 0)
    case (Data.Time(a), Data.Time(b), Data.Time(c)) =>
      Data.Bool(b.compareTo(a) <= 0 && a.compareTo(c) <= 0)
    case (Data.Bool(a), Data.Bool(b), Data.Bool(c)) => (a,b,c) match {
      case (false, false, true) => Data.Bool(true)
      case (false, true, true) => Data.Bool(true)
      case (true, true, true) => Data.Bool(true)
      case _ => Data.Bool(false)
    }
    case _ => undefined
  }

  private def toStringFunc: Data => Data = {
    case Data.Null => Data.Str("null")
    case d: Data.Str => d
    case Data.Bool(v) => Data.Str(v.toString)
    case Data.Dec(v) => Data.Str(v.toString)
    case Data.Int(v) => Data.Str(v.toString)
    case Data.Timestamp(v) => Data.Str(v.atZone(UTC).format(DataCodec.dateTimeFormatter))
    case Data.Date(v) => Data.Str(v.toString)
    case Data.Time(v) => Data.Str(v.format(DataCodec.timeFormatter))
    case Data.Interval(v) => Data.Str(v.toString)
    case Data.Binary(v) => Data.Str(v.toList.mkString(""))
    case Data.Id(s) => Data.Str(s)
    case _ => undefined
  }

  private def century(year: Int): Data = Data.Int(((year - 1) / 100) + 1)

  private def temporalTrunc(part: TemporalPart, src: Data): PlannerError \/ Data =
    (src match {
      case d @ Data.Date(_)      => DateLib.truncDate(part, d)
      case t @ Data.Time(_)      => DateLib.truncTime(part, t)
      case t @ Data.Timestamp(_) => DateLib.truncTimestamp(part, t)
      case _ =>
        undefined.right
    }).leftMap(e => InternalError.fromMsg(e.shows))

  private def search(dStr: Data, dPattern: Data, dInsen: Data): Data =
    (dStr, dPattern, dInsen) match {
      case (Data.Str(str), Data.Str(pattern), Data.Bool(insen)) =>
        Data.Bool(StringLib.matchAnywhere(str, pattern, insen))
      case _ => undefined
    }

  private def substring(dStr: Data, dFrom: Data, dCount: Data): Data =
    (dStr, dFrom, dCount) match {
      case (Data.Str(str), Data.Int(from), Data.Int(count)) =>
        \/.fromTryCatchNonFatal(Data.Str(StringLib.safeSubstring(str, from.toInt, count.toInt))).fold(κ(Data.NA), ι)
      case _ => undefined
    }

  private def fromDateTime(v: Instant)(f: ZonedDateTime => Data): Data =
    \/.fromTryCatchNonFatal(v.atZone(ZoneOffset.UTC)).fold(κ(Data.NA), f)

}<|MERGE_RESOLUTION|>--- conflicted
+++ resolved
@@ -51,13 +51,8 @@
       }).right,
       change[T, (Data, Data)])).map(f => (l: Data, r: Data) => f((l, r)))
 
-<<<<<<< HEAD
-  def changeReduceFunc[T[_[_]]: RecursiveT](f: Free[MapFuncCore[T, ?], ReduceIndex])
+  def changeReduceFunc[T[_[_]]: BirecursiveT](f: Free[MapFunc[T, ?], ReduceIndex])
       : PlannerError \/ ((List[Data], List[Data]) => Data) =
-=======
-  def changeReduceFunc[T[_[_]]: BirecursiveT](f: Free[MapFunc[T, ?], ReduceIndex])
-      : PlannerError \/ ((Data, List[Data]) => Data) =
->>>>>>> eaed3027
     f.cataM(interpretM(
       _.idx.fold[((List[Data], List[Data])) => Data](i => _._1(i), i => _._2(i)).right,
       change[T, (List[Data], List[Data])])).map(f => (l: List[Data], r: List[Data]) => f((l, r)))

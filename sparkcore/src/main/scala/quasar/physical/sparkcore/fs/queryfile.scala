--- conflicted
+++ resolved
@@ -17,7 +17,8 @@
 package quasar.physical.sparkcore.fs
 
 import quasar.Predef._
-import quasar.{PhaseResults,PhaseResult, LogicalPlan, Data}
+import quasar.{PhaseResults, PhaseResultT, PhaseResult, LogicalPlan, Data}
+import quasar.fp.eitherT._
 import quasar.qscript._
 import quasar.fs.QueryFile
 import quasar.fs.QueryFile._
@@ -25,11 +26,9 @@
 import quasar.Planner._
 import quasar.fs.FileSystemError._
 import quasar.fp.free._
-<<<<<<< HEAD
 import quasar.effect.Read
-=======
 import quasar.contrib.pathy._
->>>>>>> f59ef266
+
 
 import org.apache.spark._
 import org.apache.spark.rdd._
@@ -44,7 +43,7 @@
     fromFile: (SparkContext, AFile) => Task[RDD[String]],
     store: (RDD[Data], AFile) => Task[Unit],
     fileExists: AFile => Task[Boolean],
-    listContents: ADir => Task[FileSystemError \/ Set[PathSegment]]
+    listContents: ADir => EitherT[Task, FileSystemError, Set[PathSegment]]
   )
 
   type SparkContextRead[A] = Read[SparkContext, A]
@@ -64,8 +63,8 @@
         case FileExists(f) => fileExists(input, f)
         case ListContents(dir) => listContents(input, dir)
         case QueryFile.ExecutePlan(lp: Fix[LogicalPlan], out: AFile) => {
-          val maybeListContest: Option[ConvertPath.ListContents[Free[S, ?]]] = None
-          val qs = (QueryFile.convertToQScript(maybeListContest)(lp)) >>=
+          val lc: ConvertPath.ListContents[FileSystemErrT[PhaseResultT[Free[S, ?],?],?]] = (adir: ADir) => EitherT(listContents(input, adir).liftM[PhaseResultT]) 
+          val qs = (QueryFile.convertToQScript(lc.some)(lp)) >>=
           (qs => EitherT(WriterT(executePlan(input, qs, out, lp).map(_.run.run))))
 
           qs.run.run
@@ -107,5 +106,5 @@
 
   private def listContents[S[_]](input: Input, d: ADir)(implicit
     s0: Task :<: S): Free[S, FileSystemError \/ Set[PathSegment]] =
-    injectFT[Task, S].apply(input.listContents(d))
+    injectFT[Task, S].apply(input.listContents(d).run)
 }
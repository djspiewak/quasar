import github.GithubPlugin._
import quasar.project._
import quasar.project.build._

import java.lang.Integer
import scala.{Boolean, List, Predef, None, Some, sys, Unit}, Predef.{any2ArrowAssoc, assert, augmentString}
import scala.collection.Seq
import scala.collection.immutable.Map

import de.heikoseeberger.sbtheader.HeaderPlugin
import de.heikoseeberger.sbtheader.license.Apache2_0
import sbt._, Aggregation.KeyValue, Keys._
import sbt.std.Transform.DummyTaskMap
import sbt.TestFrameworks.Specs2
import sbtrelease._, ReleaseStateTransformations._, Utilities._
import scoverage._

val BothScopes = "test->test;compile->compile"

// Exclusive execution settings
lazy val ExclusiveTests = config("exclusive") extend Test

val ExclusiveTest = Tags.Tag("exclusive-test")

def exclusiveTasks(tasks: Scoped*) =
  tasks.flatMap(inTask(_)(tags := Seq((ExclusiveTest, 1))))

lazy val checkHeaders =
  taskKey[Unit]("Fail the build if createHeaders is not up-to-date")

lazy val buildSettings = Seq(
  organization := "org.quasar-analytics",
  headers := Map(
    ("scala", Apache2_0("2014–2016", "SlamData Inc.")),
    ("java",  Apache2_0("2014–2016", "SlamData Inc."))),
  scalaVersion := "2.11.8",
  outputStrategy := Some(StdoutOutput),
  initialize := {
    val version = sys.props("java.specification.version")
    assert(
      Integer.parseInt(version.split("\\.")(1)) >= 8,
      "Java 8 or above required, found " + version)
  },
  autoCompilerPlugins := true,
  autoAPIMappings := true,
  exportJars := true,
  resolvers ++= Seq(
    Resolver.sonatypeRepo("releases"),
    Resolver.sonatypeRepo("snapshots"),
    "JBoss repository" at "https://repository.jboss.org/nexus/content/repositories/",
    "Scalaz Bintray Repo" at "http://dl.bintray.com/scalaz/releases",
    "bintray/non" at "http://dl.bintray.com/non/maven"),
  addCompilerPlugin("org.spire-math" %% "kind-projector"   % "0.8.0"),
  addCompilerPlugin("org.scalamacros" % "paradise"         % "2.1.0" cross CrossVersion.full),
  addCompilerPlugin("com.milessabin"  % "si2712fix-plugin" % "1.2.0" cross CrossVersion.full),

  ScoverageKeys.coverageHighlighting := true,

  // NB: These options need scalac 2.11.7 ∴ sbt > 0.13 for meta-project
  scalacOptions ++= BuildInfo.scalacOptions ++ Seq(
    "-target:jvm-1.8",
    // Try again once the new backend is more stable. Specifically, it would appear the Op class in Zip
    // causes problems when recompiling code in sbt without running `clean` in between.
    //"-Ybackend:GenBCode",
    "-Ydelambdafy:method",
    "-Ywarn-unused-import"),
  scalacOptions in (Test, console) --= Seq(
    "-Yno-imports",
    "-Ywarn-unused-import"),
  wartremoverWarnings in (Compile, compile) ++= Warts.allBut(
    Wart.Any,
    Wart.AsInstanceOf,
    Wart.Equals,
    Wart.ExplicitImplicitTypes, // - see puffnfresh/wartremover#226
    Wart.ImplicitConversion,    // - see puffnfresh/wartremover#242
    Wart.IsInstanceOf,
    Wart.NoNeedForMonad,        // - see puffnfresh/wartremover#159
    Wart.Nothing,
    Wart.Overloading,
    Wart.Product,               // _ these two are highly correlated
    Wart.Serializable,          // /
    Wart.ToString),
  // Normal tests exclude those tagged in Specs2 with 'exclusive'.
  testOptions in Test := Seq(Tests.Argument(Specs2, "exclude", "exclusive")),
  // Exclusive tests include only those tagged with 'exclusive'.
  testOptions in ExclusiveTests := Seq(Tests.Argument(Specs2, "include", "exclusive")),
  // Tasks tagged with `ExclusiveTest` should be run exclusively.
  concurrentRestrictions in Global := Seq(Tags.exclusive(ExclusiveTest)),

  console <<= console in Test, // console alias test:console

  licenses += (("Apache 2", url("http://www.apache.org/licenses/LICENSE-2.0"))),

  checkHeaders := {
    if ((createHeaders in Compile).value.nonEmpty)
      sys.error("headers not all present")
  })

lazy val publishSettings = Seq(
  organizationName := "SlamData Inc.",
  organizationHomepage := Some(url("http://quasar-analytics.org")),
  homepage := Some(url("https://github.com/quasar-analytics/quasar")),
  licenses := Seq("Apache 2.0" -> url("http://www.apache.org/licenses/LICENSE-2.0")),
  publishTo := {
    val nexus = "https://oss.sonatype.org/"
    if (isSnapshot.value)
      Some("snapshots" at nexus + "content/repositories/snapshots")
    else
      Some("releases"  at nexus + "service/local/staging/deploy/maven2")
  },
  publishMavenStyle := true,
  publishArtifact in Test := false,
  pomIncludeRepository := { _ => false },
  releasePublishArtifactsAction := PgpKeys.publishSigned.value,
  releaseCrossBuild := true,
  autoAPIMappings := true,
  scmInfo := Some(
    ScmInfo(
      url("https://github.com/quasar-analytics/quasar"),
      "scm:git@github.com:quasar-analytics/quasar.git"
    )
  ),
  developers := List(
    Developer(
      id = "slamdata",
      name = "SlamData Inc.",
      email = "contact@slamdata.com",
      url = new URL("http://slamdata.com")
    )
  )
)

// Build and publish a project, excluding its tests.
lazy val commonSettings = buildSettings ++ publishSettings

// Include to also publish a project's tests
lazy val publishTestsSettings = Seq(
  publishArtifact in (Test, packageBin) := true
)

// Include to prevent publishing any artifacts for a project
lazy val noPublishSettings = Seq(
  publishTo := Some(Resolver.file("nopublish repository", file("target/nopublishrepo"))),
  publish := {},
  publishLocal := {},
  publishArtifact := false
)

lazy val oneJarSettings =
  com.github.retronym.SbtOneJar.oneJarSettings ++
  githubSettings ++
  Seq(
    GithubKeys.assets := { Seq(oneJar.value) },
    GithubKeys.repoSlug := "quasar-analytics/quasar",

    releaseVersionFile := file("version.sbt"),
    releaseUseGlobalVersion := true,
    releaseProcess := Seq[ReleaseStep](
      checkSnapshotDependencies,
      inquireVersions,
      runTest,
      setReleaseVersion,
      commitReleaseVersion,
      pushChanges))

lazy val isCIBuild = settingKey[Boolean]("True when building in any automated environment (e.g. Travis)")

lazy val root = project.in(file("."))
  .settings(commonSettings)
  .settings(noPublishSettings)
  .aggregate(
        foundation,
//     / / | | \ \
//
   ejson, effect, js,
//          |
          core,
//      / / | \ \
  mongodb, skeleton, postgresql, // sparkcore,
//      \ \ | / /
          main,
//        /  \
      repl,   web,
//        \  /
           it)
  .enablePlugins(AutomateHeaderPlugin)

// common components

lazy val foundation = project
  .settings(name := "quasar-foundation-internal")
  .settings(commonSettings)
  .settings(publishTestsSettings)
  .settings(libraryDependencies ++= Dependencies.foundation,
    isCIBuild := sys.env contains "TRAVIS",
    buildInfoKeys := Seq[BuildInfoKey](version, ScoverageKeys.coverageEnabled, isCIBuild),
    buildInfoPackage := "quasar.build")
  .enablePlugins(AutomateHeaderPlugin, BuildInfoPlugin)

lazy val ejson = project
  .settings(name := "quasar-ejson-internal")
  .dependsOn(foundation % BothScopes)
  .settings(commonSettings)
  .enablePlugins(AutomateHeaderPlugin)

lazy val effect = project
  .settings(name := "quasar-effect-internal")
  .dependsOn(foundation % BothScopes)
  .settings(commonSettings)
  .settings(libraryDependencies ++= Dependencies.effect)
  .enablePlugins(AutomateHeaderPlugin)

lazy val js = project
  .settings(name := "quasar-js-internal")
  .dependsOn(foundation % BothScopes)
  .settings(commonSettings)
  .enablePlugins(AutomateHeaderPlugin)

lazy val core = project
  .settings(name := "quasar-core-internal")
  .dependsOn(ejson % BothScopes, effect % BothScopes, js % BothScopes)
  .settings(commonSettings)
  .settings(publishTestsSettings)
  .settings(
    libraryDependencies ++= Dependencies.core,
    ScoverageKeys.coverageMinimum := 79,
    ScoverageKeys.coverageFailOnMinimum := true)
  .enablePlugins(AutomateHeaderPlugin)

lazy val main = project
  .settings(name := "quasar-main-internal")
  .dependsOn(
    mongodb    % BothScopes,
    skeleton   % BothScopes,
//  sparkcore  % BothScopes,
    postgresql % BothScopes)
  .settings(commonSettings)
  .settings(libraryDependencies ++= Dependencies.main)
  .enablePlugins(AutomateHeaderPlugin)

// filesystems (backends)

lazy val mongodb = project
  .settings(name := "quasar-mongodb-internal")
  .dependsOn(core % BothScopes)
  .settings(commonSettings)
  .settings(libraryDependencies ++= Dependencies.mongodb)
  .enablePlugins(AutomateHeaderPlugin)

lazy val skeleton = project
  .settings(name := "quasar-skeleton-internal")
  .dependsOn(core % BothScopes)
  .settings(commonSettings)
  .enablePlugins(AutomateHeaderPlugin)

lazy val postgresql = project
  .settings(name := "quasar-postgresql-internal")
  .dependsOn(core % BothScopes)
<<<<<<< HEAD
  .settings(oneJarSettings: _*)
  .settings(publishSettings: _*)
  .settings(libraryDependencies ++= Dependencies.postgresql)
=======
  .settings(commonSettings)
>>>>>>> 6ee0843e
  .enablePlugins(AutomateHeaderPlugin)

/* FIXME: Disabled because it breaks the Travis build
lazy val sparkcore = project
  .settings(name := "quasar-sparkcore-internal")
  .dependsOn(core % BothScopes)
  .settings(commonSettings)
  .settings(libraryDependencies +=
    "org.apache.spark" % "spark-core_2.11" % "1.6.2")
  .enablePlugins(AutomateHeaderPlugin)
*/


// frontends

// TODO: Get SQL here

// interfaces

lazy val repl = project
  .settings(name := "quasar-repl")
  .dependsOn(main % BothScopes)
  .settings(commonSettings)
  .settings(noPublishSettings)
  .settings(oneJarSettings)
  .settings(
    fork in run := true,
    connectInput in run := true,
    outputStrategy := Some(StdoutOutput))
  .enablePlugins(AutomateHeaderPlugin)

lazy val web = project
  .settings(name := "quasar-web")
  .dependsOn(main % BothScopes)
  .settings(commonSettings)
  .settings(publishTestsSettings)
  .settings(oneJarSettings)
  .settings(
    mainClass in Compile := Some("quasar.server.Server"),
    libraryDependencies ++= Dependencies.web)
  .enablePlugins(AutomateHeaderPlugin)

// integration tests

lazy val it = project
  .configs(ExclusiveTests)
  .dependsOn(web % BothScopes)
  .settings(commonSettings)
  .settings(noPublishSettings)
  // Configure various test tasks to run exclusively in the `ExclusiveTests` config.
  .settings(inConfig(ExclusiveTests)(Defaults.testTasks): _*)
  .settings(inConfig(ExclusiveTests)(exclusiveTasks(test, testOnly, testQuick)): _*)
  .enablePlugins(AutomateHeaderPlugin)<|MERGE_RESOLUTION|>--- conflicted
+++ resolved
@@ -256,13 +256,8 @@
 lazy val postgresql = project
   .settings(name := "quasar-postgresql-internal")
   .dependsOn(core % BothScopes)
-<<<<<<< HEAD
-  .settings(oneJarSettings: _*)
-  .settings(publishSettings: _*)
+  .settings(commonSettings)
   .settings(libraryDependencies ++= Dependencies.postgresql)
-=======
-  .settings(commonSettings)
->>>>>>> 6ee0843e
   .enablePlugins(AutomateHeaderPlugin)
 
 /* FIXME: Disabled because it breaks the Travis build

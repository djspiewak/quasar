/*
 *  ____    ____    _____    ____    ___     ____ 
 * |  _ \  |  _ \  | ____|  / ___|  / _/    / ___|        Precog (R)
 * | |_) | | |_) | |  _|   | |     | |  /| | |  _         Advanced Analytics Engine for NoSQL Data
 * |  __/  |  _ <  | |___  | |___  |/ _| | | |_| |        Copyright (C) 2010 - 2013 SlamData, Inc.
 * |_|     |_| \_\ |_____|  \____|   /__/   \____|        All Rights Reserved.
 *
 * This program is free software: you can redistribute it and/or modify it under the terms of the 
 * GNU Affero General Public License as published by the Free Software Foundation, either version 
 * 3 of the License, or (at your option) any later version.
 *
 * This program is distributed in the hope that it will be useful, but WITHOUT ANY WARRANTY; 
 * without even the implied warranty of MERCHANTABILITY or FITNESS FOR A PARTICULAR PURPOSE. See 
 * the GNU Affero General Public License for more details.
 *
 * You should have received a copy of the GNU Affero General Public License along with this 
 * program. If not, see <http://www.gnu.org/licenses/>.
 *
 */
package com.precog.ingest
package service

import com.precog.common.Path
import com.precog.common.client._
import com.precog.common.ingest._
import com.precog.common.jobs._
import com.precog.common.security._
import com.precog.common.services.ServiceLocation

import blueeyes.core.data.ByteChunk
import blueeyes.core.http._
import blueeyes.core.http.HttpStatusCodes._
import blueeyes.core.http.HttpHeaders._
import blueeyes.core.service._
import blueeyes.json._
import blueeyes.util.Clock

import akka.dispatch.Future
import akka.dispatch.Promise
import akka.dispatch.ExecutionContext
import akka.util.Timeout

import java.net.URLEncoder
<<<<<<< HEAD
=======
import java.util.UUID
>>>>>>> 3ef0d733

import scalaz._
import scalaz.EitherT._
import scalaz.std.string._
import scalaz.std.option._
import scalaz.syntax.monad._
import scalaz.syntax.std.boolean._
import scalaz.syntax.std.option._
import scalaz.syntax.semigroup._
import com.weiglewilczek.slf4s._


class FileStoreHandler(serviceLocation: ServiceLocation, jobManager: JobManager[Response], clock: Clock, eventStore: EventStore[Future], ingestTimeout: Timeout)(implicit M: Monad[Future], executor: ExecutionContext) extends CustomHttpService[ByteChunk, (APIKey, Path) => Future[HttpResponse[JValue]]] with Logging {
  private val baseURI = serviceLocation.toURI

  private def validateStoreMode(contentType: MimeType, method: HttpMethod): Validation[String, StoreMode] = {
    import FileContent._
    (contentType, method) match {
      case (XQuirrelScript, HttpMethods.POST) => Success(StoreMode.Create)
      case (XQuirrelScript, HttpMethods.PUT)  => Success(StoreMode.Replace)
      case (otherType, otherMethod) => Failure("Content-Type %s is not supported for use with method %s.".format(otherType, otherMethod))
    }
  }

  private def validateFileName(fileName: Option[String], storeMode: StoreMode): Validation[String, Path => Path] = {
    (storeMode: @unchecked) match {
      case StoreMode.Create => 
        for {
          fn0 <- fileName.toSuccess("X-File-Name header must be provided.")
          // if the filename after URL encoding is the same as before, accept it.
          _ <- (URLEncoder.encode(fn0, "UTF-8") == fn0).unlessM[({ type λ[α] = Validation[String, α] })#λ, Unit] {
            Failure("%s is not a valid file name; please do not use characters which require URL encoding.")
          }
        } yield {
          (dir: Path) => dir / Path(fn0)
        }

      case StoreMode.Replace =>
        fileName.toFailure(()).leftMap(_ => "X-File-Name header not respected for PUT requests; please specify the resource to update via the URL.") map { _ =>
          (resource: Path) => resource
        }
    }
  }

  val service: HttpRequest[ByteChunk] => Validation[NotServed, (APIKey, Path) => Future[HttpResponse[JValue]]] = (request: HttpRequest[ByteChunk]) => {
    val contentType0 = request.headers.header[`Content-Type`].flatMap(_.mimeTypes.headOption).toSuccess("Unable to determine content type for file create.")
    val storeMode0 = contentType0 flatMap { validateStoreMode(_: MimeType, request.method) }
    val pathf0 = storeMode0 flatMap { validateFileName(request.headers.get("X-File-Name"), _: StoreMode) }

    (pathf0.toValidationNel |@| contentType0.toValidationNel |@| storeMode0.toValidationNel) { (pathf, contentType, storeMode) => 
      (apiKey: APIKey, path: Path) => {
        val timestamp = clock.now()
        val fullPath = pathf(path)

        request.content map { content =>
        // TODO: check ingest permissions
          (for {
            jobId <- jobManager.createJob(apiKey, "ingest-" + path, "ingest", None, Some(timestamp)).map(_.id)
            bytes <- right(ByteChunk.forceByteArray(content))
            storeFile = StoreFile(apiKey, fullPath, jobId, FileContent(bytes, contentType, RawUTF8Encoding), timestamp.toInstant, storeMode.createStreamRef(true))
            _ <- right(eventStore.save(storeFile, ingestTimeout))
          } yield {
            val resultsPath = (baseURI.path |+| Some("/data/fs/" + fullPath.path)).map(_.replaceAll("//", "/"))
            val locationHeader = Location(baseURI.copy(path = resultsPath))
            HttpResponse[JValue](Accepted, headers = HttpHeaders(List(locationHeader)))
          }) valueOr { errors =>
            logger.error("File creation failed due to errors in job service: " + errors)
            HttpResponse[JValue](HttpStatus(InternalServerError, "An error occurred connecting to job tracking service."))
          }
        } getOrElse {
          Promise successful HttpResponse[JValue](HttpStatus(BadRequest, "Attempt to create a file without body content."))
        }
      }
    } leftMap { errors =>
      DispatchError(BadRequest, errors.list.mkString("; "))
    }

  }

  val metadata = NoMetadata
}




<|MERGE_RESOLUTION|>--- conflicted
+++ resolved
@@ -41,10 +41,7 @@
 import akka.util.Timeout
 
 import java.net.URLEncoder
-<<<<<<< HEAD
-=======
 import java.util.UUID
->>>>>>> 3ef0d733
 
 import scalaz._
 import scalaz.EitherT._

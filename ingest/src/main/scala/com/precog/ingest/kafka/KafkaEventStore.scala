/*
 *  ____    ____    _____    ____    ___     ____ 
 * |  _ \  |  _ \  | ____|  / ___|  / _/    / ___|        Precog (R)
 * | |_) | | |_) | |  _|   | |     | |  /| | |  _         Advanced Analytics Engine for NoSQL Data
 * |  __/  |  _ <  | |___  | |___  |/ _| | | |_| |        Copyright (C) 2010 - 2013 SlamData, Inc.
 * |_|     |_| \_\ |_____|  \____|   /__/   \____|        All Rights Reserved.
 *
 * This program is free software: you can redistribute it and/or modify it under the terms of the 
 * GNU Affero General Public License as published by the Free Software Foundation, either version 
 * 3 of the License, or (at your option) any later version.
 *
 * This program is distributed in the hope that it will be useful, but WITHOUT ANY WARRANTY; 
 * without even the implied warranty of MERCHANTABILITY or FITNESS FOR A PARTICULAR PURPOSE. See 
 * the GNU Affero General Public License for more details.
 *
 * You should have received a copy of the GNU Affero General Public License along with this 
 * program. If not, see <http://www.gnu.org/licenses/>.
 *
 */
package com.precog.ingest
package kafka

import com.precog.common._
import com.precog.common.accounts._
import com.precog.common.security._
import com.precog.common.ingest._
import com.precog.common.kafka._
import com.precog.util._

import akka.util.Timeout
import akka.dispatch.{Future, Promise}
import akka.dispatch.ExecutionContext

import blueeyes.bkka._

import java.util.Properties
import java.util.concurrent.atomic.AtomicInteger

import _root_.kafka.common._
import _root_.kafka.message._
import _root_.kafka.producer._

import org.streum.configrity.{Configuration, JProperties}
import com.weiglewilczek.slf4s._

import scala.annotation.tailrec

import scalaz._
import scalaz.{ NonEmptyList => NEL }
import scalaz.syntax.std.option._

object KafkaEventStore {
  def apply(config: Configuration, permissionsFinder: PermissionsFinder[Future])(implicit executor: ExecutionContext): Validation[NEL[String], (EventStore[Future], Stoppable)] = {
    val localConfig = config.detach("local")
    val centralConfig = config.detach("central")

    centralConfig.get[String]("zk.connect").toSuccess(NEL("central.zk.connect configuration parameter is required")) map { centralZookeeperHosts =>
      val serviceUID = ZookeeperSystemCoordination.extractServiceUID(config)
      val coordination = ZookeeperSystemCoordination(centralZookeeperHosts, serviceUID, yggCheckpointsEnabled = true)
      val agent = serviceUID.hostId + serviceUID.serviceId

      val eventIdSeq = SystemEventIdSequence(agent, coordination)
      val Some((eventStore, esStop)) = LocalKafkaEventStore(localConfig)

      val stoppables = if (config[Boolean]("relay_data", true)) {
        val (_, raStop) = KafkaRelayAgent(permissionsFinder, eventIdSeq, localConfig, centralConfig)
        esStop.parent(raStop)
      } else esStop

      (eventStore, stoppables)
    }
  }
}

<<<<<<< HEAD
class LocalKafkaEventStore(producer: Producer[String, Message], topic: String, maxMessageSize: Int)(implicit executor: ExecutionContext) extends EventStore[Future] with Logging {
=======
class LocalKafkaEventStore(producer: Producer[String, Message], topic: String, maxMessageSize: Int, messagePadding: Int)(implicit executor: ExecutionContext) extends EventStore[Future] with Logging {
>>>>>>> 6dac7987
  logger.info("Creating LocalKafkaEventStore for %s with max message size = %d".format(topic, maxMessageSize))
  private[this] val codec = new KafkaEventCodec

  def save(event: Event, timeout: Timeout) = Future {
    val toSend: List[Message] = event.fold({ ingest =>
      @tailrec
      def genEvents(ev: List[Event]): List[Message] = {
        val messages = ev.map(codec.toMessage)

<<<<<<< HEAD
        if (messages.forall(_.size <= maxMessageSize)) {
=======
        if (messages.forall(_.size + messagePadding <= maxMessageSize)) {
>>>>>>> 6dac7987
          messages
        } else {
          if (ev.size == event.length) {
            logger.error("Failed to reach reasonable message size after splitting JValues to individual inserts!")
            throw new Exception("Failed insertion of excessively large event(s)!")
          }

          logger.debug("Breaking %d events into %d messages still too large, splitting.".format(ingest.length, messages.size))
          genEvents(ev.flatMap(_.split(2)))
        }
      }

      genEvents(List(event))
    }, a => List(codec.toMessage(a)))

<<<<<<< HEAD
    toSend.foreach { ev =>
      producer send {
        new ProducerData[String, Message](topic, ev)
      }
=======
    producer send {
      new ProducerData[String, Message](topic, toSend)
>>>>>>> 6dac7987
    }
    PrecogUnit
  }
}

object LocalKafkaEventStore {
  def apply(config: Configuration)(implicit executor: ExecutionContext): Option[(EventStore[Future], Stoppable)] = {
    val localTopic = config[String]("topic")
    val maxMessageSize = config[Int]("broker.max_message_size", 1000000)
<<<<<<< HEAD
=======
    val messagePadding = config[Int]("message_padding", 100)
>>>>>>> 6dac7987

    val localProperties: java.util.Properties = {
      val props = JProperties.configurationToProperties(config)
      val host = config[String]("broker.host")
      val port = config[Int]("broker.port")
      props.setProperty("broker.list", "0:%s:%d".format(host, port))
      //props.setProperty("serializer.class", "com.precog.common.kafka.KafkaEventCodec")
      props.setProperty("max.message.size", maxMessageSize.toString)
      props
    }

    val producer = new Producer[String, Message](new ProducerConfig(localProperties))
    val stoppable = Stoppable.fromFuture(Future { producer.close })

<<<<<<< HEAD
    Some(new LocalKafkaEventStore(producer, localTopic, maxMessageSize) -> stoppable)
=======
    Some(new LocalKafkaEventStore(producer, localTopic, maxMessageSize, messagePadding) -> stoppable)
>>>>>>> 6dac7987
  }
}<|MERGE_RESOLUTION|>--- conflicted
+++ resolved
@@ -72,11 +72,7 @@
   }
 }
 
-<<<<<<< HEAD
-class LocalKafkaEventStore(producer: Producer[String, Message], topic: String, maxMessageSize: Int)(implicit executor: ExecutionContext) extends EventStore[Future] with Logging {
-=======
 class LocalKafkaEventStore(producer: Producer[String, Message], topic: String, maxMessageSize: Int, messagePadding: Int)(implicit executor: ExecutionContext) extends EventStore[Future] with Logging {
->>>>>>> 6dac7987
   logger.info("Creating LocalKafkaEventStore for %s with max message size = %d".format(topic, maxMessageSize))
   private[this] val codec = new KafkaEventCodec
 
@@ -86,11 +82,7 @@
       def genEvents(ev: List[Event]): List[Message] = {
         val messages = ev.map(codec.toMessage)
 
-<<<<<<< HEAD
-        if (messages.forall(_.size <= maxMessageSize)) {
-=======
         if (messages.forall(_.size + messagePadding <= maxMessageSize)) {
->>>>>>> 6dac7987
           messages
         } else {
           if (ev.size == event.length) {
@@ -106,15 +98,8 @@
       genEvents(List(event))
     }, a => List(codec.toMessage(a)))
 
-<<<<<<< HEAD
-    toSend.foreach { ev =>
-      producer send {
-        new ProducerData[String, Message](topic, ev)
-      }
-=======
     producer send {
       new ProducerData[String, Message](topic, toSend)
->>>>>>> 6dac7987
     }
     PrecogUnit
   }
@@ -124,10 +109,7 @@
   def apply(config: Configuration)(implicit executor: ExecutionContext): Option[(EventStore[Future], Stoppable)] = {
     val localTopic = config[String]("topic")
     val maxMessageSize = config[Int]("broker.max_message_size", 1000000)
-<<<<<<< HEAD
-=======
     val messagePadding = config[Int]("message_padding", 100)
->>>>>>> 6dac7987
 
     val localProperties: java.util.Properties = {
       val props = JProperties.configurationToProperties(config)
@@ -142,10 +124,6 @@
     val producer = new Producer[String, Message](new ProducerConfig(localProperties))
     val stoppable = Stoppable.fromFuture(Future { producer.close })
 
-<<<<<<< HEAD
-    Some(new LocalKafkaEventStore(producer, localTopic, maxMessageSize) -> stoppable)
-=======
     Some(new LocalKafkaEventStore(producer, localTopic, maxMessageSize, messagePadding) -> stoppable)
->>>>>>> 6dac7987
   }
 }
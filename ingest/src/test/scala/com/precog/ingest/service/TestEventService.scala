--- conflicted
+++ resolved
@@ -116,23 +116,6 @@
       }
   } copoint
   
-<<<<<<< HEAD
-/*
-  def queryExecutorFactory(config: Configuration) = new NullQueryExecutor {
-    lazy val actorSystem = ActorSystem("ingestServiceSpec")
-    implicit lazy val executionContext = ExecutionContext.defaultExecutionContext(actorSystem)
-  }
-  */
-=======
-  val expiredAccountId = expiredAccount.accountId
-  val expiredPath = expiredAccount.rootPath
-  val expiredAPIKey = expiredAccount.apiKey
-  
-  val messaging = new CollectingMessaging
-
-  def queryExecutorFactory(config: Configuration) = NullQueryExecutor
->>>>>>> 2b0a9edc
-
   private val stored = scala.collection.mutable.ArrayBuffer.empty[Event]
   def EventStore(config: Configuration): EventStore = new EventStore {
     def save(action: Event, timeout: Timeout) = M.point { stored += action; PrecogUnit }

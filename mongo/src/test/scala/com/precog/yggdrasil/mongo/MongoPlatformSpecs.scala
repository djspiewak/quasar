/*
 *  ____    ____    _____    ____    ___     ____ 
 * |  _ \  |  _ \  | ____|  / ___|  / _/    / ___|        Precog (R)
 * | |_) | | |_) | |  _|   | |     | |  /| | |  _         Advanced Analytics Engine for NoSQL Data
 * |  __/  |  _ <  | |___  | |___  |/ _| | | |_| |        Copyright (C) 2010 - 2013 SlamData, Inc.
 * |_|     |_| \_\ |_____|  \____|   /__/   \____|        All Rights Reserved.
 *
 * This program is free software: you can redistribute it and/or modify it under the terms of the 
 * GNU Affero General Public License as published by the Free Software Foundation, either version 
 * 3 of the License, or (at your option) any later version.
 *
 * This program is distributed in the hope that it will be useful, but WITHOUT ANY WARRANTY; 
 * without even the implied warranty of MERCHANTABILITY or FITNESS FOR A PARTICULAR PURPOSE. See 
 * the GNU Affero General Public License for more details.
 *
 * You should have received a copy of the GNU Affero General Public License along with this 
 * program. If not, see <http://www.gnu.org/licenses/>.
 *
 */
package com.precog.yggdrasil
package table
package mongo

import akka.dispatch.{Await, Future, Promise}
import akka.util.Duration

import blueeyes.json.{JArray, JObject, JParser}
import blueeyes.persistence.mongo.RealMongoSpecSupport
import blueeyes.persistence.mongo.json.BijectionsMongoJson.JsonToMongo

import com.mongodb.WriteConcern

import com.precog.bytecode._
import com.precog.common._
import com.precog.common.json._
import com.precog.common.ingest._
import com.precog.common.security._
import com.precog.daze._
import com.precog.muspelheim._
import com.precog.yggdrasil.actor.StandaloneShardSystemConfig
import com.precog.yggdrasil.util.IdSourceConfig
import com.precog.util.PrecogUnit

import com.weiglewilczek.slf4s.Logging

import java.io.File

import org.specs2.specification.{Fragments, Step}

import scalaz._

object MongoPlatformSpecEngine extends Logging {
  private[this] val lock = new Object

  private[this] var engine: RealMongoSpecSupport = _
  private[this] var refcount = 0

  Runtime.getRuntime.addShutdownHook(new Thread() {
    override def run() { if (engine != null) engine.shutdown() }
  })

  def acquire = lock.synchronized {
    refcount += 1

    if (engine == null) {
      logger.debug("Allocating new Mongo engine")
      engine = new RealMongoSpecSupport {}
      engine.startup()
      runLoads()
      logger.debug("Mongo engine startup complete")
    }

    logger.debug("Mongo acquired, refcount = " + refcount)

    engine
  }

  def release: Unit = lock.synchronized {
    refcount -= 1

    if (refcount == 0) {
      logger.debug("Running shutdown after final Mongo release")
      val current = engine
      engine = null
      current.shutdown()
      logger.debug("Mongo shutdown complete")
    }

    logger.debug("Mongo released, refcount = " + refcount)
  }

  def runLoads(): Unit = {
    logger.debug("Starting load")

    // Load the datasets into our test mongo by enumerating the test_data directory and loading each dataset found
    val dataDirURL = this.getClass.getClassLoader.getResource("test_data")

    if (dataDirURL == null || dataDirURL.getProtocol != "file") {
      logger.error("No data dir: " + dataDirURL)
      throw new Exception("Failed to locate test_data directory. Found: " + dataDirURL)
    }

    logger.debug("Loading from " + dataDirURL)

    val db = engine.realMongo.getDB("test")

    def loadFile(path : String, file: File) {
      if (file.isDirectory) {
        file.listFiles.foreach { f => 
          logger.debug("Found child: " + f)
          loadFile(path + file.getName + "_", f)
        }
      } else {
        if (file.getName.endsWith(".json")) {
          try {
            val collectionName = path + file.getName.replace(".json","")
            logger.debug("Loading %s into /test/%s".format(file, collectionName))
            val collection = db.getCollection(collectionName)
            JParser.parseManyFromFile(file) match {
              case Success(data) =>
                val objs = data.map { jv =>
                  JsonToMongo.apply(jv.asInstanceOf[JObject]).fold(e => throw new Exception(e.toString), s => s)
                }.toArray
                collection.insert(objs, WriteConcern.FSYNC_SAFE)

                // Verify that things did actually make it to disk
                assert(collection.count() == objs.size)
              case Failure(error) => logger.error("Error loading: " + error)
            }
          } catch {
            case t: Throwable => logger.error("Error loading: " + t)
          }
        }
      }
    }

    (new File(dataDirURL.toURI)).listFiles.foreach { f =>
      loadFile("", f)
    }
  }
}

trait MongoPlatformSpecs extends ParseEvalStackSpecs[Future]
    with MongoColumnarTableModule
    with Logging
    with StringIdMemoryDatasetConsumer[Future]
{ self =>

  class YggConfig extends ParseEvalStackSpecConfig
      with IdSourceConfig
      with ColumnarTableModuleConfig
      with BlockStoreColumnarTableModuleConfig
      with MongoColumnarTableModuleConfig

  object yggConfig extends YggConfig

  override def controlTimeout = Duration(10, "minutes")      // it's just unreasonable to run tests longer than this

  implicit val M: Monad[Future] with Copointed[Future] = new blueeyes.bkka.FutureMonad(asyncContext) with Copointed[Future] {
    def copoint[A](f: Future[A]) = Await.result(f, yggConfig.maxEvalDuration)
  }

  val report = new LoggingQueryLogger[Future, instructions.Line] with ExceptionQueryLogger[Future, instructions.Line] {
    implicit def M = self.M
  }

  trait TableCompanion extends MongoColumnarTableCompanion

  object Table extends TableCompanion {
    import trans._

    def dbAuthParams = Map.empty
    val mongo = MongoPlatformSpecEngine.acquire.realMongo
    override def load(table: Table, apiKey: APIKey, tpe: JType): Future[Table] = {
      // Rewrite paths of the form /foo/bar/baz to /test/foo_bar_baz
      val pathFixTS = Map1(Leaf(Source), CF1P("fix_paths") {
        case orig: StrColumn => new StrColumn {
          def apply(row: Int): String = {
            val newPath = "/test/" + orig(row).replaceAll("^/|/$", "").replace('/', '_')
            logger.debug("Fixed %s to %s".format(orig(row), newPath))
            newPath
          }
          def isDefinedAt(row: Int) = orig.isDefinedAt(row)
        }
      })
      val transformed = table.transform(pathFixTS)
      super.load(transformed, apiKey, tpe)
    }
  }

  class Storage extends StorageLike[Future] {
<<<<<<< HEAD
    def projection(descriptor: ProjectionDescriptor) = Promise.successful(null) // FIXME: Just to get it compiling...
=======
>>>>>>> 2b0a9edc
    def storeBatch(msgs: Seq[EventMessage]) = Promise.successful(PrecogUnit)
    def userMetadataView(apiKey: APIKey) = null
  }
  
  val storage = new Storage

  def userMetadataView(apiKey: APIKey) = null

  def shutdown() {
    MongoPlatformSpecEngine.release
  }

  override def map (fs: => Fragments): Fragments = fs ^ Step { shutdown() }
}

class MongoBasicValidationSpecs extends BasicValidationSpecs with MongoPlatformSpecs

class MongoHelloQuirrelSpecs extends HelloQuirrelSpecs with MongoPlatformSpecs

class MongoLogisticRegressionSpecs extends LogisticRegressionSpecs with MongoPlatformSpecs

class MongoMiscStackSpecs extends MiscStackSpecs with MongoPlatformSpecs

class MongoRankSpecs extends RankSpecs with MongoPlatformSpecs

class MongoRenderStackSpecs extends RenderStackSpecs with MongoPlatformSpecs

class MongoUndefinedLiteralSpecs extends UndefinedLiteralSpecs with MongoPlatformSpecs
<|MERGE_RESOLUTION|>--- conflicted
+++ resolved
@@ -189,10 +189,6 @@
   }
 
   class Storage extends StorageLike[Future] {
-<<<<<<< HEAD
-    def projection(descriptor: ProjectionDescriptor) = Promise.successful(null) // FIXME: Just to get it compiling...
-=======
->>>>>>> 2b0a9edc
     def storeBatch(msgs: Seq[EventMessage]) = Promise.successful(PrecogUnit)
     def userMetadataView(apiKey: APIKey) = null
   }

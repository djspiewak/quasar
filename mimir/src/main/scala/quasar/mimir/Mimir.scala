--- conflicted
+++ resolved
@@ -159,7 +159,7 @@
 //def interpretM[M[_], F[_], A, B](f: A => M[B], φ: AlgebraM[M, F, B]): AlgebraM[M, CoEnv[A, F, ?], B]
 // f.cataM(interpretM)
 
-    val mapFuncPlanner = new MapFuncPlanner[T, M, Backend]
+    val mapFuncPlanner = Planner[T, Backend, MapFunc[T, ?]]
 
     lazy val planQST: AlgebraM[Backend, QScriptTotal[T, ?], Repr] =
       _.run.fold(
@@ -180,39 +180,6 @@
                       _ => ???,   // Read[AFile]
                       _ => ???))))))))    // DeadEnd
 
-<<<<<<< HEAD
-    lazy val planMapFuncCore: AlgebraM[Backend, MapFuncCore[T, ?], Repr] = {
-      // EJson => Data => JValue => RValue => Table
-      case MapFuncsCore.Constant(ejson) =>
-        val data: Data = ejson.cata(Data.fromEJson)
-        val jvalue: JValue = JValue.fromData(data)
-        val rvalue: RValue = RValue.fromJValue(jvalue)
-
-        Repr.meld[M](new DepFn1[Cake, λ[`P <: Cake` => M[P#Table]]] {
-          def apply(P: Cake): M[P.Table] =
-            P.Table.fromRValues(scala.Stream(rvalue)).point[M]
-        }).liftB
-
-      case _ => ???
-    }
-
-    lazy val doPlanMapFuncDerived: AlgebraM[(Option ∘ Backend)#λ, MapFuncDerived[T, ?], Repr] = _ => None
-
-    lazy val planMapFuncDerived: AlgebraM[Backend, MapFuncDerived[T, ?], Repr] = { f =>
-      doPlanMapFuncDerived(f).getOrElse(
-        Free.roll(ExpandMapFunc.mapFuncDerived[T, MapFuncCore[T, ?]].expand(f)).cataM(
-          interpretM(implicitly[Monad[Backend]].point[Repr](_), planMapFuncCore)
-        )
-      )
-    }
-
-    lazy val planMapFunc: AlgebraM[Backend, MapFunc[T, ?], Repr] = {
-      case MFC(mfc) => planMapFuncCore(mfc)
-      case MFD(mfd) => planMapFuncDerived(mfd)
-    }
-
-=======
->>>>>>> 61be1593
     lazy val planQScriptCore: AlgebraM[Backend, QScriptCore[T, ?], Repr] = {
       case qscript.Map(src, f) =>
         for {

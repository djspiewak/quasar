/*
 * Copyright 2014–2017 SlamData Inc.
 *
 * Licensed under the Apache License, Version 2.0 (the "License");
 * you may not use this file except in compliance with the License.
 * You may obtain a copy of the License at
 *
 *     http://www.apache.org/licenses/LICENSE-2.0
 *
 * Unless required by applicable law or agreed to in writing, software
 * distributed under the License is distributed on an "AS IS" BASIS,
 * WITHOUT WARRANTIES OR CONDITIONS OF ANY KIND, either express or implied.
 * See the License for the specific language governing permissions and
 * limitations under the License.
 */

package quasar.mimir

import slamdata.Predef._

import quasar._
import quasar.common._
import quasar.connector._
import quasar.contrib.pathy._
import quasar.contrib.scalaz._, eitherT._
import quasar.fp._
import quasar.fp.numeric._
import quasar.fp.ski.κ
import quasar.fs._
import quasar.fs.mount._
import quasar.qscript._

import quasar.blueeyes.json.{JNum, JValue}
import quasar.precog.common.{CEmptyArray, ColumnRef, CPath, CPathIndex, Path}
import quasar.yggdrasil.TableModule
import quasar.yggdrasil.bytecode.{JArrayFixedT, JType}

import fs2.{async, Stream}
import fs2.async.mutable.{Queue, Signal}
import fs2.interop.scalaz._

import matryoshka._
import matryoshka.implicits._
import matryoshka.data._
import matryoshka.patterns._
import scalaz._, Scalaz._
import scalaz.concurrent.Task

import org.slf4s.Logging

import pathy.Path._

import delorean._

import scala.Predef.implicitly
import scala.collection.immutable.{Map => ScalaMap}
import scala.concurrent.ExecutionContext.Implicits.global
import scala.concurrent.Future

import java.util.UUID
import java.util.concurrent.ConcurrentHashMap
import java.util.concurrent.atomic.AtomicLong

import quasar.yggdrasil.TableModule.{DesiredSortOrder, SortAscending}

import scalaz.Leibniz.===

object Mimir extends BackendModule with Logging {
  import FileSystemError._
  import PathError._
  import Precog.startTask

  // pessimistically equal to couchbase's
  type QS[T[_[_]]] =
    QScriptCore[T, ?] :\:
    EquiJoin[T, ?] :/:
    Const[ShiftedRead[AFile], ?]

  implicit def qScriptToQScriptTotal[T[_[_]]]: Injectable.Aux[QSM[T, ?], QScriptTotal[T, ?]] =
    ::\::[QScriptCore[T, ?]](::/::[T, EquiJoin[T, ?], Const[ShiftedRead[AFile], ?]])

  private type Cake = Precog with Singleton

  // EquiJoin results are sorted by both keys at the same time, so we need to keep track of both
  final case class SortOrdering[TS1](sortKeys: Set[TS1], sortOrder: DesiredSortOrder, unique: Boolean) {
    def sort(src: Cake)(table: src.Table)(implicit ev: TS1 === src.trans.TransSpec1): Future[src.Table] =
      if (sortKeys.isEmpty) {
        Future.successful(table)
      } else {
        table.sort(ev(sortKeys.head), sortOrder, unique)
      }
  }

  final case class SortState[TS1](bucket: Option[TS1], orderings: List[SortOrdering[TS1]])

  trait Repr {
    type P <: Cake

    // Scala is afraid to infer this but it must be valid,
    // because Cake <: Singleton
    val sing: Leibniz[⊥, Cake, P, P.type]

    val P: P
    val table: P.Table
    val lastSort: Option[SortState[P.trans.TransSpec1]]

    // these casts can't crash, because `Precog` is final.
    // however they're unsafe because they could lead to sharing cakes
    // between state threads.
    def unsafeMerge(other: Repr): Repr.Aux[Repr.this.P.type] =
      other.asInstanceOf[Repr.Aux[Repr.this.P.type]]

    def unsafeMergeTable(other: Repr#P#Table): Repr.this.P.Table =
      other.asInstanceOf[Repr.this.P.Table]

    // this is totally safe because `Precog` is final *and* `TransSpec` can't reference cake state.
    def mergeTS1(other: or.P.trans.TransSpec1 forSome { val or: Repr }): Repr.this.P.trans.TransSpec1 =
      other.asInstanceOf[Repr.this.P.trans.TransSpec1]

    def map(f: P.Table => P.Table): Repr.Aux[Repr.this.P.type] =
      Repr(P)(f(table))
  }

  object Repr {
    type Aux[P0 <: Cake] = Repr { type P = P0 }

    def apply(P0: Precog)(table0: P0.Table): Repr.Aux[P0.type] =
      new Repr {
        type P = P0.type

        val sing: Leibniz[P, P, P, P] = Leibniz.refl[P]

        val P: P0.type = P0
        val table: P.Table = table0
        val lastSort: Option[SortState[P0.trans.TransSpec1]] = None
      }

    def withSort(P0: Precog)(table0: P0.Table)(lastSort0: Option[SortState[P0.trans.TransSpec1]]): Repr.Aux[P0.type] =
      new Repr {
        type P = P0.type

        val sing: Leibniz[P, P, P, P] = Leibniz.refl[P]

        val P: P0.type = P0
        val table: P.Table = table0
        val lastSort: Option[SortState[P0.trans.TransSpec1]] = lastSort0
      }

    def meld[F[_]: Monad](fn: DepFn1[Cake, λ[`P <: Cake` => F[P#Table]]])(
      implicit
        F: MonadReader_[F, Cake]): F[Repr] =
      F.ask.flatMap(cake => fn(cake).map(table => Repr(cake)(table)))

    // witness that all cakes have a singleton type for P
    def single[P0 <: Cake](src: Repr.Aux[P0]): Repr.Aux[src.P.type] =
      src.sing.subst[Repr.Aux](src)
  }

  private type MT[F[_], A] = Kleisli[F, Cake, A]
  type M[A] = MT[Task, A]

  def cake[F[_]](implicit F: MonadReader_[F, Cake]): F[Cake] = F.ask

  def FunctorQSM[T[_[_]]] = Functor[QSM[T, ?]]
  def DelayRenderTreeQSM[T[_[_]]: BirecursiveT: EqualT: ShowT: RenderTreeT] = implicitly[Delay[RenderTree, QSM[T, ?]]]
  def ExtractPathQSM[T[_[_]]: RecursiveT] = ExtractPath[QSM[T, ?], APath]
  def QSCoreInject[T[_[_]]] = implicitly[QScriptCore[T, ?] :<: QSM[T, ?]]
  def MonadM = Monad[M]
  def UnirewriteT[T[_[_]]: BirecursiveT: EqualT: ShowT: RenderTreeT] = implicitly[Unirewrite[T, QS[T]]]
  def UnicoalesceCap[T[_[_]]: BirecursiveT: EqualT: ShowT: RenderTreeT] = Unicoalesce.Capture[T, QS[T]]

  final case class Config(dataDir: java.io.File)

  def parseConfig(uri: ConnectionUri): BackendDef.DefErrT[Task, Config] =
    Config(new java.io.File(uri.value)).point[BackendDef.DefErrT[Task, ?]]

  def compile(cfg: Config): BackendDef.DefErrT[Task, (M ~> Task, Task[Unit])] = {
    val t = for {
      cake <- Precog(cfg.dataDir)
    } yield (λ[M ~> Task](_.run(cake)), cake.shutdown.toTask)

    t.liftM[BackendDef.DefErrT]
  }

  def needToSort(p: Precog)(oldSort: SortState[p.trans.TransSpec1], newSort: SortState[p.trans.TransSpec1]): Boolean = {
    (oldSort.orderings.length != newSort.orderings.length || oldSort.bucket != newSort.bucket) || {
      def requiresSort(oldOrdering: SortOrdering[p.trans.TransSpec1], newOrdering: SortOrdering[p.trans.TransSpec1]) =
        (oldOrdering.sortKeys & newOrdering.sortKeys).nonEmpty ||
          (oldOrdering.sortOrder != newOrdering.sortOrder) ||
          (oldOrdering.unique && !newOrdering.unique)
      (oldSort.bucket != newSort.bucket) || {
        val allOrderings = oldSort.orderings.zip(newSort.orderings)
        allOrderings.exists { case (o, n) => requiresSort(o, n) }
      }
    }
  }

  // sort by one dimension
  def sortT[P0 <: Cake](c: Repr.Aux[P0])(table: c.P.Table, sortKey: c.P.trans.TransSpec1,
                                                 sortOrder: DesiredSortOrder = SortAscending, unique: Boolean = false): Task[Repr.Aux[c.P.type]] = {
    val newRepr =
      SortState[c.P.trans.TransSpec1](bucket = None, orderings = SortOrdering(Set(sortKey), sortOrder, unique) :: Nil)
    if (c.lastSort.fold(true)(needToSort(c.P)(_, newSort = newRepr)))
      table.sort(sortKey, sortOrder, unique).toTask.map(sorted =>
        Repr.withSort(c.P)(sorted)(Some(newRepr))
      )
    else
      Task.now(Repr.withSort(c.P)(table)(Some(newRepr)))
  }

  val Type = FileSystemType("mimir")

  def plan[T[_[_]]: BirecursiveT: EqualT: ShowT: RenderTreeT](
      cp: T[QSM[T, ?]]): Backend[Repr] = {

// M = Backend
// F[_] = MapFuncCore[T, ?]
// B = Repr
// A = SrcHole
// AlgebraM[M, CoEnv[A, F, ?], B] = AlgebraM[Backend, CoEnv[Hole, MapFuncCore[T, ?], ?], Repr]
//def interpretM[M[_], F[_], A, B](f: A => M[B], φ: AlgebraM[M, F, B]): AlgebraM[M, CoEnv[A, F, ?], B]
// f.cataM(interpretM)

    def mapFuncPlanner[F[_]: Monad] = MapFuncPlanner[T, F, MapFunc[T, ?]]

    lazy val planQST: AlgebraM[Backend, QScriptTotal[T, ?], Repr] =
      _.run.fold(
        planQScriptCore,
        _.run.fold(
          _ => ???,   // ProjectBucket
          _.run.fold(
            _ => ???,   // ThetaJoin
            _.run.fold(
              planEquiJoin,
              _.run.fold(
                _ => ???,    // ShiftedRead[ADir]
                _.run.fold(
                  planShiftedRead,
                  _.run.fold(
                    _ => ???,   // Read[ADir]
                    _.run.fold(
                      _ => ???,   // Read[AFile]
                      _ => ???))))))))    // DeadEnd

    def interpretMapFunc[F[_]: Monad](P: Precog)(fm: FreeMap[T]): F[P.trans.TransSpec1] =
      fm.cataM[F, P.trans.TransSpec1](
        interpretM(
          κ(P.trans.TransSpec1.Id.point[F]),
          mapFuncPlanner[F].plan(P)[P.trans.Source1](P.trans.TransSpec1.Id)))

    lazy val planQScriptCore: AlgebraM[Backend, QScriptCore[T, ?], Repr] = {
      case qscript.Map(src, f) =>
        import src.P.trans._
        for {
          trans <- interpretMapFunc[Backend](src.P)(f)
          newSort = for {
            lastSort <- src.lastSort
            newBucket = lastSort.bucket.flatMap(TransSpec.rephrase(_, Source, trans))
            newOrderings <- lastSort.orderings.traverse { ord =>
              val rephrasedSortKeys = ord.sortKeys.flatMap(TransSpec.rephrase(_, Source, trans))
              // can't guarantee uniqueness is preserved by all functions,
              // but maybe it's worth keeping track of that
              if (rephrasedSortKeys.isEmpty) None
              else Some(SortOrdering(rephrasedSortKeys, ord.sortOrder, unique = false))
            }
          } yield SortState(newBucket, newOrderings)
        } yield Repr.withSort(src.P)(src.table.transform(trans))(newSort)

      case qscript.Reduce(src, bucket, reducers, repair) =>
        import src.P.trans._
        import src.P.Library

        // empty reduction is distinct
        if (reducers.isEmpty) {
          for {
            trans <- repair.cataM[Backend, TransSpec1](
              interpretM(
                {
                  case ReduceIndex(Some(_)) => ???    // this should be impossible
                  case ReduceIndex(None) => interpretMapFunc[Backend](src.P)(bucket)
                },
                mapFuncPlanner[Backend].plan(src.P)[Source1](TransSpec1.Id)
              )
            )

            transformed = src.table.transform(trans)

            sorted <- sortT[src.P.type](Repr.single[src.P](src))(transformed,
              TransSpec1.Id,
              unique = true).liftM[MT].liftB
          } yield sorted
        } else {
          def extractReduction(red: ReduceFunc[FreeMap[T]])
              : (Library.Reduction, FreeMap[T]) = red match {
            case ReduceFuncs.Count(f) => (Library.Count, f)
            case ReduceFuncs.Sum(f) => (Library.Sum, f)
            case ReduceFuncs.Min(f) => (Library.Min, f)
            case ReduceFuncs.Max(f) => (Library.Max, f)
            case ReduceFuncs.Avg(f) => (Library.Mean, f)
            case ReduceFuncs.Arbitrary(f) => (Library.First, f)   // first is the most efficient for Table
            case ReduceFuncs.First(f) => (Library.First, f)
            case ReduceFuncs.Last(f) => (Library.Last, f)
            case ReduceFuncs.UnshiftArray(f) => ???
            case ReduceFuncs.UnshiftMap(f1, f2) => ???
          }

          def combineTransSpecs(specs: List[TransSpec1]): TransSpec1 =
            specs.map(WrapArray(_): TransSpec1)
              .reduceLeftOption(OuterArrayConcat(_, _))
              .getOrElse(TransSpec1.Id)

          val pairs: List[(Library.Reduction, FreeMap[T])] =
            reducers.map(extractReduction)

          val reductions: List[Library.Reduction] = pairs.map(_._1)
          val funcs: List[FreeMap[T]] = pairs.map(_._2)

          def makeJArray(idx: Int)(tpe: JType): JType =
            JArrayFixedT(ScalaMap(idx -> tpe))

          def derefArray(idx: Int)(ref: ColumnRef): Option[ColumnRef] =
            ref.selector.dropPrefix(CPath.Identity \ idx).map(ColumnRef(_, ref.ctype))

          val megaReduction: Library.Reduction =
            Library.coalesce(reductions.zipWithIndex.map {
              case (r, i) => (r, Some((makeJArray(i)(_), derefArray(i)(_))))
            })

          // mimir reverses the order of the returned results
          def remapIndex: ScalaMap[Int, Int] =
            (0 until reducers.length).reverse.zipWithIndex.toMap

          for {
            specs <- funcs.traverse(interpretMapFunc[Backend](src.P)(_))
            megaSpec = combineTransSpecs(specs)

            table <- {
              def reduceAll(table: src.P.Table): Future[src.P.Table] = {
                for {
                  red <- megaReduction(table.transform(megaSpec))
                  trans <- repair.cataM[Future, TransSpec1](
                    interpretM(
                      {
                        case ReduceIndex(Some(idx)) => remapIndex.get(idx) match {
                          case Some(i) =>
                            (DerefArrayStatic(TransSpec1.Id, CPathIndex(i)): TransSpec1).point[Future]
                          case None => ???
                        }
                        case ReduceIndex(None) => interpretMapFunc[Future](src.P)(bucket)
                      },
                      mapFuncPlanner[Future].plan(src.P)[Source1](TransSpec1.Id)))
                } yield red.transform(trans)
              }

              if (bucket === MapFuncsCore.NullLit()) {
                reduceAll(src.table).toTask.liftM[MT].liftB
              } else {
                for {
                  bucketTrans <- interpretMapFunc[Backend](src.P)(bucket)

                  prepared <- sortT[src.P.type](Repr.single[src.P](src))(src.table, bucketTrans)
                    .liftM[MT].liftB.map(r => src.unsafeMergeTable(r.table))
                  table <- prepared.partitionMerge(bucketTrans)(reduceAll).toTask.liftM[MT].liftB
                } yield table
              }
            }
          } yield Repr(src.P)(table)
        }

      case qscript.LeftShift(src, struct, idStatus, repair) =>
        import src.P.trans._

        for {
          structTrans <- interpretMapFunc[Backend](src.P)(struct)
          wrappedStructTrans = InnerArrayConcat(WrapArray(TransSpec1.Id), WrapArray(structTrans))

          repairTrans <- repair.cataM[Backend, TransSpec1](
            interpretM(
              {
                case qscript.LeftSide =>
                  (DerefArrayStatic(TransSpec1.Id, CPathIndex(0)): TransSpec1).point[Backend]

                case qscript.RightSide =>
                  val target = DerefArrayStatic(TransSpec1.Id, CPathIndex(1))

                  val back: TransSpec1 = idStatus match {
                    case IdOnly => DerefArrayStatic(target, CPathIndex(0))
                    case IncludeId => target
                    case ExcludeId => DerefArrayStatic(target, CPathIndex(1))
                  }

                  back.point[Backend]
              },
              mapFuncPlanner[Backend].plan(src.P)[Source1](TransSpec1.Id)))

          shifted = src.table.transform(wrappedStructTrans).leftShift(CPath.Identity \ 1)
          repaired = shifted.transform(repairTrans)
        } yield Repr(src.P)(repaired)

      case qscript.Sort(src, bucket, orders) =>
        import src.P.trans._
        import TableModule.DesiredSortOrder

        for {
          transDirs <- orders.toList traverse {
            case (fm, dir) =>
              val order = dir match {
                case SortDir.Ascending => TableModule.SortAscending
                case SortDir.Descending => TableModule.SortDescending
              }

              interpretMapFunc[Backend](src.P)(fm).map(ts => (ts, order))
          }

          pair = transDirs.foldLeft((Vector.empty[(Vector[TransSpec1], DesiredSortOrder)], None: Option[DesiredSortOrder])) {
            case ((acc, None), (ts, order)) =>
              (acc :+ ((Vector(ts), order)), Some(order))

            case ((acc, Some(ord1)), (ts, ord2)) if ord1 == ord2 =>
              val idx = acc.length - 1
              (acc.updated(idx, (acc(idx)._1 :+ ts, ord1)), Some(ord1))

            case ((acc, Some(ord1)), (ts, ord2)) =>
              (acc :+ ((Vector(ts), ord2)), Some(ord2))
          }

          (sorts, _) = pair

          tableAndSort <- {
            val sortOrderings = sorts.foldRight(List.empty[SortOrdering[TransSpec1]]) {
              case ((transes, sortOrder), a) =>
                val sortKey = OuterArrayConcat(transes.map(WrapArray(_)): _*)
                SortOrdering[TransSpec1](Set(sortKey), sortOrder, unique = false) :: a
            }

            def sortAll(table: src.P.Table): Future[src.P.Table] = {
              sortOrderings.foldRightM(table) {
                case (ordering, table) =>
                  ordering.sort(src.P)(table)
              }
            }

            for {
              bucketNotNullTrans <- Some(bucket)
                .filterNot(_ === MapFuncsCore.NullLit())
                .traverse(interpretMapFunc[Backend](src.P))
              newSort = SortState(bucketNotNullTrans, sortOrderings)
              sortNeeded = src.lastSort.fold(true)(last => needToSort(Repr.single[src.P](src).P)(last, newSort))
              sortedTable <-
              if (sortNeeded) {
                bucketNotNullTrans.fold(sortAll(src.table).toTask.liftM[MT].liftB) { bucketTrans =>
                  for {
                    prepared <- sortT[src.P.type](Repr.single[src.P](src))(src.table, bucketTrans)
                      .liftM[MT].liftB.map(r => src.unsafeMergeTable(r.table))
                    table <- prepared.partitionMerge(bucketTrans)(sortAll).toTask.liftM[MT].liftB
                  } yield table
                }
              } else {
                src.table.point[Backend]
              }
            } yield (sortedTable, newSort)
          }
          (table, sort) = tableAndSort
        } yield Repr.withSort(src.P)(table)(Some(sort))

      case qscript.Filter(src, f) =>
        import src.P.trans._

        for {
          trans <- interpretMapFunc[Backend](src.P)(f)
        } yield Repr.withSort(src.P)(src.table.transform(Filter(TransSpec1.Id, trans)))(src.lastSort)

      case qscript.Union(src, lBranch, rBranch) =>
        for {
         leftRepr <- lBranch.cataM(interpretM(κ(src.point[Backend]), planQST))
         rightRepr <- rBranch.cataM(interpretM(κ(src.point[Backend]), planQST))
         rightCoerced = leftRepr.unsafeMerge(rightRepr)
        } yield Repr(leftRepr.P)(leftRepr.table.concat(rightCoerced.table))

      case qscript.Subset(src, from, op, count) =>
        for {
          fromRepr <- from.cataM(interpretM(κ(src.point[Backend]), planQST))
          countRepr <- count.cataM(interpretM(κ(src.point[Backend]), planQST))
          back <- {
            def result = for {
              vals <- countRepr.table.toJson
              nums = vals collect { case n: JNum => n.toLong.toInt } // TODO error if we get something strange
              number = nums.head
              compacted = fromRepr.table.compact(fromRepr.P.trans.TransSpec1.Id)
              retainsOrder = op != Sample
              back <- op match {
                case Take =>
                  Future.successful(compacted.take(number))

                case Drop =>
                  Future.successful(compacted.drop(number))

                case Sample =>
                  compacted.sample(number, List(fromRepr.P.trans.TransSpec1.Id)).map(_.head) // the number of Reprs returned equals the number of transspecs
              }
            } yield if (retainsOrder) {
              Repr.withSort(fromRepr.P)(back)(fromRepr.lastSort)
            } else {
              Repr(fromRepr.P)(back)
            }

            result.toTask.liftM[MT].liftB
          }
        } yield back

      // FIXME look for Map(Unreferenced, Constant) and return constant table
      case qscript.Unreferenced() =>
        Repr.meld[M](new DepFn1[Cake, λ[`P <: Cake` => M[P#Table]]] {
          def apply(P: Cake): M[P.Table] =
            P.Table.constLong(Set(0)).point[M]
        }).liftB
    }

    lazy val planEquiJoin: AlgebraM[Backend, EquiJoin[T, ?], Repr] = {
      case qscript.EquiJoin(src, lbranch, rbranch, lkey, rkey, tpe, combine) =>
        import src.P.trans._, scalaz.syntax.std.option._, scalaz.std.option._, scalaz.syntax.show._
        def rephrase2(projection: TransSpec2, rootL: TransSpec1, rootR: TransSpec1): Option[SortOrdering[TransSpec1]] = {
          val leftRephrase = TransSpec.rephrase(projection, SourceLeft, rootL).fold(Set.empty[TransSpec1])(Set(_))
          val rightRephrase = TransSpec.rephrase(projection, SourceRight, rootR).fold(Set.empty[TransSpec1])(Set(_))
          val bothRephrased = leftRephrase ++ rightRephrase
          if (bothRephrased.isEmpty) {
            None
          } else {
            SortOrdering(bothRephrased, SortAscending, unique = false).some
          }
        }

        for {
          leftRepr <- lbranch.cataM(interpretM(κ(src.point[Backend]), planQST))
          rightRepr <- rbranch.cataM(interpretM(κ(src.point[Backend]), planQST))

          lmerged = src.unsafeMerge(leftRepr)
          ltable = lmerged.table

          rmerged = src.unsafeMerge(rightRepr)
          rtable = rmerged.table

          transLKey <- interpretMapFunc[Backend](src.P)(lkey)
          transRKey <- interpretMapFunc[Backend](src.P)(rkey)

          transMiddle <- combine.cataM[Backend, TransSpec2](
            interpretM(
              {
                case qscript.LeftSide => TransSpec2.LeftId.point[Backend]
                case qscript.RightSide => TransSpec2.RightId.point[Backend]
              },
              mapFuncPlanner[Backend].plan(src.P)[Source2](TransSpec2.LeftId)
            )
          ) // TODO weirdly left-biases things like constants

          // identify full-cross and avoid cogroup
          resultAndSort <-
          if (transLKey == transRKey && transLKey == ConstLiteral(CEmptyArray, TransSpec1.Id)) {
            log.trace("EQUIJOIN: full-cross detected!")
<<<<<<< HEAD

            ltable.cross(rtable)(transMiddle).point[Backend]
=======
            (rtable.cross(ltable)(transMiddle), src.unsafeMerge(leftRepr).lastSort).point[Backend]
>>>>>>> 79bd6ce0
          } else {
            log.trace("EQUIJOIN: not a full-cross; sorting and cogrouping")

            for {
              lsorted <- sortT[leftRepr.P.type](Repr.single[leftRepr.P](leftRepr))(leftRepr.table, leftRepr.mergeTS1(transLKey))
                .liftM[MT].liftB.map(r => src.unsafeMergeTable(r.table))
              rsorted <- sortT[rightRepr.P.type](Repr.single[rightRepr.P](rightRepr))(rightRepr.table, rightRepr.mergeTS1(transRKey))
                .liftM[MT].liftB.map(r => src.unsafeMergeTable(r.table))

              transLeft <- tpe match {
                case JoinType.LeftOuter | JoinType.FullOuter =>
                  combine.cataM[Backend, TransSpec1](
                    interpretM(
                      {
                        case qscript.LeftSide => TransSpec1.Id.point[Backend]
                        case qscript.RightSide => TransSpec1.Undef.point[Backend]
                      },
                      mapFuncPlanner[Backend].plan(src.P)[Source1](TransSpec1.Id)
                    )
                  )

                case JoinType.Inner | JoinType.RightOuter =>
                  TransSpec1.Undef.point[Backend]
              }

              transRight <- tpe match {
                case JoinType.RightOuter | JoinType.FullOuter =>
                  combine.cataM[Backend, TransSpec1](
                    interpretM(
                      {
                        case qscript.LeftSide => TransSpec1.Undef.point[Backend]
                        case qscript.RightSide => TransSpec1.Id.point[Backend]
                      },
                      mapFuncPlanner[Backend].plan(src.P)[Source1](TransSpec1.Id)
                    )
                  )

                case JoinType.Inner | JoinType.LeftOuter =>
                  TransSpec1.Undef.point[Backend]
              }
              newSortOrder = rephrase2(transMiddle, transLKey, transRKey)
            } yield (lsorted.cogroup(transLKey, transRKey, rsorted)(transLeft, transRight, transMiddle),
                newSortOrder.map(order => SortState(None, order :: Nil)))
          }
          (result, newSort) = resultAndSort
        } yield Repr.withSort(src.P)(result)(newSort)
    }

    lazy val planShiftedRead: AlgebraM[Backend, Const[ShiftedRead[AFile], ?], Repr] = {
      case Const(ShiftedRead(path, status)) => {
        val pathStr: String = pathy.Path.posixCodec.printPath(path)

        val loaded: EitherT[M, FileSystemError, Repr] =
          for {
            precog <- cake[EitherT[M, FileSystemError, ?]]
            apiKey <- precog.RootAPIKey.toTask.liftM[MT].liftM[EitherT[?[_], FileSystemError, ?]]

            repr <-
              Repr.meld[EitherT[M, FileSystemError, ?]](
                new DepFn1[Cake, λ[`P <: Cake` => EitherT[M, FileSystemError, P#Table]]] {
                  def apply(P: Cake): EitherT[M, FileSystemError, P.Table] = {
                    val et =
                      P.Table.constString(Set(pathStr)).load(apiKey, JType.JUniverseT).mapT(_.toTask)

                    et.mapT(_.liftM[MT]) leftMap { err =>
                      val msg = err.messages.toList.reduce(_ + ";" + _)
                      readFailed(posixCodec.printPath(path), msg)
                    }
                  }
                })
          } yield {
            import repr.P.trans._

            status match {
              case IdOnly =>
                repr.map(_.transform(constants.SourceKey.Single))

              case IncludeId =>
                val ids = constants.SourceKey.Single
                val values = constants.SourceValue.Single

                // note that ids are already an array
                repr.map(_.transform(InnerArrayConcat(ids, WrapArray(values))))

              case ExcludeId =>
                repr.map(_.transform(constants.SourceValue.Single))
            }
          }

        val result: FileSystemErrT[M, ?] ~> Backend =
          Hoist[FileSystemErrT].hoist[M, PhaseResultT[Configured, ?]](
            λ[Configured ~> PhaseResultT[Configured, ?]](_.liftM[PhaseResultT])
              compose λ[M ~> Configured](_.liftM[ConfiguredT]))

        result(loaded)
      }
    }

    def planQSM(in: QSM[T, Repr]): Backend[Repr] =
      in.run.fold(planQScriptCore, _.run.fold(planEquiJoin, planShiftedRead))

    cp.cataM(planQSM _)
  }

  private def dirToPath(dir: ADir): Path = Path(pathy.Path.posixCodec.printPath(dir))
  private def fileToPath(file: AFile): Path = Path(pathy.Path.posixCodec.printPath(file))

  object QueryFileModule extends QueryFileModule {
    import QueryFile._

    private val map = new ConcurrentHashMap[ResultHandle, Precog#TablePager]
    private val cur = new AtomicLong(0L)

    def executePlan(repr: Repr, out: AFile): Backend[AFile] = {
      val path = fileToPath(out)

      // TODO it's kind of ugly that we have to page through JValue to get back into NIHDB
      val driver = for {
        q <- async.boundedQueue[Task, Vector[JValue]](1)

        populator = repr.table.slices.trans(λ[Future ~> Task](_.toTask)) foreachRec { slice =>
          if (!slice.isEmpty) {
            val json = slice.toJsonElements
            if (!json.isEmpty)
              q.enqueue1(json)
            else
              Task.now(())
          } else {
            Task.now(())
          }
        }

        populatorWithTermination = populator >> q.enqueue1(Vector.empty)

        ingestor = repr.P.ingest(path, q.dequeue.takeWhile(_.nonEmpty).flatMap(Stream.emits)).run

        // generally this function is bad news (TODO provide a way to ingest as a Stream)
        _ <- Task.gatherUnordered(Seq(populatorWithTermination, ingestor))
      } yield ()

      driver.map(_ => out).liftM[MT].liftB
    }

    def evaluatePlan(repr: Repr): Backend[ResultHandle] = {
      val t = for {
        handle <- Task.delay(ResultHandle(cur.getAndIncrement()))
        pager <- repr.P.TablePager(repr.table)
        _ <- Task.delay(map.put(handle, pager))
      } yield handle

      t.liftM[MT].liftB
    }

    def more(h: ResultHandle): Backend[Vector[Data]] = {
      val t = for {
        pager <- Task.delay(Option(map.get(h)).get)
        chunk <- pager.more
      } yield chunk

      t.liftM[MT].liftB
    }

    def close(h: ResultHandle): Configured[Unit] = {
      val t = for {
        pager <- Task.delay(Option(map.get(h)).get)
        check <- Task.delay(map.remove(h, pager))
        _ <- if (check) pager.close else Task.now(())
      } yield ()

      t.liftM[MT].liftM[ConfiguredT]
    }

    def explain(repr: Repr): Backend[String] = "🤹".point[Backend]

    def listContents(dir: ADir): Backend[Set[PathSegment]] = {
      for {
        precog <- cake[Backend]

        exists <- precog.fs.exists(dir).liftM[MT].liftB

        _ <- if (exists)
          ().point[Backend]
        else
          MonadError_[Backend, FileSystemError].raiseError(pathErr(pathNotFound(dir)))

        back <- precog.fs.listContents(dir).liftM[MT].liftB
      } yield back
    }

    def fileExists(file: AFile): Configured[Boolean] =
      cake[M].flatMap(_.fs.exists(file).liftM[MT]).liftM[ConfiguredT]
  }

  object ReadFileModule extends ReadFileModule {
    import ReadFile._

    private val map = new ConcurrentHashMap[ReadHandle, Precog#TablePager]
    private val cur = new AtomicLong(0L)

    def open(file: AFile, offset: Natural, limit: Option[Positive]): Backend[ReadHandle] = {
      for {
        precog <- cake[Backend]
        handle <- Task.delay(ReadHandle(file, cur.getAndIncrement())).liftM[MT].liftB

        target = precog.Table.constString(Set(posixCodec.printPath(file)))

        // apparently read on a non-existent file is equivalent to reading the empty file??!!
        eitherTable <- precog.Table.load(target, JType.JUniverseT).mapT(_.toTask).run.liftM[MT].liftB
        table = eitherTable.fold(_ => precog.Table.empty, table => table)

        limited = if (offset.value === 0L && !limit.isDefined)
          table
        else
          table.takeRange(offset.value, limit.fold(slamdata.Predef.Int.MaxValue.toLong)(_.value))

        projected = limited.transform(precog.trans.constants.SourceValue.Single)

        pager <- precog.TablePager(projected).liftM[MT].liftB
        _ <- Task.delay(map.put(handle, pager)).liftM[MT].liftB
      } yield handle
    }

    def read(h: ReadHandle): Backend[Vector[Data]] = {
      for {
        maybePager <- Task.delay(Option(map.get(h))).liftM[MT].liftB

        pager <- maybePager match {
          case Some(pager) =>
            pager.point[Backend]

          case None =>
            MonadError_[Backend, FileSystemError].raiseError(unknownReadHandle(h))
        }

        chunk <- pager.more.liftM[MT].liftB
      } yield chunk
    }

    def close(h: ReadHandle): Configured[Unit] = {
      val t = for {
        pager <- Task.delay(Option(map.get(h)).get)
        check <- Task.delay(map.remove(h, pager))
        _ <- if (check) pager.close else Task.now(())
      } yield ()

      t.liftM[MT].liftM[ConfiguredT]
    }
  }

  object WriteFileModule extends WriteFileModule {
    import WriteFile._

    // we set this to 1 because we don't want the table evaluation "running ahead" of
    // quasar's paging logic.  See also: TablePager.apply
    private val QueueLimit = 1

    private val map: ConcurrentHashMap[WriteHandle, (Queue[Task, Vector[Data]], Signal[Task, Boolean])] =
      new ConcurrentHashMap

    private val cur = new AtomicLong(0L)

    def open(file: AFile): Backend[WriteHandle] = {
      val run: Task[M[WriteHandle]] = Task delay {
        log.debug(s"open file $file")

        val id = cur.getAndIncrement()
        val handle = WriteHandle(file, id)

        for {
          queue <- Queue.bounded[Task, Vector[Data]](QueueLimit).liftM[MT]
          signal <- fs2.async.signalOf[Task, Boolean](false).liftM[MT]

          path = fileToPath(file)
          jvs = queue.dequeue.takeWhile(_.nonEmpty).flatMap(Stream.emits).map(JValue.fromData)

          precog <- cake[M]

          ingestion = for {
            _ <- precog.ingest(path, jvs).run   // TODO log resource errors?
            _ <- signal.set(true)
          } yield ()

          // run asynchronously forever
          _ <- startTask(ingestion, ()).liftM[MT]
          _ <- Task.delay(log.debug(s"Started ingest.")).liftM[MT]

          _ <- Task.delay(map.put(handle, (queue, signal))).liftM[MT]
        } yield handle
      }

      run.liftM[MT].join.liftB
    }

    def write(h: WriteHandle, chunk: Vector[Data]): Configured[Vector[FileSystemError]] = {
      log.debug(s"write to $h and $chunk")

      val t = for {
        maybePair <- Task.delay(Option(map.get(h)))

        back <- maybePair match {
          case Some(pair) =>
            if (chunk.isEmpty) {
              Task.now(Vector.empty[FileSystemError])
            } else {
              val (queue, _) = pair
              queue.enqueue1(chunk).map(_ => Vector.empty[FileSystemError])
            }

          case _ =>
            Task.now(Vector(unknownWriteHandle(h)))
        }
      } yield back

      t.liftM[MT].liftM[ConfiguredT]
    }

    def close(h: WriteHandle): Configured[Unit] = {
      val t = for {
        // yolo we crash because quasar
        pair <- Task.delay(Option(map.get(h)).get).liftM[MT]
        (queue, signal) = pair

        _ <- Task.delay(map.remove(h)).liftM[MT]
        _ <- Task.delay(log.debug(s"close $h")).liftM[MT]
        // ask queue to stop
        _ <- queue.enqueue1(Vector.empty).liftM[MT]
        // wait until queue actually stops; task async completes when signal completes
        _ <- signal.discrete.takeWhile(!_).run.liftM[MT]
      } yield ()

      t.liftM[ConfiguredT]
    }
  }

  object ManageFileModule extends ManageFileModule {
    import ManageFile._

    // TODO directory moving and varying semantics
    def move(scenario: MoveScenario, semantics: MoveSemantics): Backend[Unit] = {
      scenario.fold(
        d2d = { (from, to) =>
          for {
            precog <- cake[Backend]

            exists <- precog.fs.exists(from).liftM[MT].liftB

            _ <- if (exists)
              ().point[Backend]
            else
              MonadError_[Backend, FileSystemError].raiseError(pathErr(pathNotFound(from)))

            result <- precog.fs.moveDir(from, to, semantics).liftM[MT].liftB

            _ <- if (result) {
              ().point[Backend]
            } else {
              val error = semantics match {
                case MoveSemantics.FailIfMissing => pathNotFound(to)
                case _ => pathExists(to)
              }

              MonadError_[Backend, FileSystemError].raiseError(pathErr(error))
            }
          } yield ()
        },
        f2f = { (from, to) =>
          for {
            precog <- cake[Backend]

            exists <- precog.fs.exists(from).liftM[MT].liftB

            _ <- if (exists)
              ().point[Backend]
            else
              MonadError_[Backend, FileSystemError].raiseError(pathErr(pathNotFound(from)))

            result <- precog.fs.moveFile(from, to, semantics).liftM[MT].liftB

            _ <- if (result) {
              ().point[Backend]
            } else {
              val error = semantics match {
                case MoveSemantics.FailIfMissing => pathNotFound(to)
                case _ => pathExists(to)
              }

              MonadError_[Backend, FileSystemError].raiseError(pathErr(error))
            }
          } yield ()
        })
    }

    def delete(path: APath): Backend[Unit] = {
      for {
        precog <- cake[Backend]

        exists <- precog.fs.exists(path).liftM[MT].liftB

        _ <- if (exists)
          ().point[Backend]
        else
          MonadError_[Backend, FileSystemError].raiseError(pathErr(pathNotFound(path)))

        _ <- precog.fs.delete(path).liftM[MT].liftB
      } yield ()
    }

    def tempFile(near: APath): Backend[AFile] = {
      for {
        seed <- Task.delay(UUID.randomUUID().toString).liftM[MT].liftB
      } yield refineType(near).fold(p => p, fileParent) </> file(seed)
    }
  }
}<|MERGE_RESOLUTION|>--- conflicted
+++ resolved
@@ -557,12 +557,8 @@
           resultAndSort <-
           if (transLKey == transRKey && transLKey == ConstLiteral(CEmptyArray, TransSpec1.Id)) {
             log.trace("EQUIJOIN: full-cross detected!")
-<<<<<<< HEAD
-
-            ltable.cross(rtable)(transMiddle).point[Backend]
-=======
-            (rtable.cross(ltable)(transMiddle), src.unsafeMerge(leftRepr).lastSort).point[Backend]
->>>>>>> 79bd6ce0
+
+            (ltable.cross(rtable)(transMiddle), src.unsafeMerge(leftRepr).lastSort).point[Backend]
           } else {
             log.trace("EQUIJOIN: not a full-cross; sorting and cogrouping")
 

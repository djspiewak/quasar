--- conflicted
+++ resolved
@@ -32,7 +32,6 @@
 import quasar.qscript.rewrites.{Optimize, Unirewrite}
 import quasar.yggdrasil.MonadFinalizers
 
-import slamdata.Predef.String
 import scala.Predef.implicitly
 import scala.concurrent.ExecutionContext
 
@@ -82,15 +81,10 @@
   def optimize: QSMRewrite[T[QSM]] => QSM[T[QSM]] =
     Optimize[T, QSM, QSMRewrite, AFile]
 
-<<<<<<< HEAD
   def toTotal: T[QSM] => T[QScriptTotal[T, ?]] =
-    _.cata[T[QScriptTotal[T, ?]]](implicitly[Injectable[QSM, QScriptTotal[T, ?]]].inject(_).embed)
+    _.cata[T[QScriptTotal[T, ?]]](SubInject[CopK[QS[T], ?], QScriptTotal[T, ?]].inject(_).embed)
 
-  def execute(repr: Repr): M[Repr] =
-    repr.point[M]
-=======
   def execute(repr: Repr): M[Repr] = repr.point[M]
->>>>>>> ec7f44d0
 
   def plan(cp: T[QSM]): M[Repr] = {
     def qScriptCorePlanner =

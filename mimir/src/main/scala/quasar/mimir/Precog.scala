--- conflicted
+++ resolved
@@ -34,12 +34,8 @@
 }
 
 import cats.effect.IO
-<<<<<<< HEAD
-import fs2.async
-=======
 
 import shims._
->>>>>>> 8867bca4
 
 import org.slf4s.Logging
 
@@ -51,7 +47,6 @@
 import scala.concurrent.ExecutionContext.Implicits.global
 import scala.concurrent.duration._
 import scala.collection.immutable.IndexedSeq
-import scala.util.{Left, Right}
 
 final class Precog private (
     dataDir0: File,
@@ -73,42 +68,6 @@
   val CookThreshold: Int = 20000
   val StorageTimeout: FiniteDuration = 300.seconds
 
-<<<<<<< HEAD
-  private var _vfs: SerialVFS[IO] = _
-  def vfs = _vfs
-
-  private val vfsLatch = new CountDownLatch(1)
-
-  private val vfsShutdownSignal =
-    async.signalOf[IO, Option[Unit]](Some(())).unsafeRunSync
-
-  {
-    // setup VFS stuff as a side-effect (and a race condition!)
-    val vfsStr = SerialVFS[IO](dataDir0).evalMap { v =>
-      IO {
-        _vfs = v
-        vfsLatch.countDown()
-      }
-    }
-
-    val gated = vfsStr.mergeHaltBoth(vfsShutdownSignal.discrete.noneTerminate.drain)
-
-    gated.compile.drain.unsafeRunAsync {
-      case Left(t) =>
-        log.error(s"exception in background task", t)
-        vfsLatch.countDown()
-
-      case Right(_) => ()
-    }
-
-    vfsLatch.await()      // sigh....
-  }
-
-  val actorSystem: ActorSystem =
-    ActorSystem("nihdbExecutorActorSystem", classLoader = Some(getClass.getClassLoader))
-
-=======
->>>>>>> 8867bca4
   private val props: Props = Props(Chef(
     VersionedCookedBlockFormat(Map(1 -> V1CookedBlockFormat)),
     VersionedSegmentFormat(Map(1 -> V1SegmentFormat))))
@@ -130,24 +89,10 @@
   // Members declared in quasar.yggdrasil.TableModule
   sealed trait TableCompanion extends VFSColumnarTableCompanion
   object Table extends TableCompanion
-<<<<<<< HEAD
-
-  def shutdown: IO[Unit] = {
-    for {
-      _ <- vfsShutdownSignal.set(None)
-      _ <- IO.fromFuture(IO(actorSystem.terminate.map(_ => ())))
-    } yield ()
-  }
-=======
->>>>>>> 8867bca4
 }
 
 object Precog extends Logging {
 
-<<<<<<< HEAD
-  def apply(dataDir: File): IO[Precog] =
-    IO(new Precog(dataDir))
-=======
   def apply(dataDir: File): IO[Disposable[IO, Precog]] =
     for {
       vfsd <- SerialVFS[IO](dataDir)
@@ -164,7 +109,6 @@
         case (vfs, sys) => new Precog(dataDir, sys, vfs)
       })
     } yield pcd
->>>>>>> 8867bca4
 
   // utility function for running a Task in the background
   def startTask(ta: Task[_], cb: => Unit): Task[Unit] =

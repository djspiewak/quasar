--- conflicted
+++ resolved
@@ -27,13 +27,8 @@
   trait Lib extends StdLib with StdLibOpFinder
   object library extends Lib
 
-<<<<<<< HEAD
-  abstract class Evaluator[N[+ _]](N0: Monad[N])(implicit mn: M ~> N)
-      extends EvaluatorLike[N](N0)(mn)
-=======
   abstract class Evaluator
       extends EvaluatorLike
->>>>>>> c46f91dc
       with StdLibOpFinder {
 
     val Exists = library.Exists

/*
 * Copyright 2020 Precog Data
 *
 * Licensed under the Apache License, Version 2.0 (the "License");
 * you may not use this file except in compliance with the License.
 * You may obtain a copy of the License at
 *
 *     http://www.apache.org/licenses/LICENSE-2.0
 *
 * Unless required by applicable law or agreed to in writing, software
 * distributed under the License is distributed on an "AS IS" BASIS,
 * WITHOUT WARRANTIES OR CONDITIONS OF ANY KIND, either express or implied.
 * See the License for the specific language governing permissions and
 * limitations under the License.
 */

package quasar.impl.scheduler

import slamdata.Predef._

import quasar.Condition
import quasar.api.scheduler._
import quasar.api.scheduler.SchedulerError._
import quasar.connector.scheduler.{Scheduler, SchedulerBuilder}
import quasar.impl.{CachedGetter, ResourceManager, IndexedSemaphore}, CachedGetter.Signal._
import quasar.impl.storage.IndexedStore

import argonaut.Json

import cats.data.{EitherT, OptionT}
import cats.effect._
import cats.implicits._
import cats.{~>, Eq}

import fs2.Stream

private[impl] final class DefaultSchedulers[F[_]: Sync, I: Eq, II, C: Eq](
    semaphore: IndexedSemaphore[F, I],
    freshId: F[I],
    refs: IndexedStore[F, I, SchedulerRef[C]],
    cache: ResourceManager[F, I, Scheduler[F, II, Json]],
    getter: CachedGetter[F, I, SchedulerRef[C]],
<<<<<<< HEAD
    builders: SchedulerBuilders[F, II, C, Json])
    extends Schedulers[F, Stream[F, ?], I, C] {

  type Module = SchedulerBuilder[F]
  type ModuleType = SchedulerType

  def allMetadata: F[Stream[F, (I, SchedulerMeta)]] =
    refs.entries.map(_.map(ref => SchedulerMeta.fromOption(ref.kind, ref.name, None))).pure[F]

  def enableModule(m: Module): F[Unit] =
    builders.enable(m)
=======
    modules: SchedulerModules[F, II, C, Json])
    extends Schedulers[F, I, II, C, Json] {

  type Module = SchedulerModule
  type ModuleType = SchedulerType

  def enableModule(m: SchedulerModule): F[Unit] =
    modules.enable(m)

>>>>>>> 7756bf18
  def disableModule(m: SchedulerType): F[Unit] =
    builders.disable(m)

  def addScheduler(ref: SchedulerRef[C]): F[Either[CreateError[C], I]] = for {
    i <- freshId
    c <- addRef[CreateError[C]](i, ref)
  } yield Condition.eitherIso.get(c).as(i)

  def schedulerRef(i: I): F[Either[SchedulerNotFound[I], SchedulerRef[C]]] =
    OptionT(refs.lookup(i))
      .toRight(SchedulerNotFound(i))
      .semiflatMap(builders.sanitizeRef(_))
      .value

  def schedulerOf(i: I): F[Either[SchedulerError[I, C], Scheduler[F, II, Json]]] = {
    type SE = SchedulerError[I, C]

    lazy val error: F[Either[SE, Scheduler[F, II, Json]]] =
      (SchedulerNotFound(i): SE).asLeft[Scheduler[F, II, Json]].pure[F]

    def create(ref: SchedulerRef[C]): F[Either[SE, Scheduler[F, II, Json]]] = {
      val created = for {
        allocated <- allocateScheduler[SE](ref)
        _ <- EitherT.right[SE](cache.manage(i, allocated))
      } yield allocated._1

      created.value
    }

    def fromCacheOrCreate(ref: SchedulerRef[C]): F[Either[SE, Scheduler[F, II, Json]]] =
      OptionT(cache.get(i))
        .toRight[SE](SchedulerNotFound(i))
        .orElse(EitherT(create(ref)))
        .value

    throughSemaphore(i) {
      getter(i) flatMap {
        case Empty =>
          error

        case Removed(_) =>
          cache.shutdown(i) >> error

        case Updated(incoming, old) if SchedulerRef.atMostRenamed(incoming, old) =>
          fromCacheOrCreate(incoming)

        case Updated(incoming, old) =>
          cache.shutdown(i) >> create(incoming)

        case Present(value) =>
          fromCacheOrCreate(value)
      }
    }
  }

  def removeScheduler(i: I): F[Condition[SchedulerNotFound[I]]] =
    refs.delete(i).ifM(
      cache.shutdown(i).as(Condition.normal[SchedulerNotFound[I]]()),
      Condition.abnormal(SchedulerNotFound(i): SchedulerNotFound[I]).pure[F])

  def replaceScheduler(i: I, ref: SchedulerRef[C]): F[Condition[SchedulerError[I, C]]] = {
    lazy val notFound =
      Condition.abnormal(SchedulerNotFound(i): SchedulerError[I, C])

    def doReplace(prev: SchedulerRef[C]): F[Condition[SchedulerError[I, C]]] =
      if (ref === prev)
        Condition.normal[SchedulerError[I, C]]().pure[F]
      else if (SchedulerRef.atMostRenamed(ref, prev))
        setRef(i, ref)
      else
        addRef[SchedulerError[I, C]](i, ref)

    throughSemaphore(i) {
      getter(i) flatMap {
        case Empty =>
          notFound.pure[F]

        case Removed(_) =>
          cache.shutdown(i) as notFound

        case Updated(_, old) =>
          doReplace(old)

        case Present(value) =>
          doReplace(value)
      }
    }
  }

  def supportedTypes: F[Set[SchedulerType]] =
    builders.supportedTypes

  private def addRef[E >: CreateError[C] <: SchedulerError[I, C]](i: I, ref: SchedulerRef[C]): F[Condition[E]] = {
    val action = for {
      _ <- verifyNameUnique[E](ref.name, i)
      mbCurrent <- EitherT.right[E](cache.get(i))
      _ <- EitherT.right[E](mbCurrent.fold(().pure[F])(_ => cache.shutdown(i)))
      allocated <- allocateScheduler[E](ref)
      _ <- EitherT.right[E](refs.insert(i, ref))
      _ <- EitherT.right[E](cache.manage(i, allocated))
    } yield ()
    action.value.map(Condition.eitherIso.reverseGet(_))
  }

  private def setRef(i: I, ref: SchedulerRef[C]): F[Condition[SchedulerError[I, C]]] = {
    val action = for {
      _ <- verifyNameUnique[SchedulerError[I, C]](ref.name, i)
      _ <- EitherT.right[SchedulerError[I, C]](refs.insert(i, ref))
    } yield ()
    action.value.map(Condition.eitherIso.reverseGet(_))
  }

  private def verifyNameUnique[E >: CreateError[C] <: SchedulerError[I, C]](name: String, i: I): EitherT[F, E, Unit] =
    EitherT {
      refs.entries
        .exists(t => t._2.name === name && t._1 =!= i)
        .compile
        .fold(false)(_ || _)
        .map(x => if (x) Left(SchedulerNameExists(name): E) else Right(()))
    }

  private def throughSemaphore(i: I): F ~> F =
    λ[F ~> F](fa => semaphore.get(i).use(_ => fa))

  private def allocateScheduler[E >: CreateError[C] <: SchedulerError[I, C]](
      ref: SchedulerRef[C])
      : EitherT[F, E, (Scheduler[F, II, Json], F[Unit])] =
<<<<<<< HEAD
    EitherT(builders.create(ref).value.allocated map {
      case (Left(e), _) => Left(e: E)
      case (Right(a), finalize) => Right((a, finalize))
=======
    EitherT(modules.create(ref).value.allocated flatMap {
      case (Left(e), finalize) => finalize.as((e: E).asLeft[(Scheduler[F, II, Json], F[Unit])])
      case (Right(a), finalize) => (a, finalize).asRight[E].pure[F]
>>>>>>> 7756bf18
    })
}

object DefaultSchedulers {
  private[impl] def apply[F[_]: Concurrent: ContextShift, I: Eq, II, C: Eq](
      freshId: F[I],
      refs: IndexedStore[F, I, SchedulerRef[C]],
      cache: ResourceManager[F, I, Scheduler[F, II, Json]],
      builders: SchedulerBuilders[F, II, C, Json])
      : F[DefaultSchedulers[F, I, II, C]] = for {
    semaphore <- IndexedSemaphore[F, I]
    getter <- CachedGetter(refs.lookup(_))
  } yield new DefaultSchedulers(semaphore, freshId, refs, cache, getter, builders)
}<|MERGE_RESOLUTION|>--- conflicted
+++ resolved
@@ -40,7 +40,6 @@
     refs: IndexedStore[F, I, SchedulerRef[C]],
     cache: ResourceManager[F, I, Scheduler[F, II, Json]],
     getter: CachedGetter[F, I, SchedulerRef[C]],
-<<<<<<< HEAD
     builders: SchedulerBuilders[F, II, C, Json])
     extends Schedulers[F, Stream[F, ?], I, C] {
 
@@ -52,18 +51,8 @@
 
   def enableModule(m: Module): F[Unit] =
     builders.enable(m)
-=======
-    modules: SchedulerModules[F, II, C, Json])
-    extends Schedulers[F, I, II, C, Json] {
 
-  type Module = SchedulerModule
-  type ModuleType = SchedulerType
-
-  def enableModule(m: SchedulerModule): F[Unit] =
-    modules.enable(m)
-
->>>>>>> 7756bf18
-  def disableModule(m: SchedulerType): F[Unit] =
+  def disableModule(m: ModuleType): F[Unit] =
     builders.disable(m)
 
   def addScheduler(ref: SchedulerRef[C]): F[Either[CreateError[C], I]] = for {
@@ -190,15 +179,9 @@
   private def allocateScheduler[E >: CreateError[C] <: SchedulerError[I, C]](
       ref: SchedulerRef[C])
       : EitherT[F, E, (Scheduler[F, II, Json], F[Unit])] =
-<<<<<<< HEAD
-    EitherT(builders.create(ref).value.allocated map {
-      case (Left(e), _) => Left(e: E)
-      case (Right(a), finalize) => Right((a, finalize))
-=======
-    EitherT(modules.create(ref).value.allocated flatMap {
+    EitherT(builders.create(ref).value.allocated flatMap {
       case (Left(e), finalize) => finalize.as((e: E).asLeft[(Scheduler[F, II, Json], F[Unit])])
       case (Right(a), finalize) => (a, finalize).asRight[E].pure[F]
->>>>>>> 7756bf18
     })
 }
 

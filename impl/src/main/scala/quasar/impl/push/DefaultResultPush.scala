/*
 * Copyright 2014–2019 SlamData Inc.
 *
 * Licensed under the Apache License, Version 2.0 (the "License");
 * you may not use this file except in compliance with the License.
 * You may obtain a copy of the License at
 *
 *     http://www.apache.org/licenses/LICENSE-2.0
 *
 * Unless required by applicable law or agreed to in writing, software
 * distributed under the License is distributed on an "AS IS" BASIS,
 * WITHOUT WARRANTIES OR CONDITIONS OF ANY KIND, either express or implied.
 * See the License for the specific language governing permissions and
 * limitations under the License.
 */

package quasar.impl.push

import slamdata.Predef._

import argonaut.{Argonaut, Json}, Argonaut._

import quasar.Condition
import quasar.api.destination.{Destination, DestinationColumn, ResultSink, TypeCoercion}
import quasar.api.QueryEvaluator
import quasar.api.destination.ResultType
import quasar.api.push.{PushMeta, ResultPush, ResultPushError, ResultRender, Status}
import quasar.api.resource.ResourcePath
import quasar.api.table.{ColumnType, TableRef}
import quasar.contrib.cats.foldable._

import java.time.Instant
import java.util.{Map => JMap}
import java.util.concurrent.ConcurrentHashMap

import scala.collection.JavaConverters._
import scala.concurrent.duration.{FiniteDuration, MILLISECONDS}

<<<<<<< HEAD
import cats.Functor
import cats.data.{EitherT, OptionT, NonEmptyList}
=======
import cats.data.{EitherT, OptionT}
>>>>>>> b3c6ea07
import cats.effect.{Concurrent, Timer}
import cats.implicits._

import fs2.Stream
import fs2.job.{JobManager, Job, Event => JobEvent}

<<<<<<< HEAD
import scalaz.\/

import shims._

final class DefaultResultPush[
    F[_]: Concurrent: Timer, T, D, Q, R] private (
=======
import shims.showToCats

class DefaultResultPush[F[_]: Concurrent: Timer, T, D, Q, R] private (
>>>>>>> b3c6ea07
    lookupTable: T => F[Option[TableRef[Q]]],
    evaluator: QueryEvaluator[F, Q, Stream[F, R]],
    lookupDestination: D => F[Option[Destination[F]]],
    jobManager: JobManager[F, (D, T), Nothing],
    render: ResultRender[F, R],
<<<<<<< HEAD
    pushStatus: Map[T, PushMeta[D]])
    extends ResultPush[F, T, D, Json] {
=======
    pushStatus: JMap[D, JMap[T, PushMeta]])
    extends ResultPush[F, T, D] {
>>>>>>> b3c6ea07

  import ResultPushError._

  def coerce(
      destinationId: D,
      tpe: ColumnType)
      : F[ResultPushError.DestinationNotFound[D] \/ Json] = {

    val destF = liftOptionF[F, ResultPushError.DestinationNotFound[D], Destination[F]](
      lookupDestination(destinationId),
      ResultPushError.DestinationNotFound(destinationId))

    val jsonF = destF map { dest =>
      import dest._
      dest.coerce(tpe).asJson
    }

    jsonF.value.map(_.asScalaz)
  }

  def start(
      tableId: T,
      columns: List[DestinationColumn[Json]], // I hate seeing Json here, but... the Destination itself drives the decoding
      destinationId: D,
      path: ResourcePath,
      format: ResultType,
      limit: Option[Long])
      : F[Condition[ResultPushError[T, D]]] = {

    type RPE = ResultPushError[T, D]

    val writing = for {
      dest <- EitherT.fromOptionF[F, RPE, Destination[F]](
        lookupDestination(destinationId),
        ResultPushError.DestinationNotFound(destinationId))

      tableRef <- EitherT.fromOptionF[F, RPE, TableRef[Q]](
        lookupTable(tableId),
        ResultPushError.TableNotFound(tableId))

      sink <- format match {
        case ResultType.Csv =>
<<<<<<< HEAD
          liftOptionF[F, ResultPushError[T, D], ResultSink.Csv[F, dest.Type]](
=======
          EitherT.fromOptionF[F, RPE, ResultSink.Csv[F]](
>>>>>>> b3c6ea07
            findCsvSink(dest.sinks).pure[F],
            ResultPushError.FormatNotSupported(destinationId, format.show))
      }

      columns <- {
        import dest._

        val validatedColumns = columns.traverse(
          _.traverse(
            _.as(
              TypeCoercion.appliedDecodeJson[Constructor, Type]).toEither).toValidatedNel)

        validatedColumns.fold(
          es =>
            EitherT.leftT[F, List[DestinationColumn[Type]]](
              ResultPushError.DestinationTypesNotDecodable(destinationId, es.map(_._1)): ResultPushError[T, D]),
          { cs =>
            // see? isn't this elegant?
            val applied = cs map { dc =>
              dc map {
                case Left((c, p)) => c(p)
                case Right(t) => t
              }
            }

            EitherT.rightT[F, ResultPushError[T, D]](applied)
          })
      }

      evaluated = format match {
        case ResultType.Csv =>
<<<<<<< HEAD
          evaluator.evaluate(tableRef.query)
            .map(_.flatMap(render.renderCsv(_, tableRef.columns, sink.config, limit)))
=======
          evaluator.evaluate(query)
            .map(_.flatMap(render.renderCsv(_, columns, sink.config, limit)))
>>>>>>> b3c6ea07
      }

      sinked = sink.run(path, columns, Stream.force(evaluated)).map(Right(_))

<<<<<<< HEAD
      now <- EitherT.right[ResultPushError[T, D]](instantNow)
      submitted <- EitherT.right[ResultPushError[T, D]](jobManager.submit(Job(tableId, sinked)))

      _ <- if (submitted)
        EitherT.rightT[F, ResultPushError[T, D]](())
      else
        EitherT.leftT[F, Unit](ResultPushError.PushAlreadyRunning(tableId): ResultPushError[T, D])

      pushMeta = PushMeta(destinationId, path, format, Status.running(now), limit)
=======
      now <- EitherT.right[RPE](instantNow)
      submitted <- EitherT.right[RPE](jobManager.submit(Job((destinationId, tableId), sinked)))

      _ <- EitherT.cond[F](
        submitted,
        (),
        ResultPushError.PushAlreadyRunning(tableId, destinationId))

      pushMeta = PushMeta(path, format, limit, Status.running(now))

      _ <- EitherT.right[RPE](Concurrent[F] delay {
        pushStatus
          .computeIfAbsent(destinationId, _ => new ConcurrentHashMap[T, PushMeta]())
          .put(tableId, pushMeta)
      })
>>>>>>> b3c6ea07

      _ <- EitherT rightT[F, ResultPushError[T, D]] {
        Concurrent[F].delay(pushStatus.put(tableId, pushMeta))
      }
    } yield ()

<<<<<<< HEAD
    writing.value.map(e => Condition.disjunctionIso.reverseGet(e.asScalaz))
  }

  def cancel(tableId: T): F[Condition[ExistentialError[T, D]]] =
    (for {
      _ <- ensureTableExists[ExistentialError[T, D]](tableId)
      result <- EitherT.right[ExistentialError[T, D]](jobManager.cancel(tableId))
      now <- EitherT.right[ExistentialError[T, D]](instantNow)
      statusUpdate = Concurrent[F].delay(pushStatus.computeIfPresent(tableId, {
        case (_, pm @ PushMeta(_, _, _, Status.Running(startedAt), _)) =>
          pm.copy(status = Status.canceled(startedAt, now))
        case (_, pm) =>
          pm
      }))
      _ <- EitherT.right[ExistentialError[T, D]](statusUpdate)
    } yield result).value.map(e => Condition.disjunctionIso.reverseGet(e.asScalaz))

  def status(tableId: T): F[TableNotFound[T] \/ Option[PushMeta[D]]] =
    (ensureTableExists[TableNotFound[T]](tableId) *>
      EitherT.right(Concurrent[F].delay(Option(pushStatus.get(tableId))))).value.map(_.asScalaz)

  def cancelAll: F[Unit] =
    jobManager.jobIds.flatMap(_.traverse(jobManager.cancel(_))).void
=======
    writing.value.map(Condition.eitherIso.reverseGet(_))
  }

  def cancel(tableId: T, destinationId: D): F[Condition[ExistentialError[T, D]]] = {
    val doCancel: F[Unit] = for {
      result <- jobManager.cancel((destinationId, tableId))

      now <- instantNow

      _ <- Concurrent[F] delay {
        pushStatus.computeIfPresent(destinationId, (_, mm) => {
          mm.computeIfPresent(tableId, {
            case (_, pm @ PushMeta(_, _, _, Status.Running(startedAt))) =>
              pm.copy(status = Status.canceled(startedAt, now))
            case (_, pm) =>
              pm
          })

          mm
        })
      }
    } yield result

    ensureBothExist[ExistentialError[T, D]](destinationId, tableId)
      .semiflatMap(_ => doCancel)
      .value
      .map(Condition.eitherIso.reverseGet(_))
  }

  def destinationStatus(destinationId: D): F[Either[DestinationNotFound[D], Map[T, PushMeta]]] =
    ensureDestinationExists[DestinationNotFound[D]](destinationId)
      .semiflatMap(_ => Concurrent[F] delay {
        Option(pushStatus.get(destinationId))
          .fold(Map[T, PushMeta]())(_.asScala.toMap)
      })
      .value

  def cancelAll: F[Unit] =
    jobManager.jobIds.flatMap(_.traverse_(jobManager.cancel(_)))


  ////
>>>>>>> b3c6ea07

  private def instantNow: F[Instant] =
    Timer[F].clock.realTime(MILLISECONDS)
      .map(Instant.ofEpochMilli(_))

<<<<<<< HEAD
  private def findCsvSink[T](sinks: NonEmptyList[ResultSink[F, T]]): Option[ResultSink.Csv[F, T]] =
    sinks findMap {
      case csvSink @ ResultSink.Csv(_, _) => csvSink.some
      case _ => none
=======
  private def findCsvSink(sinks: scalaz.NonEmptyList[ResultSink[F]]): Option[ResultSink.Csv[F]] = {
    import scalaz.Id
    import scalaz.syntax.foldable._

    sinks.findMapM[Id.Id, ResultSink.Csv[F]] {
      case csvSink @ ResultSink.Csv(_, _) => Some(csvSink)
      case _ => None
>>>>>>> b3c6ea07
    }
  }

  private def ensureBothExist[E >: ExistentialError[T, D] <: ResultPushError[T, D]](
      destinationId: D,
      tableId: T)
      : EitherT[F, E, Unit] =
    ensureDestinationExists[E](destinationId) *> ensureTableExists[E](tableId)

  private def ensureDestinationExists[E >: DestinationNotFound[D] <: ResultPushError[T, D]](
      destinationId: D)
      : EitherT[F, E, Unit] =
    OptionT(lookupDestination(destinationId))
      .toRight[E](ResultPushError.DestinationNotFound(destinationId))
      .void

  private def ensureTableExists[E >: TableNotFound[T] <: ResultPushError[T, D]](
      tableId: T)
      : EitherT[F, E, Unit] =
    OptionT(lookupTable(tableId))
      .toRight[E](ResultPushError.TableNotFound(tableId))
      .void
}

object DefaultResultPush {
  def apply[F[_]: Concurrent: Timer, T, D, Q, R](
      lookupTable: T => F[Option[TableRef[Q]]],
      evaluator: QueryEvaluator[F, Q, Stream[F, R]],
      lookupDestination: D => F[Option[Destination[F]]],
      jobManager: JobManager[F, (D, T), Nothing],
      render: ResultRender[F, R])
      : F[DefaultResultPush[F, T, D, Q, R]] =
    for {
      pushStatus <- Concurrent[F].delay(new ConcurrentHashMap[D, JMap[T, PushMeta]]())

      // we can't keep track of Completed and Failed jobs in this impl, so we consume them from JobManager
      // and update internal state accordingly
      _ <- Concurrent[F].start((jobManager.events evalMap {
        case JobEvent.Completed((di, ti), start, duration) =>
          Concurrent[F].delay(
            pushStatus.computeIfPresent(di, (_, mm) => {
              mm.computeIfPresent(ti, {
                case (_, pm) =>
                  pm.copy(status = Status.finished(
                    epochToInstant(start.epoch),
                    epochToInstant(start.epoch + duration)))
              })

              mm
            }))

        case JobEvent.Failed((di, ti), start, duration, ex) =>
          Concurrent[F].delay(
            pushStatus.computeIfPresent(di, (_, mm) => {
              mm.computeIfPresent(ti, {
                case (_, pm) =>
                  pm.copy(status = Status.failed(
                    ex,
                    epochToInstant(start.epoch),
                    epochToInstant(start.epoch + duration)))
              })

              mm
            }))
      }).compile.drain)
    } yield new DefaultResultPush(lookupTable, evaluator, lookupDestination, jobManager, render, pushStatus)

  private def epochToInstant(e: FiniteDuration): Instant =
    Instant.ofEpochMilli(e.toMillis)
}<|MERGE_RESOLUTION|>--- conflicted
+++ resolved
@@ -27,7 +27,6 @@
 import quasar.api.push.{PushMeta, ResultPush, ResultPushError, ResultRender, Status}
 import quasar.api.resource.ResourcePath
 import quasar.api.table.{ColumnType, TableRef}
-import quasar.contrib.cats.foldable._
 
 import java.time.Instant
 import java.util.{Map => JMap}
@@ -36,51 +35,33 @@
 import scala.collection.JavaConverters._
 import scala.concurrent.duration.{FiniteDuration, MILLISECONDS}
 
-<<<<<<< HEAD
-import cats.Functor
 import cats.data.{EitherT, OptionT, NonEmptyList}
-=======
-import cats.data.{EitherT, OptionT}
->>>>>>> b3c6ea07
 import cats.effect.{Concurrent, Timer}
 import cats.implicits._
 
 import fs2.Stream
 import fs2.job.{JobManager, Job, Event => JobEvent}
 
-<<<<<<< HEAD
-import scalaz.\/
-
-import shims._
+import shims.showToCats
 
 final class DefaultResultPush[
     F[_]: Concurrent: Timer, T, D, Q, R] private (
-=======
-import shims.showToCats
-
-class DefaultResultPush[F[_]: Concurrent: Timer, T, D, Q, R] private (
->>>>>>> b3c6ea07
     lookupTable: T => F[Option[TableRef[Q]]],
     evaluator: QueryEvaluator[F, Q, Stream[F, R]],
     lookupDestination: D => F[Option[Destination[F]]],
     jobManager: JobManager[F, (D, T), Nothing],
     render: ResultRender[F, R],
-<<<<<<< HEAD
-    pushStatus: Map[T, PushMeta[D]])
+    pushStatus: JMap[D, JMap[T, PushMeta]])
     extends ResultPush[F, T, D, Json] {
-=======
-    pushStatus: JMap[D, JMap[T, PushMeta]])
-    extends ResultPush[F, T, D] {
->>>>>>> b3c6ea07
 
   import ResultPushError._
 
   def coerce(
       destinationId: D,
       tpe: ColumnType)
-      : F[ResultPushError.DestinationNotFound[D] \/ Json] = {
-
-    val destF = liftOptionF[F, ResultPushError.DestinationNotFound[D], Destination[F]](
+      : F[Either[ResultPushError.DestinationNotFound[D], Json]] = {
+
+    val destF = EitherT.fromOptionF[F, ResultPushError.DestinationNotFound[D], Destination[F]](
       lookupDestination(destinationId),
       ResultPushError.DestinationNotFound(destinationId))
 
@@ -89,7 +70,7 @@
       dest.coerce(tpe).asJson
     }
 
-    jsonF.value.map(_.asScalaz)
+    jsonF.value
   }
 
   def start(
@@ -114,11 +95,7 @@
 
       sink <- format match {
         case ResultType.Csv =>
-<<<<<<< HEAD
-          liftOptionF[F, ResultPushError[T, D], ResultSink.Csv[F, dest.Type]](
-=======
-          EitherT.fromOptionF[F, RPE, ResultSink.Csv[F]](
->>>>>>> b3c6ea07
+          EitherT.fromOptionF[F, RPE, ResultSink.Csv[F, dest.Type]](
             findCsvSink(dest.sinks).pure[F],
             ResultPushError.FormatNotSupported(destinationId, format.show))
       }
@@ -150,28 +127,12 @@
 
       evaluated = format match {
         case ResultType.Csv =>
-<<<<<<< HEAD
           evaluator.evaluate(tableRef.query)
             .map(_.flatMap(render.renderCsv(_, tableRef.columns, sink.config, limit)))
-=======
-          evaluator.evaluate(query)
-            .map(_.flatMap(render.renderCsv(_, columns, sink.config, limit)))
->>>>>>> b3c6ea07
       }
 
       sinked = sink.run(path, columns, Stream.force(evaluated)).map(Right(_))
 
-<<<<<<< HEAD
-      now <- EitherT.right[ResultPushError[T, D]](instantNow)
-      submitted <- EitherT.right[ResultPushError[T, D]](jobManager.submit(Job(tableId, sinked)))
-
-      _ <- if (submitted)
-        EitherT.rightT[F, ResultPushError[T, D]](())
-      else
-        EitherT.leftT[F, Unit](ResultPushError.PushAlreadyRunning(tableId): ResultPushError[T, D])
-
-      pushMeta = PushMeta(destinationId, path, format, Status.running(now), limit)
-=======
       now <- EitherT.right[RPE](instantNow)
       submitted <- EitherT.right[RPE](jobManager.submit(Job((destinationId, tableId), sinked)))
 
@@ -187,38 +148,8 @@
           .computeIfAbsent(destinationId, _ => new ConcurrentHashMap[T, PushMeta]())
           .put(tableId, pushMeta)
       })
->>>>>>> b3c6ea07
-
-      _ <- EitherT rightT[F, ResultPushError[T, D]] {
-        Concurrent[F].delay(pushStatus.put(tableId, pushMeta))
-      }
     } yield ()
 
-<<<<<<< HEAD
-    writing.value.map(e => Condition.disjunctionIso.reverseGet(e.asScalaz))
-  }
-
-  def cancel(tableId: T): F[Condition[ExistentialError[T, D]]] =
-    (for {
-      _ <- ensureTableExists[ExistentialError[T, D]](tableId)
-      result <- EitherT.right[ExistentialError[T, D]](jobManager.cancel(tableId))
-      now <- EitherT.right[ExistentialError[T, D]](instantNow)
-      statusUpdate = Concurrent[F].delay(pushStatus.computeIfPresent(tableId, {
-        case (_, pm @ PushMeta(_, _, _, Status.Running(startedAt), _)) =>
-          pm.copy(status = Status.canceled(startedAt, now))
-        case (_, pm) =>
-          pm
-      }))
-      _ <- EitherT.right[ExistentialError[T, D]](statusUpdate)
-    } yield result).value.map(e => Condition.disjunctionIso.reverseGet(e.asScalaz))
-
-  def status(tableId: T): F[TableNotFound[T] \/ Option[PushMeta[D]]] =
-    (ensureTableExists[TableNotFound[T]](tableId) *>
-      EitherT.right(Concurrent[F].delay(Option(pushStatus.get(tableId))))).value.map(_.asScalaz)
-
-  def cancelAll: F[Unit] =
-    jobManager.jobIds.flatMap(_.traverse(jobManager.cancel(_))).void
-=======
     writing.value.map(Condition.eitherIso.reverseGet(_))
   }
 
@@ -261,28 +192,16 @@
 
 
   ////
->>>>>>> b3c6ea07
 
   private def instantNow: F[Instant] =
     Timer[F].clock.realTime(MILLISECONDS)
       .map(Instant.ofEpochMilli(_))
 
-<<<<<<< HEAD
   private def findCsvSink[T](sinks: NonEmptyList[ResultSink[F, T]]): Option[ResultSink.Csv[F, T]] =
-    sinks findMap {
-      case csvSink @ ResultSink.Csv(_, _) => csvSink.some
-      case _ => none
-=======
-  private def findCsvSink(sinks: scalaz.NonEmptyList[ResultSink[F]]): Option[ResultSink.Csv[F]] = {
-    import scalaz.Id
-    import scalaz.syntax.foldable._
-
-    sinks.findMapM[Id.Id, ResultSink.Csv[F]] {
+    sinks collectFirstSome {
       case csvSink @ ResultSink.Csv(_, _) => Some(csvSink)
       case _ => None
->>>>>>> b3c6ea07
     }
-  }
 
   private def ensureBothExist[E >: ExistentialError[T, D] <: ResultPushError[T, D]](
       destinationId: D,

--- conflicted
+++ resolved
@@ -48,28 +48,18 @@
         S6: Mounting :<: S,
         S7: MountingFailure :<: S,
         S8: PathMismatchFailure :<: S,
-<<<<<<< HEAD
-        S9: Analyze :<: S
+        S9: Module :<: S,
+        S10: Module.Failure :<: S,
+        S11: Analyze :<: S
       ): Map[String, QHttpService[S]] =
     ListMap(
       "/compile/fs"  -> query.compile.service[S],
       "/analysis/cost/fs"  -> query.analysis.service[S],
-      "/data/fs"           -> data.service[S],
-      "/metadata/fs"       -> metadata.service[S],
-      "/mount/fs"          -> mount.service[S],
-      "/query/fs"          -> query.execute.service[S]
-=======
-        S9: Module :<: S,
-        S10: Module.Failure :<: S
-      ): Map[String, QHttpService[S]] =
-    ListMap(
-      "/compile/fs"  -> query.compile.service[S],
       "/data/fs"     -> data.service[S],
       "/metadata/fs" -> metadata.service[S],
       "/mount/fs"    -> mount.service[S],
       "/query/fs"    -> query.execute.service[S],
       "/invoke/fs"   -> invoke.service[S]
->>>>>>> 9fa7ab08
     )
 
   val additionalServices: Map[String, HttpService] =

/*
 * Copyright 2014–2017 SlamData Inc.
 *
 * Licensed under the Apache License, Version 2.0 (the "License");
 * you may not use this file except in compliance with the License.
 * You may obtain a copy of the License at
 *
 *     http://www.apache.org/licenses/LICENSE-2.0
 *
 * Unless required by applicable law or agreed to in writing, software
 * distributed under the License is distributed on an "AS IS" BASIS,
 * WITHOUT WARRANTIES OR CONDITIONS OF ANY KIND, either express or implied.
 * See the License for the specific language governing permissions and
 * limitations under the License.
 */

package quasar.server

import slamdata.Predef._
import quasar.api.services._
import quasar.api.{redirectService, staticFileService, ResponseOr, ResponseT}
import quasar.cli.Cmd, Cmd._
import quasar.config._
import quasar.console.{logErrors, stderr}
import quasar.db.StatefulTransactor
import quasar.fp._, ski.κ
import quasar.fp.free._
import quasar.main._, metastore._
import quasar.metastore.Schema

import argonaut.DecodeJson
import org.http4s.HttpService
import org.http4s.server._
import org.http4s.server.syntax._
import scalaz.{Failure => _, _}
import Scalaz._
import scalaz.concurrent.Task

object Server {
  type ServiceStarter = (Int => Task[Unit]) => HttpService

  final case class QuasarConfig(
    cmd: Cmd,
    staticContent: List[StaticContent],
    redirect: Option[String],
    port: Option[Int],
    configPath: Option[FsFile],
    openClient: Boolean)

  object QuasarConfig {
    def fromArgs(args: Array[String]): MainTask[QuasarConfig] =
      CliOptions.parser.parse(args.toSeq, CliOptions.default)
        .cata(_.point[MainTask], MainTask.raiseError("couldn't parse options"))
        .flatMap(fromCliOptions)

    def fromCliOptions(opts: CliOptions): MainTask[QuasarConfig] =
      (StaticContent.fromCliOptions("/files", opts) ⊛
        opts.config.fold(none[FsFile].point[MainTask])(cfg =>
          FsPath.parseSystemFile(cfg)
            .toRight(s"Invalid path to config file: $cfg")
            .map(some))) ((content, cfgPath) =>
        QuasarConfig(
          opts.cmd, content.toList, content.map(_.loc), opts.port, cfgPath, opts.openClient))
  }

  /** Attempts to load the specified config file or one found at any of the
    * default paths. If an error occurs, it is logged to STDERR and the
    * default configuration is returned.
    */
  def loadConfigFile[C: DecodeJson](configFile: Option[FsFile])(implicit cfgOps: ConfigOps[C]): Task[C] = {
    import ConfigError._
    configFile.fold(cfgOps.fromDefaultPaths)(cfgOps.fromFile).run flatMap {
      case \/-(c) => c.point[Task]

      case -\/(FileNotFound(f)) => for {
        codec <- FsPath.systemCodec
        fstr  =  FsPath.printFsPath(codec, f)
        _     <- stderr(s"Configuration file '$fstr' not found, using default configuration.")
        cfg   <- cfgOps.default
      } yield cfg

      case -\/(MalformedConfig(_, rsn)) =>
        stderr(s"Error in configuration file, using default configuration: $rsn") *>
        cfgOps.default
    }
  }

  def nonApiService(
    initialPort: Int,
    reload: Int => Task[Unit],
    staticContent: List[StaticContent],
    redirect: Option[String]
  ): HttpService = {
    val staticRoutes = staticContent map {
      case StaticContent(loc, path) => loc -> staticFileService(path)
    }

    Router(staticRoutes ::: List(
      "/"            -> redirectService(redirect getOrElse "/welcome"),
      "/server/info" -> info.service,
      "/server/port" -> control.service(initialPort, reload)
    ): _*)

  }

  def service(
    initialPort: Int,
    staticContent: List[StaticContent],
    redirect: Option[String],
    eval: CoreEff ~> ResponseOr
  ): ServiceStarter = {
    import RestApi._

    (reload: Int => Task[Unit]) =>
      finalizeServices(
        toHttpServices(liftMT[Task, ResponseT] :+: eval, coreServices[CoreEffIO]) ++
        additionalServices
      ) orElse nonApiService(initialPort, reload, staticContent, redirect)
  }

  def durableService(
    qConfig: QuasarConfig,
<<<<<<< HEAD
    webConfig: WebConfig)(
    implicit
    ev1: ConfigOps[WebConfig]
  ): MainTask[(ServiceStarter, Task[Unit])] =
    for {
      cfgRef       <- TaskRef(webConfig).liftM[MainErrT]
      hfsRef       <- TaskRef(Empty.analyticalFileSystem[HierarchicalFsEffM]).liftM[MainErrT]
      mntdRef      <- TaskRef(Mounts.empty[DefinitionResult[PhysFsEffM]]).liftM[MainErrT]

      ephemeralMnt =  KvsMounter.interpreter[Task, QErrsIO](
                        KvsMounter.ephemeralMountConfigs[Task],
                        hfsRef, mntdRef)
      initMnts     =  foldMapNT(QErrsIO.toMainTask) compose ephemeralMnt

      // TODO: Still need to expose these in the HTTP API, see SD-1131
      failedMnts   <- attemptMountAll[Mounting](webConfig.mountings) foldMap initMnts
      _            <- failedMnts.toList.traverse_(logFailedMount).liftM[MainErrT]

      durableMnt   =  KvsMounter.interpreter[Task, QErrsIO](
                        writeConfig(WebConfig.mountings, cfgRef, qConfig.configPath),
                        hfsRef, mntdRef)
      toQErrsIOM   =  injectFT[Task, QErrsIO] :+: durableMnt :+: injectFT[QErrs, QErrsIO]
      runCore      <- CoreEff.runFs[QEffIO](hfsRef).liftM[MainErrT]

      qErrsIORor   =  liftMT[Task, ResponseT] :+: qErrsToResponseOr
      coreApi      =  foldMapNT(qErrsIORor) compose foldMapNT(toQErrsIOM) compose runCore
    } yield {
      val serv = service(
        webConfig.server.port,
        qConfig.staticContent,
        qConfig.redirect,
        coreApi)
      val closeMnts = mntdRef.read >>= closeAllMounts _
      (serv, closeMnts)
    }
=======
    port: Int,
    metastoreCtx: MetaStoreCtx
  ): (ServiceStarter, Task[Unit]) = {
    val f: QErrsTCnxIO ~> ResponseOr =
      liftMT[Task, ResponseT]                                                   :+:
      (liftMT[Task, ResponseT] compose metastoreCtx.metastore.transactor.trans) :+:
      qErrsToResponseOr

    val serv = service(
      port,
      qConfig.staticContent,
      qConfig.redirect,
      foldMapNT(f) compose metastoreCtx.interp)

    (serv, metastoreCtx.closeMnts *> metastoreCtx.metastore.shutdown)
  }
>>>>>>> 9fa7ab08

  def launchServer(
    args: Array[String],
    builder: (QuasarConfig, Int, MetaStoreCtx) => (ServiceStarter, Task[Unit])
  )(implicit
    configOps: ConfigOps[WebConfig]
  ): Task[Unit] = {
    def start(tx: StatefulTransactor, port: Int, qCfg: QuasarConfig) =
      for {
        _         <- verifySchema(Schema.schema, tx.transactor)
        msCtx     <- metastoreCtx(tx)
        (srvc, _) =  builder(qCfg, port, msCtx)
        _         <- Http4sUtils.startAndWait(port, srvc, qCfg.openClient).liftM[MainErrT]
      } yield ()

    logErrors(for {
      qCfg  <- QuasarConfig.fromArgs(args)
      wCfg  <- loadConfigFile[WebConfig](qCfg.configPath).liftM[MainErrT]
      msCfg <- wCfg.metastore.cata(Task.now, MetaStoreConfig.configOps.default).liftM[MainErrT]
      tx    <- metastoreTransactor(msCfg)
      _     <- EitherT((qCfg.cmd match {
                 case Start =>
                   start(tx, qCfg.port | wCfg.server.port, qCfg)
                 case InitUpdateMetaStore =>
                   initUpdateMigrate(Schema.schema, tx.transactor, qCfg.configPath)
               }).run.onFinish(κ(tx.shutdown)))
    } yield ())
  }

  def main(args: Array[String]): Unit =
    launchServer(args, durableService).unsafePerformSync
}<|MERGE_RESOLUTION|>--- conflicted
+++ resolved
@@ -120,43 +120,6 @@
 
   def durableService(
     qConfig: QuasarConfig,
-<<<<<<< HEAD
-    webConfig: WebConfig)(
-    implicit
-    ev1: ConfigOps[WebConfig]
-  ): MainTask[(ServiceStarter, Task[Unit])] =
-    for {
-      cfgRef       <- TaskRef(webConfig).liftM[MainErrT]
-      hfsRef       <- TaskRef(Empty.analyticalFileSystem[HierarchicalFsEffM]).liftM[MainErrT]
-      mntdRef      <- TaskRef(Mounts.empty[DefinitionResult[PhysFsEffM]]).liftM[MainErrT]
-
-      ephemeralMnt =  KvsMounter.interpreter[Task, QErrsIO](
-                        KvsMounter.ephemeralMountConfigs[Task],
-                        hfsRef, mntdRef)
-      initMnts     =  foldMapNT(QErrsIO.toMainTask) compose ephemeralMnt
-
-      // TODO: Still need to expose these in the HTTP API, see SD-1131
-      failedMnts   <- attemptMountAll[Mounting](webConfig.mountings) foldMap initMnts
-      _            <- failedMnts.toList.traverse_(logFailedMount).liftM[MainErrT]
-
-      durableMnt   =  KvsMounter.interpreter[Task, QErrsIO](
-                        writeConfig(WebConfig.mountings, cfgRef, qConfig.configPath),
-                        hfsRef, mntdRef)
-      toQErrsIOM   =  injectFT[Task, QErrsIO] :+: durableMnt :+: injectFT[QErrs, QErrsIO]
-      runCore      <- CoreEff.runFs[QEffIO](hfsRef).liftM[MainErrT]
-
-      qErrsIORor   =  liftMT[Task, ResponseT] :+: qErrsToResponseOr
-      coreApi      =  foldMapNT(qErrsIORor) compose foldMapNT(toQErrsIOM) compose runCore
-    } yield {
-      val serv = service(
-        webConfig.server.port,
-        qConfig.staticContent,
-        qConfig.redirect,
-        coreApi)
-      val closeMnts = mntdRef.read >>= closeAllMounts _
-      (serv, closeMnts)
-    }
-=======
     port: Int,
     metastoreCtx: MetaStoreCtx
   ): (ServiceStarter, Task[Unit]) = {
@@ -173,7 +136,6 @@
 
     (serv, metastoreCtx.closeMnts *> metastoreCtx.metastore.shutdown)
   }
->>>>>>> 9fa7ab08
 
   def launchServer(
     args: Array[String],

--- conflicted
+++ resolved
@@ -86,67 +86,46 @@
 
   val CsvColumnsFromInitialRowsCount = 1000
 
-<<<<<<< HEAD
   val LineSep = "\r\n"
 
-  private def rawJsonStream(codec: DataCodec, v: Process[Task, Data])(implicit EE: EncodeJson[DataEncodingError]): Process[Task, String] =
-    v.map(DataCodec.render(_)(codec).fold(EE.encode(_).toString, identity))
-
-  private def jsonLinesStream(codec: DataCodec, v: Process[Task, Data]): Task[Response] =
-    Ok(rawJsonStream(codec, v).map(_ + LineSep))
-
-  private def jsonArrayStream(codec: DataCodec, v: Process[Task, Data]): Task[Response] =
+  private def rawJsonStream(codec: DataCodec, v: Process[PathTask, Data])(implicit EE: EncodeJson[DataEncodingError]): Process[PathTask, String] =
+    v.map(DataCodec.render(_)(codec).fold(EE.encode(_).toString, ɩ))
+
+  private def jsonLinesStream(codec: DataCodec, v: Process[PathTask, Data]): Process[PathTask, String] =
+    rawJsonStream(codec, v).map(_ + LineSep)
+
+  private def jsonArrayStream(codec: DataCodec, v: Process[PathTask, Data]): Process[PathTask, String] =
     // NB: manually wrapping the stream with "[", commas, and "]" allows us to still stream it,
     // rather than having to construct the whole response in Json form at once.
-    Ok((Process.emit("[" + LineSep) ++ rawJsonStream(codec, v).intersperse("," + LineSep) ++ Process.emit(LineSep + "]" + LineSep)))
-
-  private def csvStream(v: Process[Task, Data], format: Option[CsvParser.Format]): Task[Response] = {
+    Process.emit("[" + LineSep) ++ rawJsonStream(codec, v).intersperse("," + LineSep) ++ Process.emit(LineSep + "]" + LineSep)
+
+  private def csvStream(v: Process[PathTask, Data], format: Option[CsvParser.Format]): Process[PathTask, String] = {
     import slamdata.engine.repl.Prettify
 
-    Ok(Prettify.renderStream(v, CsvColumnsFromInitialRowsCount).map { v =>
+    Prettify.renderStream(v, CsvColumnsFromInitialRowsCount).map { v =>
       import com.github.tototoshi.csv._
       val w = new java.io.StringWriter
       val cw = format.map(f => CSVWriter.open(w)(f)).getOrElse(CSVWriter.open(w))
       cw.writeRow(v)
       cw.close
       w.toString
-    })
-  }
-
-  private def responseStream(accept: Option[Accept], v: Process[Task, Data], csvFormat: Option[CsvParser.Format]):
-=======
-  private def jsonStream(codec: DataCodec, v: Process[PathTask, Data])(implicit EE: EncodeJson[DataEncodingError]): Task[Response] =
-    v.runLog.fold(
+    }
+  }
+
+  private def responseStream(accept: Option[Accept], v: Process[PathTask, Data], csvFormat: Option[CsvParser.Format]):
+      Task[Response] = {
+    val (mediaType, lines) = ResponseFormat.fromAccept(accept) match {
+      case f @ ResponseFormat.Json(codec, _, true) =>
+        f.mediaType -> jsonLinesStream(codec, v)
+      case f @ ResponseFormat.Json(codec, _, false) =>
+        f.mediaType -> jsonArrayStream(codec, v)
+      case ResponseFormat.Csv =>
+        ResponseFormat.Csv.mediaType -> csvStream(v, csvFormat)
+    }
+    // TODO: be incremental (see #782)
+    lines.runLog.fold(
       handlePathError,
-      vect => Ok(Process.emitAll(vect.map(
-        DataCodec.render(_)(codec).fold(EE.encode(_).toString, ɩ) + "\r\n")))).join
-
-  private def csvStream(v: Process[PathTask, Data]): Task[Response] = {
-    import slamdata.engine.repl.Prettify
-
-    v.runLog.fold(
-      handlePathError,
-      vect => Ok(Prettify.renderStream(Process.emitAll(vect), CsvColumnsFromInitialRowsCount).map { v =>
-        import com.github.tototoshi.csv._
-        val w = new java.io.StringWriter
-        val cw = CSVWriter.open(w)
-        cw.writeRow(v)
-        cw.close
-        w.toString
-      })).join
-  }
-
-  private def responseStream(accept: Option[Accept], v: Process[PathTask, Data]):
->>>>>>> 23aa3031
-      Task[Response] = {
-    ResponseFormat.fromAccept(accept) match {
-      case f @ ResponseFormat.Json(codec, _, true) =>
-        jsonLinesStream(codec, v).map(_.putHeaders(`Content-Type`(f.mediaType, Some(Charset.`UTF-8`))))
-      case f @ ResponseFormat.Json(codec, _, false) =>
-        jsonArrayStream(codec, v).map(_.putHeaders(`Content-Type`(f.mediaType, Some(Charset.`UTF-8`))))
-      case ResponseFormat.Csv =>
-        csvStream(v, csvFormat).map(_.putHeaders(`Content-Type`(ResponseFormat.Csv.mediaType, Some(Charset.`UTF-8`))))
-    }
+      vect => Ok(Process.emitAll(vect))).join.map(_.putHeaders(`Content-Type`(mediaType, Some(Charset.`UTF-8`))))
   }
 
   private def errorResponse(
@@ -246,25 +225,14 @@
 
   def queryService = {
     HttpService {
-<<<<<<< HEAD
-      case req @ GET -> AsDirPath(path) :? Q(query) =>
-        (for {
-          b     <- backendFor(path)
-          (backend, mountPath) = b
-
-          (phases, resultT) = backend.eval(QueryRequest(query, None, mountPath, path, Variables(Map())))
-          result <- resultT.attemptRun.leftMap(e =>  errorResponse(BadRequest, e))
-        } yield responseStream(req.headers.get(Accept), result, None)).fold(identity, identity)
-=======
       case req @ GET -> AsDirPath(path) :? Q(query) => {
         SQLParser.parseInContext(query, path).fold(
           err => BadRequest("query error: " + err),
           expr => {
             val (phases, resultT) = backend.eval(QueryRequest(expr, None, Variables(Map())))
-            responseStream(req.headers.get(Accept), resultT)
+            responseStream(req.headers.get(Accept), resultT, None)
           })
       }
->>>>>>> 23aa3031
 
       case GET -> _ => QueryParameterMustContainQuery
 
@@ -458,21 +426,11 @@
   }
 
   def dataService = HttpService {
-<<<<<<< HEAD
     case req @ GET -> AsPath(path) :? Offset(offset) +& Limit(limit) +&
         ColumnDelimiter(col) +& RowDelimiter(row) +& QuoteChar(quote) +& EscapeChar(escape) =>
-      (for {
-        _ <- offset match { case Some(o) if o < 0 => -\/(BadRequest("Negative offset: " + o)); case _ =>  \/-(()) }
-        _ <- limit match { case Some(l) if l < 1 => -\/(BadRequest("Limit not positive: " + l)); case _ =>  \/-(()) }
-        format = CsvParser.Format(col.getOrElse(','), quote.getOrElse('\"'), escape.getOrElse('\"'), row.getOrElse("\r\n"))
-        t <- dataSourceFor(path)
-        (dataSource, relPath) = t
-      } yield responseStream(req.headers.get(Accept), dataSource.scan(relPath, offset, limit), Some(format))).fold(identity, identity)
-=======
-    case req @ GET -> AsPath(path) :? Offset(offset) +& Limit(limit) =>
-      responseStream(req.headers.get(Accept), backend.scan(path, offset, limit))
+      val format = CsvParser.Format(col.getOrElse(','), quote.getOrElse('\"'), escape.getOrElse('\"'), row.getOrElse("\r\n"))
+      responseStream(req.headers.get(Accept), backend.scan(path, offset, limit), Some(format))
         .handleWith { case e: ScanError => errorResponse(BadRequest, e) }
->>>>>>> 23aa3031
 
     case req @ PUT -> AsPath(path) =>
       req.decode[(List[WriteError], List[Data])] { case (errors, rows) =>

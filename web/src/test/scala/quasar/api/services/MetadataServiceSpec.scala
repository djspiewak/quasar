/*
 * Copyright 2014–2017 SlamData Inc.
 *
 * Licensed under the Apache License, Version 2.0 (the "License");
 * you may not use this file except in compliance with the License.
 * You may obtain a copy of the License at
 *
 *     http://www.apache.org/licenses/LICENSE-2.0
 *
 * Unless required by applicable law or agreed to in writing, software
 * distributed under the License is distributed on an "AS IS" BASIS,
 * WITHOUT WARRANTIES OR CONDITIONS OF ANY KIND, either express or implied.
 * See the License for the specific language governing permissions and
 * limitations under the License.
 */

package quasar.api.services

import slamdata.Predef._
import quasar.{Variables, VariablesArbitrary}
import quasar.api._, ApiErrorEntityDecoder._, PathUtils._
import quasar.api.matchers._
import quasar.contrib.pathy._, PathArbitrary._
import quasar.fp._
import quasar.fp.free, free._
import quasar.fs._, InMemory._
import quasar.fs.mount._
import quasar.fs.mount.Fixture.runConstantMount
import quasar.sql._
import quasar.sql.Arbitraries._

<<<<<<< HEAD
import argonaut._, Argonaut._, EncodeJsonScalaz._
=======
import argonaut._, Argonaut._
import eu.timepit.refined.numeric.{NonNegative, Positive => RPositive}
import eu.timepit.refined.scalacheck.numeric._
>>>>>>> fc732bd4
import matryoshka.data.Fix
import org.http4s._
import org.http4s.argonaut._
import pathy.Path._
import pathy.scalacheck.PathyArbitrary._
import scalaz.{Lens => _, _}
import scalaz.Scalaz._
import scalaz.concurrent.Task
import shapeless.tag.@@

object MetadataFixture {

  type Eff[A] = Coproduct[QueryFile, Mounting, A]

  def runQuery(mem: InMemState): QueryFile ~> Task =
    queryFile andThen evalNT[Id, InMemState](mem) andThen pointNT[Task]

  def runQueryWithMounts(mem: InMemState, mnts: Map[APath, MountConfig]): QueryFile ~> Task = {
    val run: Eff ~> Task = runQuery(mem) :+: runConstantMount[Task](mnts)
    val addViews = view.queryFile[Eff]
    val addModules = flatMapSNT(transformIn[QueryFile, Eff, Free[Eff, ?]](module.queryFile[Eff], liftFT))
    addViews andThen addModules andThen foldMapNT(run)
  }

  def service(mem: InMemState, mnts: Map[APath, MountConfig]): HttpService = {
    metadata.service[Eff].toHttpService(
      liftMT[Task, ResponseT] compose (runQueryWithMounts(mem, mnts) :+: runConstantMount[Task](mnts)))
  }
}

class MetadataServiceSpec extends quasar.Qspec with FileSystemFixture with Http4s {
  import metadata.FsNode
  import VariablesArbitrary._
  import FileSystemTypeArbitrary._, ConnectionUriArbitrary._
  import MetadataFixture._
  import PathError._

  "Metadata Service" should {
    "respond with NotFound" >> {
      // TODO: escaped paths do not survive being embedded in error messages
      "if directory does not exist" >> prop { dir: ADir => (dir != rootDir) ==> {
        val response = service(InMemState.empty, Map())(Request(uri = pathUri(dir))).unsafePerformSync
        response.as[ApiError].unsafePerformSync must beApiErrorLike(pathNotFound(dir))
      }}

      "file does not exist" >> prop { file: AFile =>
        val response = service(InMemState.empty, Map())(Request(uri = pathUri(file))).unsafePerformSync
        response.as[ApiError].unsafePerformSync must beApiErrorLike(pathNotFound(file))
      }

      "if file with same name as existing directory (without trailing slash)" >> prop { s: SingleFileMemState =>
        depth(s.file) > 1 ==> {
          val parent = fileParent(s.file)
          // .get here is because we know thanks to the property guard, that the parent directory has a name
          val fileWithSameName = parentDir(parent).get </> file(dirName(parent).get.value)
          val response = service(s.state, Map())(Request(uri = pathUri(fileWithSameName))).unsafePerformSync
          response.as[ApiError].unsafePerformSync must beApiErrorLike(pathNotFound(fileWithSameName))
        }
      }
    }

    "respond with OK" >> {
      "and empty list for existing empty directory" >> {
        service(InMemState.empty, Map())(Request(uri = Uri(path = "/")))
          .as[Json].unsafePerformSync must_== Json("children" := List[FsNode]())
      }

      "and list of children for existing nonempty directory" >> prop { s: NonEmptyDir =>
        val childNodes = s.ls.map(FsNode(_, None))

        service(s.state, Map())(Request(uri = pathUri(s.dir)))
          .as[Json].unsafePerformSync must_== Json("children" := childNodes.toIList.sorted)
      }.set(minTestsOk = 10)  // NB: this test is slow because NonEmptyDir instances are still relatively large
        .flakyTest("scalacheck: 'Gave up after only 2 passed tests'")

      "and mounts when any children happen to be mount points" >> prop { (
        fileName: FileName,
        directoryName: DirName,
        fsMountName: DirName,
        viewName: FileName,
        moduleName: DirName,
        vcfg: (ScopedExpr[Fix[Sql]], Variables),
        fsCfg: (FileSystemType, ConnectionUri)
      ) => (fileName ≠ viewName &&
          directoryName ≠ fsMountName &&
          directoryName ≠ moduleName &&
          fsMountName ≠ moduleName) ==> {
        val moduleConfig: List[Statement[Fix[Sql]]] = List(
          FunctionDecl(CIName("FOO"), List(CIName("Bar")), Fix(boolLiteral(true))))
        val parent: ADir = rootDir </> dir("foo")
        val mnts = Map[APath, MountConfig](
          (parent </> file1(viewName), MountConfig.viewConfig(vcfg)),
          (parent </> dir1(fsMountName), MountConfig.fileSystemConfig(fsCfg)),
          (parent </> dir1(moduleName), MountConfig.moduleConfig(moduleConfig)))
        val mem = InMemState fromFiles Map(
          (parent </> file1(fileName), Vector()),
          (parent </> dir1(directoryName) </> file("quux"), Vector()),
          (parent </> file1(viewName), Vector()),
          (parent </> dir1(fsMountName) </> file("bar"), Vector()))

        service(mem, mnts)(Request(uri = pathUri(parent)))
          .as[Json].unsafePerformSync must_=== Json("children" := List(
            FsNode(fileName.value, "file", None, None),
            FsNode(directoryName.value, "directory", None, None),
            FsNode(viewName.value, "file", Some("view"), None),
            FsNode(fsMountName.value, "directory", Some(fsCfg._1.value), None),
            FsNode(moduleName.value, "directory", Some("module"), None)
          ).toIList.sorted)
      }}

      "and functions as files on a module mount with additional info about functions parameters" >> prop { dir: ADir =>
        val moduleConfig: List[Statement[Fix[Sql]]] = List(
          FunctionDecl(CIName("FOO"), List(CIName("BAR")), Fix(boolLiteral(true))),
          FunctionDecl(CIName("BAR"), List(CIName("BAR"), CIName("BAZ")), Fix(boolLiteral(false))))
        val mnts = Map[APath, MountConfig](
          (dir, MountConfig.moduleConfig(moduleConfig)))
        val mem = InMemState.empty

        service(mem, mnts)(Request(uri = pathUri(dir)))
          .as[Json].unsafePerformSync must_=== Json("children" := List(
          FsNode("FOO", "file", mount = None, args = Some(List("BAR"))),
          FsNode("BAR", "file", mount = None, args = Some(List("BAR", "BAZ")))
        ).toIList.sorted)
      }

      "support offset and limit" >> prop { (dir: NonEmptyDir, offset: Int @@ NonNegative, limit: Int @@ RPositive) =>
        val childNodes = dir.ls.map(FsNode(_, None))

        service(dir.state, Map())(Request(uri = pathUri(dir.dir).+?("offset", offset.toString).+?("limit", limit.toString)))
          .as[Json].unsafePerformSync must_== Json("children" := childNodes.sorted.drop(offset).take(limit))
      }.set(minTestsOk = 10) // NB: this test is slow because NonEmptyDir instances are still relatively large

      "and empty object for existing file" >> prop { s: SingleFileMemState =>
        service(s.state, Map())(Request(uri = pathUri(s.file)))
          .as[Json].unsafePerformSync must_=== Json.obj()
      }
    }
  }
}<|MERGE_RESOLUTION|>--- conflicted
+++ resolved
@@ -29,13 +29,9 @@
 import quasar.sql._
 import quasar.sql.Arbitraries._
 
-<<<<<<< HEAD
 import argonaut._, Argonaut._, EncodeJsonScalaz._
-=======
-import argonaut._, Argonaut._
 import eu.timepit.refined.numeric.{NonNegative, Positive => RPositive}
 import eu.timepit.refined.scalacheck.numeric._
->>>>>>> fc732bd4
 import matryoshka.data.Fix
 import org.http4s._
 import org.http4s.argonaut._
@@ -165,7 +161,7 @@
         val childNodes = dir.ls.map(FsNode(_, None))
 
         service(dir.state, Map())(Request(uri = pathUri(dir.dir).+?("offset", offset.toString).+?("limit", limit.toString)))
-          .as[Json].unsafePerformSync must_== Json("children" := childNodes.sorted.drop(offset).take(limit))
+          .as[Json].unsafePerformSync must_== Json("children" := childNodes.toIList.sorted.drop(offset).take(limit))
       }.set(minTestsOk = 10) // NB: this test is slow because NonEmptyDir instances are still relatively large
 
       "and empty object for existing file" >> prop { s: SingleFileMemState =>

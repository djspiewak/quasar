--- conflicted
+++ resolved
@@ -139,11 +139,6 @@
 
     def userMetadataView(apiKey: APIKey) = storage.userMetadataView(apiKey)
 
-<<<<<<< HEAD
-    val report = LoggingQueryLogger[Future, instructions.Line]
-
-=======
->>>>>>> 1d17dd43
     val rawProjectionModule = new JDBMProjectionModule {
       type YggConfig = PlatformConfig
       val yggConfig = console.yggConfig
@@ -159,7 +154,7 @@
       new Evaluator[N](N0) with IdSourceScannerModule {
         type YggConfig = PlatformConfig
         val yggConfig = console.yggConfig
-        val report = LoggingQueryLogger[N](N0)
+        val report = LoggingQueryLogger[N, instructions.Line](N0)
       }
 
     def eval(str: String): Set[SValue] = evalE(str)  match {

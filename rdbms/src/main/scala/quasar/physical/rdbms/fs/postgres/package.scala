/*
 * Copyright 2014–2018 SlamData Inc.
 *
 * Licensed under the Apache License, Version 2.0 (the "License");
 * you may not use this file except in compliance with the License.
 * You may obtain a copy of the License at
 *
 *     http://www.apache.org/licenses/LICENSE-2.0
 *
 * Unless required by applicable law or agreed to in writing, software
 * distributed under the License is distributed on an "AS IS" BASIS,
 * WITHOUT WARRANTIES OR CONDITIONS OF ANY KIND, either express or implied.
 * See the License for the specific language governing permissions and
 * limitations under the License.
 */

package quasar.physical.rdbms.fs

import java.time.format.DateTimeFormatter

import slamdata.Predef._
import quasar.{Data, DataCodec}
import quasar.physical.rdbms.model._

package object postgres {
  
  implicit val codec: DataCodec = DataCodec.Precise
  import DataCodec.Precise._

  implicit val typeMapper: TypeMapper = TypeMapper(
    {
      case JsonCol   => "jsonb"
      case StringCol => "text"
      case IntCol    => "bigint"
      case DecCol    => "decimal"
      case NullCol   => "int"
      case BoolCol   => "bool"
    },
    _.toLowerCase match {
      case "text" | "varchar" => StringCol
      case "int" | "bigint"   => IntCol
      case "jsonb" | "json"   => JsonCol
      case "decimal" | "numeric" => DecCol
      case "bool" => BoolCol
      // TODO more types
    }
  )

  private def escapeStr(v: String) = v.replaceAllLiterally("'","''")

  @SuppressWarnings(Array("org.wartremover.warts.Recursion"))
  private def escapeData(d: Data): Data = d match {
    case Data.Obj(es) => Data.Obj(es.map{ case (k,v) => (escapeStr(k), escapeData(v))})
    case Data.Arr(es) => Data.Arr(es.map(escapeData))
    case Data.Str(s) => Data.Str(escapeStr(s))
    case _ => d
  }

  val tsFormatter: DateTimeFormatter = DateTimeFormatter.ISO_INSTANT

  implicit val dataFormatter: DataFormatter = DataFormatter((n, v, t) =>
    (v, t) match {
      case (Data.Obj(_), _) | (Data.Arr(_), _) =>
        "'" + DataCodec.render(escapeData(v)).getOrElse("{}") + "'"
<<<<<<< HEAD
      case Data.Int(num) => s"$num"
      case Data.Str(txt) => s"'${escapeStr(txt)}'"
      case Data.Dec(num) => s"$num"
      case Data.Bool(bool) => s"$bool"
      case Data.Id(oid) => s"""'{"$IdKey": "$oid"}'"""
      case other => s"""'{"$n": "unsupported ($other)"}'""" // TODO
=======
      case (Data.Int(num), JsonCol) => s"'[$num]'"
      case (Data.Str(txt), JsonCol) => s"""'["${escapeStr(txt)}"]'"""
      case (Data.Dec(num), JsonCol) => s"'[$num]'"
      case (Data.Bool(bool), JsonCol) => s"'[$bool]'"
      case (Data.Int(num), _) => s"$num"
      case (Data.Str(txt), _) => s"'${escapeStr(txt)}'"
      case (Data.Dec(num), _) => s"$num"
      case (Data.Bool(bool), _) => s"$bool"
      case (Data.Timestamp(i), _) => s"""'{"$TimestampKey": "${tsFormatter.format(i)}"}'"""
      case (Data.Date(dt), _) => s"""'{"$DateKey": "${tsFormatter.format(dt)}"}'"""
      case (Data.Time(t), _) => s"""'{"$TimeKey": "${DataCodec.timeFormatter.format(t)}"}'"""
      case (Data.Id(oid), _) => s"""'{"$IdKey": "$oid"}'"""
      case (other, _) => s"""'{"$n": "unsupported ($other)"}'""" // TODO
>>>>>>> 62216bb6
    })
}<|MERGE_RESOLUTION|>--- conflicted
+++ resolved
@@ -62,14 +62,6 @@
     (v, t) match {
       case (Data.Obj(_), _) | (Data.Arr(_), _) =>
         "'" + DataCodec.render(escapeData(v)).getOrElse("{}") + "'"
-<<<<<<< HEAD
-      case Data.Int(num) => s"$num"
-      case Data.Str(txt) => s"'${escapeStr(txt)}'"
-      case Data.Dec(num) => s"$num"
-      case Data.Bool(bool) => s"$bool"
-      case Data.Id(oid) => s"""'{"$IdKey": "$oid"}'"""
-      case other => s"""'{"$n": "unsupported ($other)"}'""" // TODO
-=======
       case (Data.Int(num), JsonCol) => s"'[$num]'"
       case (Data.Str(txt), JsonCol) => s"""'["${escapeStr(txt)}"]'"""
       case (Data.Dec(num), JsonCol) => s"'[$num]'"
@@ -78,11 +70,8 @@
       case (Data.Str(txt), _) => s"'${escapeStr(txt)}'"
       case (Data.Dec(num), _) => s"$num"
       case (Data.Bool(bool), _) => s"$bool"
-      case (Data.Timestamp(i), _) => s"""'{"$TimestampKey": "${tsFormatter.format(i)}"}'"""
-      case (Data.Date(dt), _) => s"""'{"$DateKey": "${tsFormatter.format(dt)}"}'"""
-      case (Data.Time(t), _) => s"""'{"$TimeKey": "${DataCodec.timeFormatter.format(t)}"}'"""
       case (Data.Id(oid), _) => s"""'{"$IdKey": "$oid"}'"""
-      case (other, _) => s"""'{"$n": "unsupported ($other)"}'""" // TODO
->>>>>>> 62216bb6
+      // TODO support datetimes
+      case (other, _) => s"""'{"$n": "unsupported ($other)"}'"""
     })
 }
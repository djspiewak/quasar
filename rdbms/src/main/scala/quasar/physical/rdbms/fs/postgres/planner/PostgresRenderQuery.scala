--- conflicted
+++ resolved
@@ -101,23 +101,15 @@
     case AllCols() =>
       s"*".right
     case Refs(srcs) =>
-<<<<<<< HEAD
       srcs.unzip(ι) match {
         case (Vector(_, last), Vector(key, value)) =>
           last.project match {
             case Constant(Data.Int(index)) => s"""$key->${index+1}""".right
             case _ =>
               val valueStripped = value.stripPrefix("'").stripSuffix("'")
-              s"""$key.$valueStripped""".right
+              s"""$key."$valueStripped"""".right
           }
         case (_, key +: mid :+ last) =>
-=======
-      srcs.map(_._2) match {
-        case Vector(key, value) =>
-          val valueStripped = value.stripPrefix("'").stripSuffix("'")
-          s"""$key."$valueStripped"""".right
-        case key +: mid :+ last =>
->>>>>>> e43fbdb5
           val firstValStripped = ~mid.headOption.map(_.stripPrefix("'").stripSuffix("'"))
           val midTail = mid.drop(1)
           val midStr = if (midTail.nonEmpty)

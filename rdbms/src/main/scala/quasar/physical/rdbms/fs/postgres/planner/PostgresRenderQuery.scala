/*
 * Copyright 2014–2017 SlamData Inc.
 *
 * Licensed under the Apache License, Version 2.0 (the "License");
 * you may not use this file except in compliance with the License.
 * You may obtain a copy of the License at
 *
 *     http://www.apache.org/licenses/LICENSE-2.0
 *
 * Unless required by applicable law or agreed to in writing, software
 * distributed under the License is distributed on an "AS IS" BASIS,
 * WITHOUT WARRANTIES OR CONDITIONS OF ANY KIND, either express or implied.
 * See the License for the specific language governing permissions and
 * limitations under the License.
 */

package quasar.physical.rdbms.fs.postgres.planner

import slamdata.Predef._
import quasar.common.JoinType._
import quasar.common.SortDir.{Ascending, Descending}
import quasar.{Data, DataCodec}
import quasar.fp.ski._
import quasar.DataCodec.Precise.TimeKey
import quasar.physical.rdbms.model._
import quasar.physical.rdbms.fs.postgres._
import quasar.physical.rdbms.planner.RenderQuery
import quasar.physical.rdbms.planner.sql._
import quasar.physical.rdbms.planner.sql.SqlExpr.Select._
import quasar.physical.rdbms.planner.sql.SqlExpr.Case._
import quasar.Planner.InternalError
import quasar.Planner.{NonRepresentableData, PlannerError}

import matryoshka._
import matryoshka.implicits._
import scalaz._
import Scalaz._
import quasar.physical.rdbms.planner.sql.Indirections._

object PostgresRenderQuery extends RenderQuery {
  import SqlExpr._

  implicit val codec: DataCodec = DataCodec.Precise

  def asString[T[_[_]]: BirecursiveT](a: T[SqlExpr]): PlannerError \/ String = {

    a.paraM(galg) ∘ (s => s"select row_to_json(row) from ($s) as row")
  }

  def alias(a: Option[SqlExpr.Id[String]]) = ~(a ∘ (i => s" as ${i.v}"))

  def rowAlias(a: Option[SqlExpr.Id[String]]) = ~(a ∘ (i => s" ${i.v}"))

  def buildJson(str: String): String =
    s"json_build_object($str)#>>'{}'"

  def text[T[_[_]]: BirecursiveT](pair: (T[SqlExpr], String)): String = {
    // The -> operator returns jsonb type, while ->> returns text. We need to choose one
    // depending on context, hence this function called in certain cases (see functionsNested.test)
    val (expr, str) = pair
    val toReplace = "->"
    val replacement = "->>"
    expr.project match {
      case Refs(elems, _) =>
        val pos = str.lastIndexOf(toReplace)
        if (pos > -1 && !str.contains(replacement))
          s"${str.substring(0, pos)}$replacement${str.substring(pos + toReplace.length, str.length)}"
        else
          str
      case _ =>
        str
    }
  }

  def num[T[_[_]]: BirecursiveT](pair: (T[SqlExpr], String)): String = {
    val (expr, str) = pair
    expr.project match {
      case Constant(Data.Int(_)) =>
        str
      case _ =>
        s"(${text(pair)})::numeric"
    }
  }

  def bool[T[_[_]]: BirecursiveT](pair: (T[SqlExpr], String)): String = {
      val (expr, str) = pair
      expr.project match {
        case Constant(Data.Bool(_)) =>
          str
        case _ =>
          s"(${text(pair)})::boolean"
      }
    }

  object TextExpr {
    def unapply[T[_[_]]: BirecursiveT](pair: (T[SqlExpr], String)): Option[String] =
      s"(${text(pair)})::text".some
  }

  object NumExpr {
    def unapply[T[_[_]]: BirecursiveT](pair: (T[SqlExpr], String)): Option[String] =
      num(pair).some
  }

  object BoolExpr {
    def unapply[T[_[_]]: BirecursiveT](pair: (T[SqlExpr], String)): Option[String] =
      bool(pair).some
  }

  private def postgresArray(jsonArrayRepr: String) = s"array_to_json(ARRAY$jsonArrayRepr)"

  final case class Acc(s: String, m: Indirections.Indirection)

  def galg[T[_[_]]: BirecursiveT]: GAlgebraM[(T[SqlExpr], ?), PlannerError \/ ?, SqlExpr, String] = {
    case Unreferenced() =>
    InternalError("Unexpected Unreferenced!", none).left
    case Null() => "null".right
    case SqlExpr.Id(v, _) =>
      s"""$v""".right
    case Table(v) =>
      v.right
    case AllCols() =>
      s"*".right
    case Refs(srcs, m) =>
      srcs.unzip(ι) match {
        case (_, firstStr +: tail) =>
          tail.foldLeft(Acc(firstStr, m)) {
            case (acc@Acc(accStr, Branch(mFunc, _)), nextStr) =>
              val nextStrStripped = nextStr.stripPrefix("'").stripSuffix("'")
              val (metaType, nextMeta) = mFunc(nextStrStripped)
              val str = metaType match {
                case Field =>
                  s"""($accStr."$nextStrStripped")"""
                case InnerField => s"$accStr->$nextStr"
              }
              Acc(str, nextMeta)
          }.s.right
        case _ =>
          InternalError("Refs with empty vector!", none).left // TODO refs should carry a Nel
      }
    case Obj(m) =>
      buildJson(m.map {
        case ((_, k), (_, v)) => s"'$k', $v"
      }.mkString(",")).right
    case RegexMatches(TextExpr(e), TextExpr(pattern), caseInsensitive: Boolean) =>
      val op = if (caseInsensitive) "~*" else "~"
      s"($e $op $pattern)".right
    case IsNotNull((_, expr)) =>
      s"($expr notnull)".right
    case IfNull(exprs) =>
      s"coalesce(${exprs.map(e => text(e)).intercalate(", ")})".right
    case ExprWithAlias((_, expr), alias) =>
        s"""$expr as "$alias"""".right
    case ExprPair((_, s1), (_, s2), _) =>
      s"$s1, $s2".right
    case ConcatStr(TextExpr(e1), TextExpr(e2))  =>
      s"$e1 || $e2".right
    case Avg((_, e)) =>
      s"avg($e)".right
    case Count((_, e)) =>
      s"count($e)".right
    case Max((_, e)) =>
      s"max($e)".right
    case Min((_, e)) =>
      s"min($e)".right
    case Sum((_, e)) =>
      s"sum($e)".right
    case Distinct((_, e)) =>
      s"distinct $e".right
    case Time((_, expr)) =>
      buildJson(s"""{ "$TimeKey": $expr }""").right
    case NumericOp(sym, NumExpr(left), NumExpr(right)) =>
      s"($left $sym $right)".right
    case Mod(NumExpr(a1), NumExpr(a2)) =>
      s"mod($a1, $a2)".right
    case Pow(NumExpr(a1), NumExpr(a2)) =>
      s"power($a1, $a2)".right
    case And(BoolExpr(a1), BoolExpr(a2)) =>
      s"($a1 and $a2)".right
    case Or(BoolExpr(a1), BoolExpr(a2)) =>
      s"($a1 or $a2)".right
    case Neg(NumExpr(e)) =>
      s"(-$e)".right
    case Eq(TextExpr(a1), TextExpr(a2)) =>
      s"($a1 = $a2)".right
    case Neq(TextExpr(a1), TextExpr(a2)) =>
      s"($a1 != $a2)".right
    case Lt(NumExpr(a1), NumExpr(a2)) =>
      s"($a1 < $a2)".right
    case Lte(NumExpr(a1), NumExpr(a2)) =>
      s"($a1 <= $a2)".right
    case Gt(NumExpr(a1), NumExpr(a2)) =>
      s"($a1 > $a2)".right
    case Gte(NumExpr(a1), NumExpr(a2)) =>
      s"($a1 >= $a2)".right
    case WithIds((_, str))    => s"(row_number() over(), $str)".right
    case RowIds()        => "row_number() over()".right
<<<<<<< HEAD
    case Offset((_, from), NumExpr(count)) => s"$from OFFSET $count".right
    case Limit((_, from), NumExpr(count)) => s"$from LIMIT $count".right

=======
    case Offset((_, from), NumExpr(count)) => s"($from OFFSET $count)".right
    case Limit((_, from), NumExpr(count)) => s"($from LIMIT $count)".right
>>>>>>> 5e72bfcd
    case Select(selection, from, joinOpt, filterOpt, groupBy, order) =>
      val filter = ~(filterOpt ∘ (f => s" where ${f.v._2}"))
      val join = ~(joinOpt ∘ (j => {

        val joinKeyStr = j.keys.map {
          case (TextExpr(lK), TextExpr(rK)) => s"$lK = $rK"
        }.intercalate(" and ")

        val joinKeyExpr = if (j.keys.nonEmpty) s"on $joinKeyStr" else ""
        val joinTypeStr = if (j.keys.nonEmpty) {
          j.jType match {
            case Inner => "inner"
            case FullOuter => "full outer"
            case LeftOuter => "left outer"
            case RightOuter => "right outer"
          }
        } else "cross"
        s" $joinTypeStr join ${j.v._2} ${j.alias.v} $joinKeyExpr"
      }))
      val orderStr = order.map { o =>
        val dirStr = o.sortDir match {
          case Ascending => "asc"
          case Descending => "desc"
        }
        s"${o.v._2} $dirStr"
      }.mkString(", ")

      val orderByStr = if (order.nonEmpty) s" order by $orderStr" else ""

      val groupByStr = ~(groupBy.flatMap{
        case GroupBy(Nil) => none
<<<<<<< HEAD
        case GroupBy(v) => v.map(_._2).intercalate(", ").some
=======
        case GroupBy(v) => v.map {
          case (srcExpr, str) =>
            srcExpr.project match {
              case ExprWithAlias(e, _) => str.substring(0, str.indexOf("as"))
              case _ => str
            }
        }.intercalate(", ").some
>>>>>>> 5e72bfcd
      }.map(v => s" GROUP BY $v"))

      val fromExpr = s" from ${from.v._2} ${from.alias.v}"
      s"(select ${selection.v._2}$fromExpr$join$filter$groupByStr$orderByStr)".right
    case Union((_, left), (_, right)) => s"($left UNION $right)".right
    case Constant(Data.Str(v)) =>
      val text = v.flatMap { case '\'' => "''"; case iv => iv.toString }.self
      s"'$text'".right
    case Constant(v) =>
      DataCodec.render(v).map{ rendered => v match {
        case _: Data.Arr => postgresArray(rendered) // TODO fix [ "xxx", "yyy" ] to [ 'xxx', 'yyy' ]
        case _ => rendered
      }} \/> NonRepresentableData(v)
    case Case(wt, e) =>
      val wts = wt ∘ { case WhenThen(TextExpr(w), TextExpr(t)) => s"when ($w)::boolean then $t" }
      s"(case ${wts.intercalate(" ")} else ${text(e.v)} end)".right
    case Coercion(t, (_, e)) => s"($e)::${t.mapToStringName}".right
    case ToArray(TextExpr(v)) => postgresArray(s"[$v]").right
    case UnaryFunction(fType, TextExpr(e)) =>
      val fName = fType match {
        case StrLower => "lower"
        case StrUpper => "upper"
        case ToJson => "row_to_json"
      }
      s"$fName($e)".right
    case BinaryFunction(fType, (_, a1), (a2Src, a2)) => (fType match {
        case StrSplit => s"regexp_split_to_array($a1, ${text((a2Src, a2))})"
        case ArrayConcat => s"(to_jsonb($a1) || to_jsonb($a2))"
        case Contains => s"($a1 IN (SELECT jsonb_array_elements_text(to_jsonb($a2))))"
      }).right
    case TernaryFunction(fType, a1, a2, a3) => (fType match {
      case Search => s"(case when ${bool(a3)} then ${text(a1)} ~* ${text(a2)} else ${text(a1)} ~ ${text(a2)} end)"
      case Substring => s"substring(${text(a1)} from ((${text(a2)})::integer + 1) for (${text(a3)})::integer)"
    }).right
  }
}<|MERGE_RESOLUTION|>--- conflicted
+++ resolved
@@ -195,15 +195,9 @@
       s"($a1 >= $a2)".right
     case WithIds((_, str))    => s"(row_number() over(), $str)".right
     case RowIds()        => "row_number() over()".right
-<<<<<<< HEAD
-    case Offset((_, from), NumExpr(count)) => s"$from OFFSET $count".right
-    case Limit((_, from), NumExpr(count)) => s"$from LIMIT $count".right
-
-=======
     case Offset((_, from), NumExpr(count)) => s"($from OFFSET $count)".right
     case Limit((_, from), NumExpr(count)) => s"($from LIMIT $count)".right
->>>>>>> 5e72bfcd
-    case Select(selection, from, joinOpt, filterOpt, groupBy, order) =>
+    case Select(selection, from, joinOpt,filterOpt, groupBy, order) =>
       val filter = ~(filterOpt ∘ (f => s" where ${f.v._2}"))
       val join = ~(joinOpt ∘ (j => {
 
@@ -234,9 +228,6 @@
 
       val groupByStr = ~(groupBy.flatMap{
         case GroupBy(Nil) => none
-<<<<<<< HEAD
-        case GroupBy(v) => v.map(_._2).intercalate(", ").some
-=======
         case GroupBy(v) => v.map {
           case (srcExpr, str) =>
             srcExpr.project match {
@@ -244,7 +235,6 @@
               case _ => str
             }
         }.intercalate(", ").some
->>>>>>> 5e72bfcd
       }.map(v => s" GROUP BY $v"))
 
       val fromExpr = s" from ${from.v._2} ${from.alias.v}"

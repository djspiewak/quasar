--- conflicted
+++ resolved
@@ -21,10 +21,6 @@
 import quasar.common.SortDir.{Ascending, Descending}
 import quasar.{Data, DataCodec}
 import quasar.fp.ski._
-<<<<<<< HEAD
-=======
-import quasar.DataCodec.Precise.{TimeKey, TimestampKey}
->>>>>>> 89d3f70b
 import quasar.physical.rdbms.model._
 import quasar.physical.rdbms.fs.postgres._
 import quasar.physical.rdbms.planner.RenderQuery
@@ -141,7 +137,7 @@
 
   def galg[T[_[_]]: BirecursiveT]: GAlgebraM[(T[SqlExpr], ?), PlannerError \/ ?, SqlExpr, String] = {
     case Unreferenced() =>
-    InternalError("Unexpected Unreferenced!", none).left
+      InternalError("Unexpected Unreferenced!", none).left
     case Null() => "null".right
     case SqlExpr.Id(v, _) =>
       s"""$v""".right
@@ -183,12 +179,6 @@
       s"$s1, $s2".right
     case ConcatStr(TextExpr(e1), TextExpr(e2))  =>
       s"$e1 || $e2".right
-<<<<<<< HEAD
-    case Time((_, expr)) =>
-      ???
-      // TODO reimplement this
-      // buildJson(s"""{ "$TimeKey": $expr }""").right
-=======
     case Avg((_, e)) =>
       s"avg($e)".right
     case Count((_, e)) =>
@@ -207,7 +197,6 @@
       //This necessesites that all branch subexpressions have compatible types, even when their evaluated values
       //make no sens for the given argument, hence the apparent convolution of the exoression below
       s"(case when (pg_typeof($e)::regtype::text ~ 'jsonb?') then jsonb_array_length(to_jsonb($e)) else length($e::text) end)".right
->>>>>>> 89d3f70b
     case NumericOp(sym, NumExpr(left), NumExpr(right)) =>
       s"($left $sym $right)".right
     case Mod(NumExpr(a1), NumExpr(a2)) =>
@@ -333,10 +322,16 @@
     case ArrayUnwind(toUnwind) => s"jsonb_array_elements_text(${text(toUnwind)})".right
 
     case Time((_, expr)) =>
-      buildJson((TimeKey, expr)).right
+      ???
+      // TODO reimplement this
+      // buildJson((TimeKey, expr)).right
     case Timestamp((_, expr)) =>
-      buildJson((TimestampKey, expr)).right
+      ???
+      // TODO reimplement this
+      // buildJson((TimestampKey, expr)).right
     case DatePart(TextExpr(part), (_, expr)) =>
-      s"date_part($part, to_timestamp($expr->>'$TimestampKey', 'YYYY-MM-DD HH24:MI:SSZ'))".right
+      ???
+      // TODO reimplement this
+      // s"date_part($part, to_timestamp($expr->>'$TimestampKey', 'YYYY-MM-DD HH24:MI:SSZ'))".right
   }
 }
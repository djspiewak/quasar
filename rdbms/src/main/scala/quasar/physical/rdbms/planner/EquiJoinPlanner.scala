--- conflicted
+++ resolved
@@ -23,6 +23,7 @@
 import SqlExpr._
 import quasar.physical.rdbms.planner.sql._
 import quasar.qscript.{EquiJoin, FreeMap, MapFunc, QScriptTotal}
+import quasar.physical.rdbms.planner.sql.Indirections._
 
 import matryoshka._
 import matryoshka.data._
@@ -30,7 +31,6 @@
 import matryoshka.patterns._
 import scalaz._
 import Scalaz._
-import quasar.physical.rdbms.planner.sql.Indirections._
 
 class EquiJoinPlanner[T[_[_]]: BirecursiveT: ShowT: EqualT,
 F[_]: Monad: NameGenerator: PlannerErrorME](
@@ -48,15 +48,11 @@
       for {
         left <- lBranch.cataM(interpretM(κ(src.point[F]), compile))
         right <- rBranch.cataM(interpretM(κ(src.point[F]), compile))
-<<<<<<< HEAD
         lMeta = deriveIndirection(left)
         rMeta = deriveIndirection(right)
         leftAlias <- genId[T[SqlExpr], F](lMeta)
         rightAlias <- genId[T[SqlExpr], F](rMeta)
-        combined <- processJoinFunc(combine, leftAlias, rightAlias)
-=======
         combined <- processJoinFunc(mapFuncPlanner)(combine, leftAlias, rightAlias)
->>>>>>> 9353bc6d
         keyExprs <-
           keys.traverse {
             case (lFm, rFm) =>
@@ -64,34 +60,13 @@
           }
       } yield {
 
-<<<<<<< HEAD
-
-        val selectionExpr = combined.project match {
-          case e@ExprPair(a, b, _) =>
-            (a.project, b.project) match {
-              case (SqlExpr.Id(_, _), SqlExpr.Id(_, _)) => *
-              case _ => e.embed
-            }
-          case other =>
-            other.embed
-        }
-
         Select(
-          selection = Selection(selectionExpr, none, deriveIndirection(combined)),
-          from = From(left, leftAlias),
-          join = Join(right, keyExprs, joinType, rightAlias).some,
-          filter = none,
-          orderBy = nil,
-          groupBy = none
-=======
-        Select(
-          selection = Selection(idToWildcard(combined), none),
+          selection = Selection(idToWildcard(combined), none, deriveIndirection(combined)),
           from = From(left, leftAlias),
           join = Join(right, keyExprs, joinType, rightAlias).some,
           filter = none,
           groupBy = none,
           orderBy = nil
->>>>>>> 9353bc6d
         ).embed
       }
   }

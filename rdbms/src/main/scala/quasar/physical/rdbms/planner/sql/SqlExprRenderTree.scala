/*
 * Copyright 2014–2017 SlamData Inc.
 *
 * Licensed under the Apache License, Version 2.0 (the "License");
 * you may not use this file except in compliance with the License.
 * You may obtain a copy of the License at
 *
 *     http://www.apache.org/licenses/LICENSE-2.0
 *
 * Unless required by applicable law or agreed to in writing, software
 * distributed under the License is distributed on an "AS IS" BASIS,
 * WITHOUT WARRANTIES OR CONDITIONS OF ANY KIND, either express or implied.
 * See the License for the specific language governing permissions and
 * limitations under the License.
 */

package quasar.physical.rdbms.planner.sql

import slamdata.Predef._
import quasar.{NonTerminal, RenderTree, RenderedTree, Terminal}
import quasar.physical.rdbms.planner.sql.SqlExpr.Select._

import matryoshka.Delay
import scalaz._
import Scalaz._

trait SqlExprRenderTree {

  import SqlExpr._

  implicit val renderTree: Delay[RenderTree, SqlExpr] =
    new Delay[RenderTree, SqlExpr] {
      def apply[A](r: RenderTree[A]): RenderTree[SqlExpr[A]] = {

        def nonTerminal(typ: String, c: A*): RenderedTree =
          NonTerminal(typ :: Nil, none, c.toList ∘ r.render)

        def nt(tpe: String, label: Option[String], child: A) =
          NonTerminal(tpe :: Nil, label, List(r.render(child)))

        RenderTree.make {
          case Unreferenced() =>
            Terminal("Unreferenced" :: Nil, none)
          case Null() =>
            Terminal("Null" :: Nil, none)
          case Constant(d) =>
            Terminal("Constant" :: Nil, d.shows.some)
          case Obj(m) =>
            NonTerminal("Obj" :: Nil, none, m.map { case (k, v) =>
              NonTerminal("K → V" :: Nil, none,
                List(r.render(k), r.render(v)))
            })
          case IsNotNull(a1) =>
            nonTerminal("NotNull", a1)
          case IfNull(a) =>
            nonTerminal("IfNull", a.toList: _*)
          case RegexMatches(a1, a2, caseInsensitive) =>
            nonTerminal(s"RegexMatches (insensitive = $caseInsensitive)", a1, a2)
          case ExprWithAlias(e, a) =>
            nonTerminal(s"ExprWithAlias($a)", e)
          case ExprPair(expr1, expr2, m) =>
            NonTerminal(s"Pair (m = ${m.shows})" :: Nil, none, List(expr1, expr2) ∘ r.render)
          case ConcatStr(a1, a2) =>
            nonTerminal("ConcatStr", a1, a2)
          case Avg(a1) =>
            nonTerminal("Avg", a1)
          case Count(a1) =>
            nonTerminal("Count", a1)
          case Max(a1) =>
            nonTerminal("Max", a1)
          case Min(a1) =>
            nonTerminal("Min", a1)
          case Sum(a1) =>
            nonTerminal("Sum", a1)
          case Distinct(a1) =>
            nonTerminal("Distinct", a1)
          case Time(a1) =>
            nonTerminal("Time", a1)
          case Id(v, m) =>
            Terminal(s"Id (m = ${m.shows})" :: Nil, v.some)
          case Table(v) =>
            Terminal("Table" :: Nil, v.some)
          case RowIds() =>
            Terminal("row ids" :: Nil, none)
          case AllCols() =>
            Terminal(s"*" :: Nil, none)
          case WithIds(v) =>
            nonTerminal("With ids", v)
          case NumericOp(op, left, right) =>
            nonTerminal(op, left, right)
          case Mod(a1, a2) =>
            nonTerminal("Mod", a1, a2)
          case Pow(a1, a2) =>
            nonTerminal("Pow", a1, a2)
          case Neg(a1) =>
            nonTerminal("Neg", a1)
          case And(a1, a2) =>
            nonTerminal("And", a1, a2)
          case Eq(a1, a2) =>
            nonTerminal("Equal", a1, a2)
          case Neq(a1, a2) =>
            nonTerminal("Not Equal", a1, a2)
          case Lt(a1, a2) =>
            nonTerminal("<", a1, a2)
          case Lte(a1, a2) =>
            nonTerminal("<=", a1, a2)
          case Gt(a1, a2) =>
            nonTerminal(">", a1, a2)
          case Gte(a1, a2) =>
            nonTerminal(">=", a1, a2)
          case Or(a1, a2) =>
            nonTerminal("Or", a1, a2)
<<<<<<< HEAD
          case Refs(srcs, m) =>
            nonTerminal(s"References (m = ${m.shows})", srcs:_*)
            // TODO add group by
=======
          case Refs(srcs) =>
            nonTerminal("References", srcs:_*)
>>>>>>> 9353bc6d
          case Select(selection, from, join, filter, groupBy, order) =>
            NonTerminal(
              s"Select (m = ${selection.meta.shows})" :: Nil,
              none,
              nt("selection", selection.alias ∘ (_.v), selection.v) ::
                nt("from", from.alias.v.some, from.v)               ::
                (join ∘ (j => NonTerminal(
                  "join" :: Nil, j.alias.v.some,
                    r.render(j.v) :: j.keys.flatMap {
                    case (lk, rk) => List(r.render(lk), r.render(rk))
                  }))).toList                                      :::
                (filter ∘ (f => nt("filter", none, f.v))).toList ++
                  order.map {
                    o =>
                      nt(s"OrderBy ${o.sortDir}", none, o.v)
                  } 
            )
          case Union(left, right) =>
            nonTerminal("UNION", left, right)
          case Limit(from, count) => nonTerminal("Limit", from, count)
          case Offset(from, count) => nonTerminal("Offset", from, count)
          case Case(wt, e) =>
            NonTerminal("Case" :: Nil, none,
              (wt ∘ (i => nonTerminal("whenThen", i.when, i.`then`))).toList :+
                nonTerminal("else", e.v))
          case Coercion(t, e) =>
            nonTerminal(s"Coercion: $t", e)
          case ToArray(v) =>
            nonTerminal("ARRAY", v)
          case UnaryFunction(t, e) =>
            nonTerminal(s"Function call: $t", e)
          case BinaryFunction(t, a1, a2) =>
            nonTerminal(s"Function call: $t", a1, a2)
          case TernaryFunction(t, a1, a2, a3) =>
            nonTerminal(s"Function call: $t", a1, a2, a3)
          case ArrayUnwind(u) =>
            nonTerminal("ArrayUnwind", u)
        }
      }
    }
}<|MERGE_RESOLUTION|>--- conflicted
+++ resolved
@@ -110,14 +110,8 @@
             nonTerminal(">=", a1, a2)
           case Or(a1, a2) =>
             nonTerminal("Or", a1, a2)
-<<<<<<< HEAD
           case Refs(srcs, m) =>
             nonTerminal(s"References (m = ${m.shows})", srcs:_*)
-            // TODO add group by
-=======
-          case Refs(srcs) =>
-            nonTerminal("References", srcs:_*)
->>>>>>> 9353bc6d
           case Select(selection, from, join, filter, groupBy, order) =>
             NonTerminal(
               s"Select (m = ${selection.meta.shows})" :: Nil,

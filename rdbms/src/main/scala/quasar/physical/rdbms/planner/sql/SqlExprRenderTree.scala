--- conflicted
+++ resolved
@@ -110,14 +110,9 @@
             nonTerminal(">=", a1, a2)
           case Or(a1, a2) =>
             nonTerminal("Or", a1, a2)
-<<<<<<< HEAD
-          case Refs(srcs) =>
-            nonTerminal("References", srcs:_*)
-=======
+            // TODO add group by
           case Refs(srcs, m) =>
             nonTerminal(s"References (m = ${m.shows})", srcs:_*)
-            // TODO add group by
->>>>>>> 5e72bfcd
           case Select(selection, from, join, filter, groupBy, order) =>
             NonTerminal(
               s"Select (m = ${selection.meta.shows})" :: Nil,
@@ -133,7 +128,7 @@
                   order.map {
                     o =>
                       nt(s"OrderBy ${o.sortDir}", none, o.v)
-                  } 
+                  }
             )
           case Union(left, right) =>
             nonTerminal("UNION", left, right)

/*
 * Copyright 2014–2017 SlamData Inc.
 *
 * Licensed under the Apache License, Version 2.0 (the "License");
 * you may not use this file except in compliance with the License.
 * You may obtain a copy of the License at
 *
 *     http://www.apache.org/licenses/LICENSE-2.0
 *
 * Unless required by applicable law or agreed to in writing, software
 * distributed under the License is distributed on an "AS IS" BASIS,
 * WITHOUT WARRANTIES OR CONDITIONS OF ANY KIND, either express or implied.
 * See the License for the specific language governing permissions and
 * limitations under the License.
 */

package quasar.physical.rdbms.planner

import slamdata.Predef._
import quasar.contrib.pathy.AFile
import quasar.qscript._
import quasar.physical.rdbms.common.TablePath
import quasar.physical.rdbms.planner.sql.SqlExpr.Select._
import quasar.physical.rdbms.planner.sql.SqlExpr._
import quasar.physical.rdbms.planner.sql.{SqlExpr, genId}
import sql.Indirections._

import matryoshka._
import matryoshka.implicits._
import quasar.NameGenerator
import scalaz._
import Scalaz._

class ShiftedReadPlanner[
    T[_[_]]: CorecursiveT, F[_]: Applicative: NameGenerator]
    extends Planner[T, F, Const[ShiftedRead[AFile], ?]] {

  type R = T[SqlExpr]

  def plan: AlgebraM[F, Const[ShiftedRead[AFile], ?], R] = {
    case Const(semantics) =>
      (genId[T[SqlExpr], F](Default) |@|
        genId[T[SqlExpr], F](Default)) {
        case (fromAlias, rowAlias) =>
        val from: From[R] = From(
          Table[R](TablePath.create(semantics.path).shows).embed,
          alias = fromAlias)
        val fields: T[SqlExpr] = semantics.idStatus match {
          case IdOnly    => RowIds[R]().embed
          case ExcludeId => AllCols[R]().embed
          case IncludeId => WithIds[R](AllCols[R]().embed).embed
        }
<<<<<<< HEAD
          Select(Selection[R](fields, alias = rowAlias.some), from, join = none, orderBy = Nil, groupBy = none,
=======
          Select(Selection[R](fields, alias = rowAlias.some, Default), from, join = none, orderBy = Nil, groupBy = none,
>>>>>>> 5e72bfcd
            filter = none).embed
      }
  }
}<|MERGE_RESOLUTION|>--- conflicted
+++ resolved
@@ -50,12 +50,8 @@
           case ExcludeId => AllCols[R]().embed
           case IncludeId => WithIds[R](AllCols[R]().embed).embed
         }
-<<<<<<< HEAD
-          Select(Selection[R](fields, alias = rowAlias.some), from, join = none, orderBy = Nil, groupBy = none,
-=======
-          Select(Selection[R](fields, alias = rowAlias.some, Default), from, join = none, orderBy = Nil, groupBy = none,
->>>>>>> 5e72bfcd
-            filter = none).embed
+          Select(Selection[R](fields, alias = rowAlias.some, Default), from, join = none, groupBy = none,
+            filter = none, orderBy = Nil).embed
       }
   }
 }
--- conflicted
+++ resolved
@@ -8,11 +8,10 @@
 
 DIR=$( cd "$( dirname "${BASH_SOURCE[0]}" )" && pwd )
 
-<<<<<<< HEAD
 SBT="$DIR/../sbt"
 
 # Build and run all tests everywhere (including integration)
-"$SBT" -DisCoverageRun=true coverage 'project core' test 'project it' test 'project web' 
+"$SBT" -DisCoverageRun=true coverage test
 
 # Code coverage
 if [ "$TRAVIS_BUILD" = "true" ] ; then
@@ -22,7 +21,4 @@
 fi
 
 # Build completed
-"$SBT" clean oneJar
-=======
-"$DIR/../sbt" -DisCoverageRun=true clean 'project web' oneJar 'project /' coverage 'project core' test 'project it' test 
->>>>>>> feeabdbc
+"$SBT" clean 'project web' oneJar
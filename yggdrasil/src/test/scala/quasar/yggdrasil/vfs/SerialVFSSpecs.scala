/*
 * Copyright 2014–2018 SlamData Inc.
 *
 * Licensed under the Apache License, Version 2.0 (the "License");
 * you may not use this file except in compliance with the License.
 * You may obtain a copy of the License at
 *
 *     http://www.apache.org/licenses/LICENSE-2.0
 *
 * Unless required by applicable law or agreed to in writing, software
 * distributed under the License is distributed on an "AS IS" BASIS,
 * WITHOUT WARRANTIES OR CONDITIONS OF ANY KIND, either express or implied.
 * See the License for the specific language governing permissions and
 * limitations under the License.
 */

package quasar.yggdrasil.vfs

import cats.effect.IO
import cats.syntax.flatMap._

import org.specs2.mutable._

import pathy.Path

import java.io.File
import java.nio.file.Files

// For cats.effect.Timer[IO]
import scala.concurrent.ExecutionContext.Implicits.global
<<<<<<< HEAD
=======
import shims._
>>>>>>> 8867bca4

object SerialVFSSpecs extends Specification {
  "serial vfs facade" should {
    "create a scratch directory, assign a path, work with real files, and list" in {
      val base = Files.createTempDirectory("SerialVFSSpecs").toFile

<<<<<<< HEAD
      val test = SerialVFS[IO](base).mapAsync(1)(vfs => for {
=======
      val test = SerialVFS[IO](base).flatMap(_(vfs => for {
>>>>>>> 8867bca4
        blob <- vfs.scratch
        version <- vfs.fresh(blob)
        dir <- vfs.underlyingDir(blob, version)

        _ <- IO {
          dir.exists() mustEqual true

          Files.createFile(new File(dir, "test").toPath())
        }

        _ <- vfs.commit(blob, version)
        _ <- vfs.link(blob, Path.rootDir </> Path.file("foo"))
<<<<<<< HEAD
      } yield ())

      val test2 = SerialVFS[IO](base).mapAsync(1)(vfs => for {
=======
      } yield ()))

      val test2 = SerialVFS[IO](base).flatMap(_(vfs => for {
>>>>>>> 8867bca4
        ob <- vfs.readPath(Path.rootDir </> Path.file("foo"))

        blob <- IO {
          ob must beSome
          ob.get
        }

        ov <- vfs.headOfBlob(blob)

        version <- IO {
          ov must beSome
          ov.get
        }

        dir <- vfs.underlyingDir(blob, version)

        _ <- IO {
          dir.exists() mustEqual true
          new File(dir, "test").exists() mustEqual true
        }
<<<<<<< HEAD
      } yield ())

      val test3 =
        SerialVFS[IO](base).mapAsync(1)(_.ls(Path.rootDir))

      val result =
        test.take(1) >> test2.take(1) >> test3.take(1)

      result.compile.last.unsafeRunSync must beSome(List(Path.file("foo")))
=======
      } yield ()))

      val test3 =
        SerialVFS[IO](base).flatMap(_(_.ls(Path.rootDir)))

      val result =
        test >> test2 >> test3

      result.unsafeRunSync must_=== List(Path.file("foo"))
>>>>>>> 8867bca4
    }
  }
}<|MERGE_RESOLUTION|>--- conflicted
+++ resolved
@@ -28,21 +28,14 @@
 
 // For cats.effect.Timer[IO]
 import scala.concurrent.ExecutionContext.Implicits.global
-<<<<<<< HEAD
-=======
 import shims._
->>>>>>> 8867bca4
 
 object SerialVFSSpecs extends Specification {
   "serial vfs facade" should {
     "create a scratch directory, assign a path, work with real files, and list" in {
       val base = Files.createTempDirectory("SerialVFSSpecs").toFile
 
-<<<<<<< HEAD
-      val test = SerialVFS[IO](base).mapAsync(1)(vfs => for {
-=======
       val test = SerialVFS[IO](base).flatMap(_(vfs => for {
->>>>>>> 8867bca4
         blob <- vfs.scratch
         version <- vfs.fresh(blob)
         dir <- vfs.underlyingDir(blob, version)
@@ -55,15 +48,9 @@
 
         _ <- vfs.commit(blob, version)
         _ <- vfs.link(blob, Path.rootDir </> Path.file("foo"))
-<<<<<<< HEAD
-      } yield ())
-
-      val test2 = SerialVFS[IO](base).mapAsync(1)(vfs => for {
-=======
       } yield ()))
 
       val test2 = SerialVFS[IO](base).flatMap(_(vfs => for {
->>>>>>> 8867bca4
         ob <- vfs.readPath(Path.rootDir </> Path.file("foo"))
 
         blob <- IO {
@@ -84,17 +71,6 @@
           dir.exists() mustEqual true
           new File(dir, "test").exists() mustEqual true
         }
-<<<<<<< HEAD
-      } yield ())
-
-      val test3 =
-        SerialVFS[IO](base).mapAsync(1)(_.ls(Path.rootDir))
-
-      val result =
-        test.take(1) >> test2.take(1) >> test3.take(1)
-
-      result.compile.last.unsafeRunSync must beSome(List(Path.file("foo")))
-=======
       } yield ()))
 
       val test3 =
@@ -104,7 +80,6 @@
         test >> test2 >> test3
 
       result.unsafeRunSync must_=== List(Path.file("foo"))
->>>>>>> 8867bca4
     }
   }
 }
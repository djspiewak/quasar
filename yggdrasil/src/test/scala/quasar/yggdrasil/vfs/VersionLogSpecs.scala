--- conflicted
+++ resolved
@@ -67,11 +67,7 @@
             }
         }
 
-<<<<<<< HEAD
-        _ <- ioPattern.replicateM(15)
-=======
-        _ <- drainIO
->>>>>>> 8867bca4
+        _ <- drainIO
 
         _ <- HWT.pattern[List[RPath]] {
           case CPL(Ls(BaseDir)) => IO.pure(Nil)
@@ -104,11 +100,7 @@
             }
         }
 
-<<<<<<< HEAD
-        _ <- ioPattern.replicateM(10)
-=======
-        _ <- drainIO
->>>>>>> 8867bca4
+        _ <- drainIO
 
         _ <- HWT.pattern[Unit] {
           case CPL(Move(from, to)) =>
@@ -154,11 +146,7 @@
             }
         }
 
-<<<<<<< HEAD
-        _ <- ioPattern.replicateM(15)
-=======
-        _ <- drainIO
->>>>>>> 8867bca4
+        _ <- drainIO
 
         _ <- HWT.pattern[List[RPath]] {
           case CPL(Ls(BaseDir)) => IO.pure(members)
@@ -198,11 +186,7 @@
             }
         }
 
-<<<<<<< HEAD
-        _ <- ioPattern.replicateM(15)
-=======
-        _ <- drainIO
->>>>>>> 8867bca4
+        _ <- drainIO
 
         _ <- HWT.pattern[List[RPath]] {
           case CPL(Ls(BaseDir)) => IO.pure(members)
@@ -282,11 +266,7 @@
             }
         }
 
-<<<<<<< HEAD
-        _ <- ioPattern.replicateM(10)
-=======
-        _ <- drainIO
->>>>>>> 8867bca4
+        _ <- drainIO
 
         _ <- HWT.pattern[Unit] {
           case CPL(Move(from, to)) =>
@@ -367,11 +347,7 @@
 
   val CPL = CopK.Inject[POSIXOp, POSIXWithIOCopK]
 
-<<<<<<< HEAD
-  val ioPattern = HWT.pattern[Unit] {
-=======
   val drainIO = HWT.whileDefined[Unit] {
->>>>>>> 8867bca4
     case CPR(ioa) => ioa
   }
 }
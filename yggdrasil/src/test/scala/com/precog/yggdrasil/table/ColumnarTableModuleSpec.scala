--- conflicted
+++ resolved
@@ -53,28 +53,8 @@
 import TableModule._
 import SampleData._
 
-<<<<<<< HEAD
 trait TestColumnarTableModule[M[+_]] extends ColumnarTableModuleTestSupport[M] {
   type GroupId = Int
-=======
-trait ColumnarTableModuleSpec[M[+_]] extends ColumnarTableModuleTestSupport[M] 
-    with TableModuleSpec[M]
-    with CogroupSpec[M]
-    with CrossSpec[M]
-    with TransformSpec[M]
-    with CompactSpec[M] 
-    with TakeRangeSpec[M]
-    with PartitionMergeSpec[M]
-    with UnionAllSpec[M]
-    with CrossAllSpec[M]
-    with DistinctSpec[M] 
-    with GroupingGraphSpec[M]
-    with SchemasSpec[M]
-    with IdSourceScannerModuleSpec[M]
-    { spec => 
-
-  //type GroupId = Int
->>>>>>> 94414bbc
   import trans._
   import constants._
  

/*
 *  ____    ____    _____    ____    ___     ____ 
 * |  _ \  |  _ \  | ____|  / ___|  / _/    / ___|        Precog (R)
 * | |_) | | |_) | |  _|   | |     | |  /| | |  _         Advanced Analytics Engine for NoSQL Data
 * |  __/  |  _ <  | |___  | |___  |/ _| | | |_| |        Copyright (C) 2010 - 2013 SlamData, Inc.
 * |_|     |_| \_\ |_____|  \____|   /__/   \____|        All Rights Reserved.
 *
 * This program is free software: you can redistribute it and/or modify it under the terms of the 
 * GNU Affero General Public License as published by the Free Software Foundation, either version 
 * 3 of the License, or (at your option) any later version.
 *
 * This program is distributed in the hope that it will be useful, but WITHOUT ANY WARRANTY; 
 * without even the implied warranty of MERCHANTABILITY or FITNESS FOR A PARTICULAR PURPOSE. See 
 * the GNU Affero General Public License for more details.
 *
 * You should have received a copy of the GNU Affero General Public License along with this 
 * program. If not, see <http://www.gnu.org/licenses/>.
 *
 */
package com.precog.yggdrasil

import actor._
import metadata._
import util._
import SValue._
import com.precog.common._
import com.precog.common.accounts._
import com.precog.common.ingest._
import com.precog.common.security._
import com.precog.common.util._
import com.precog.common.json._
import com.precog.util._

import akka.actor.ActorSystem
import akka.dispatch._
import akka.testkit.TestActorRef
import akka.util.Timeout
import akka.util.duration._

import blueeyes.json._

import scalaz._
import scalaz.effect._

import scala.collection.immutable.SortedMap
import scala.collection.immutable.TreeMap

class StubStorageMetadata[M[+_]](projectionMetadata: Map[ProjectionDescriptor, ColumnMetadata])(implicit val M: Monad[M]) extends StorageMetadata[M] {
  val source = new TestMetadataStorage(projectionMetadata)
  def findChildren(path: Path) = M.point(source.findChildren(path))
  def findSelectors(path: Path) = M.point(source.findSelectors(path))
  def findProjections(path: Path, selector: CPath) = M.point {
    projectionMetadata.collect {
      case (descriptor, _) if descriptor.columns.exists { case ColumnDescriptor(p, s, _, _) => p == path && s == selector } => 
        (descriptor, ColumnMetadata.Empty)
    }
  }

  def findPathMetadata(path: Path, selector: CPath) = M.point(source.findPathMetadata(path, selector).unsafePerformIO)
}

trait StubProjectionModule[M[+_], Key, Block] extends ProjectionModule[M, Key, Block] with StorageMetadataSource[M] { self =>
  implicit def M: Monad[M]

<<<<<<< HEAD
  def projections: Map[ProjectionDescriptor, Projection]

  class Storage extends StorageLike[M] {
    def storeBatch(ems: Seq[EventMessage]) = sys.error("Feature not implemented in test stub.")

    def projectionMetadata: Map[ProjectionDescriptor, ColumnMetadata] = 
      projections.keys.map(pd => (pd, ColumnMetadata.Empty)).toMap

    def metadata = new StubStorageMetadata(projectionMetadata)(M)

    def userMetadataView(apiKey: APIKey) = new UserMetadataView[M](apiKey, new UnrestrictedAccessControl(), metadata)
=======
  protected def projections: Map[ProjectionDescriptor, Projection]
  protected def projectionMetadata: Map[ProjectionDescriptor, ColumnMetadata] = projections.keys.map(pd => (pd, ColumnMetadata.Empty)).toMap
  protected def metadata = new StubStorageMetadata(projectionMetadata)(M)
>>>>>>> 2b0a9edc

  class ProjectionCompanion extends ProjectionCompanionLike[M] {
    def apply(descriptor: ProjectionDescriptor) = M.point(projections(descriptor))
  }
<<<<<<< HEAD
}


trait DistributedSampleStubStorageModule[M[+_]] extends StubStorageModule[M] {
  import ProjectionInsert.Row
  val dataPath = Path("/test")
  def sampleSize: Int
  def dataset(idCount: Int, data: Iterable[(Identities, Seq[CValue])]): TestDataset

  // TODO: This duplicates the same class in com.precog.muspelheim.RawJsonShardComponent
  case class Projection(descriptor: ProjectionDescriptor, data: SortedMap[Identities, Seq[CValue]]) extends ProjectionLike {
    val chunkSize = 2000

    def insert(id : Identities, v : Seq[CValue], shouldSync: Boolean = false): Unit = sys.error("Dummy ProjectionLike doesn't support insert")      
    def commit(): IO[PrecogUnit] = sys.error("Dummy ProjectionLike doesn't support commit")
  }

  implicit lazy val ordering = IdentitiesOrder.toScalaOrdering

  lazy val routingTable: RoutingTable = new SingleColumnProjectionRoutingTable

  lazy val sampleData: Vector[JValue] = DistributedSampleSet.sample(sampleSize, 0)._1

  lazy val projections: Map[ProjectionDescriptor, Projection] = sampleData.zipWithIndex.foldLeft(Map.empty[ProjectionDescriptor, Projection]) { 
    case (acc, (jv, i)) => routingTable.routeIngest(IngestMessage("", dataPath, "", Vector(IngestRecord(EventId(0, i), jv)), None)).foldLeft(acc) {
      case (acc, ProjectionInsert(descriptor, rows)) =>
        rows.foldLeft(acc) { 
          case (acc, Row(eventId, values, _)) =>
            val data = acc.get(descriptor).map(_.data).getOrElse(TreeMap.empty(ordering)) + (Array(eventId.uid) -> values)
            acc + (descriptor -> Projection(descriptor, data))
        }
    }
  }
}

=======
>>>>>>> 2b0a9edc

  def userMetadataView(apiKey: APIKey) = new UserMetadataView[M](apiKey, new UnrestrictedAccessControl(), metadata)
}<|MERGE_RESOLUTION|>--- conflicted
+++ resolved
@@ -62,65 +62,13 @@
 trait StubProjectionModule[M[+_], Key, Block] extends ProjectionModule[M, Key, Block] with StorageMetadataSource[M] { self =>
   implicit def M: Monad[M]
 
-<<<<<<< HEAD
-  def projections: Map[ProjectionDescriptor, Projection]
-
-  class Storage extends StorageLike[M] {
-    def storeBatch(ems: Seq[EventMessage]) = sys.error("Feature not implemented in test stub.")
-
-    def projectionMetadata: Map[ProjectionDescriptor, ColumnMetadata] = 
-      projections.keys.map(pd => (pd, ColumnMetadata.Empty)).toMap
-
-    def metadata = new StubStorageMetadata(projectionMetadata)(M)
-
-    def userMetadataView(apiKey: APIKey) = new UserMetadataView[M](apiKey, new UnrestrictedAccessControl(), metadata)
-=======
   protected def projections: Map[ProjectionDescriptor, Projection]
   protected def projectionMetadata: Map[ProjectionDescriptor, ColumnMetadata] = projections.keys.map(pd => (pd, ColumnMetadata.Empty)).toMap
   protected def metadata = new StubStorageMetadata(projectionMetadata)(M)
->>>>>>> 2b0a9edc
 
   class ProjectionCompanion extends ProjectionCompanionLike[M] {
     def apply(descriptor: ProjectionDescriptor) = M.point(projections(descriptor))
   }
-<<<<<<< HEAD
-}
-
-
-trait DistributedSampleStubStorageModule[M[+_]] extends StubStorageModule[M] {
-  import ProjectionInsert.Row
-  val dataPath = Path("/test")
-  def sampleSize: Int
-  def dataset(idCount: Int, data: Iterable[(Identities, Seq[CValue])]): TestDataset
-
-  // TODO: This duplicates the same class in com.precog.muspelheim.RawJsonShardComponent
-  case class Projection(descriptor: ProjectionDescriptor, data: SortedMap[Identities, Seq[CValue]]) extends ProjectionLike {
-    val chunkSize = 2000
-
-    def insert(id : Identities, v : Seq[CValue], shouldSync: Boolean = false): Unit = sys.error("Dummy ProjectionLike doesn't support insert")      
-    def commit(): IO[PrecogUnit] = sys.error("Dummy ProjectionLike doesn't support commit")
-  }
-
-  implicit lazy val ordering = IdentitiesOrder.toScalaOrdering
-
-  lazy val routingTable: RoutingTable = new SingleColumnProjectionRoutingTable
-
-  lazy val sampleData: Vector[JValue] = DistributedSampleSet.sample(sampleSize, 0)._1
-
-  lazy val projections: Map[ProjectionDescriptor, Projection] = sampleData.zipWithIndex.foldLeft(Map.empty[ProjectionDescriptor, Projection]) { 
-    case (acc, (jv, i)) => routingTable.routeIngest(IngestMessage("", dataPath, "", Vector(IngestRecord(EventId(0, i), jv)), None)).foldLeft(acc) {
-      case (acc, ProjectionInsert(descriptor, rows)) =>
-        rows.foldLeft(acc) { 
-          case (acc, Row(eventId, values, _)) =>
-            val data = acc.get(descriptor).map(_.data).getOrElse(TreeMap.empty(ordering)) + (Array(eventId.uid) -> values)
-            acc + (descriptor -> Projection(descriptor, data))
-        }
-    }
-  }
-}
-
-=======
->>>>>>> 2b0a9edc
 
   def userMetadataView(apiKey: APIKey) = new UserMetadataView[M](apiKey, new UnrestrictedAccessControl(), metadata)
 }
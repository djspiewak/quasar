--- conflicted
+++ resolved
@@ -336,23 +336,8 @@
 
     new File(baseDir, (prefix :+ descriptor.stableHash).mkString(File.separator))
   }
-<<<<<<< HEAD
-
-  private def newArchiveDir(parent: File, source: File): IO[File] = {
-    val dirUUID = Iterator.iterate(source)(_.getParentFile).map(_.getName).take(3).toList.reverse.mkString("/", "/", "")
-
-    val archiveDir = new File(parent, dirUUID)
-    IO {
-      archiveDir.mkdirs
-      archiveDir
-    }
-  }
-
+  
   private def writeDescriptor(desc: ProjectionDescriptor, baseDir: File): IO[PrecogUnit] = {
-=======
-  
-  private def writeDescriptor(desc: ProjectionDescriptor, baseDir: File): IO[Unit] = {
->>>>>>> 4281e24b
     val df = new File(baseDir, descriptorName)
     fileOps.exists(df) map {
       case true => 

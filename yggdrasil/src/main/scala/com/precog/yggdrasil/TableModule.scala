--- conflicted
+++ resolved
@@ -227,21 +227,15 @@
 
       val Id = Leaf(Source)
 
-<<<<<<< HEAD
       val DerefArray0 = DerefArrayStatic(Leaf(Source), CPathIndex(0))
       val DerefArray1 = DerefArrayStatic(Leaf(Source), CPathIndex(1))
       val DerefArray2 = DerefArrayStatic(Leaf(Source), CPathIndex(2))
-=======
-      val DerefArray0 = DerefArrayStatic(Leaf(Source), JPathIndex(0))
-      val DerefArray1 = DerefArrayStatic(Leaf(Source), JPathIndex(1))
-      val DerefArray2 = DerefArrayStatic(Leaf(Source), JPathIndex(2))
 
       val PruneToKeyValue = InnerObjectConcat(
         WrapObject(SourceKey.Single, paths.Key.name), 
         WrapObject(SourceValue.Single, paths.Value.name))
 
       val DeleteKeyValue = ObjectDelete(Leaf(Source), Set(paths.Key, paths.Value))
->>>>>>> 5fc9a842
     }
     
     type TransSpec2 = TransSpec[Source2]
@@ -250,18 +244,12 @@
       val LeftId = Leaf(SourceLeft)
       val RightId = Leaf(SourceRight)
 
-<<<<<<< HEAD
       def DerefArray0(source: Source2) = DerefArrayStatic(Leaf(source), CPathIndex(0))
       def DerefArray1(source: Source2) = DerefArrayStatic(Leaf(source), CPathIndex(1))
       def DerefArray2(source: Source2) = DerefArrayStatic(Leaf(source), CPathIndex(2))
-=======
-      def DerefArray0(source: Source2) = DerefArrayStatic(Leaf(source), JPathIndex(0))
-      def DerefArray1(source: Source2) = DerefArrayStatic(Leaf(source), JPathIndex(1))
-      def DerefArray2(source: Source2) = DerefArrayStatic(Leaf(source), JPathIndex(2))
 
       val DeleteKeyValueLeft = ObjectDelete(Leaf(SourceLeft), Set(paths.Key, paths.Value))
       val DeleteKeyValueRight = ObjectDelete(Leaf(SourceRight), Set(paths.Key, paths.Value))
->>>>>>> 5fc9a842
     }
   
     sealed trait GroupKeySpec 

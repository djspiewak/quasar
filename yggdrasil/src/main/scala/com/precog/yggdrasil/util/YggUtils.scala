/*
 *  ____    ____    _____    ____    ___     ____ 
 * |  _ \  |  _ \  | ____|  / ___|  / _/    / ___|        Precog (R)
 * | |_) | | |_) | |  _|   | |     | |  /| | |  _         Advanced Analytics Engine for NoSQL Data
 * |  __/  |  _ <  | |___  | |___  |/ _| | | |_| |        Copyright (C) 2010 - 2013 SlamData, Inc.
 * |_|     |_| \_\ |_____|  \____|   /__/   \____|        All Rights Reserved.
 *
 * This program is free software: you can redistribute it and/or modify it under the terms of the 
 * GNU Affero General Public License as published by the Free Software Foundation, either version 
 * 3 of the License, or (at your option) any later version.
 *
 * This program is distributed in the hope that it will be useful, but WITHOUT ANY WARRANTY; 
 * without even the implied warranty of MERCHANTABILITY or FITNESS FOR A PARTICULAR PURPOSE. See 
 * the GNU Affero General Public License for more details.
 *
 * You should have received a copy of the GNU Affero General Public License along with this 
 * program. If not, see <http://www.gnu.org/licenses/>.
 *
 */
package com.precog.yggdrasil
package util

import com.precog.common.json._
import actor._
import jdbm3._
import metadata.MetadataStorage
import metadata.FileMetadataStorage

import com.precog.auth._
import com.precog.accounts.InMemoryAccountManager
import com.precog.common._
import com.precog.util._
import com.precog.common.kafka._
import com.precog.common.security._

import akka.actor.{ActorRef,ActorSystem,Props}
import akka.dispatch.Await
import akka.dispatch.ExecutionContext
import akka.dispatch.Future
import akka.util.Timeout
import akka.util.Duration
import akka.pattern.gracefulStop

import org.joda.time._

import java.io.File
import java.nio.ByteBuffer

import collection.mutable.{Buffer, ListBuffer}
import collection.JavaConversions._

import blueeyes.json._
import blueeyes.json.serialization._
import blueeyes.json.serialization.DefaultSerialization._
import blueeyes.json.serialization.Extractor._
import blueeyes.bkka.AkkaDefaults
import blueeyes.persistence.mongo._

import scopt.mutable.OptionParser

import scala.collection.SortedSet
import scala.collection.SortedMap

import _root_.kafka.message._

import org.I0Itec.zkclient._
import org.apache.zookeeper.data.Stat

import scalaz.{Success, Failure}
import scalaz.effect.IO
import scalaz.syntax.std.boolean._

import org.streum.configrity._

import java.util.concurrent.atomic.AtomicInteger
import scala.io.Source

import au.com.bytecode.opencsv._
import java.io._

import com.weiglewilczek.slf4s.Logging

trait YggUtilsCommon {
  def load(dataDir: String) = {
    val dir = new File(dataDir)
    for{
      d <- dir.listFiles if d.isDirectory && !(d.getName == "." || d.getName == "..")
      descriptor <- ProjectionDescriptor.fromFile(d).unsafePerformIO.toOption
    } yield {
      (d, descriptor)
    }
  }
}

object YggUtils {
 
  def usage(message: String*): String = {
    val initial = message ++ List("Usage: yggutils {command} {flags/args}",""," For details on a particular command enter yggutils {command} -help", "")
    
    commands.foldLeft(initial) {
      case (acc, cmd) => acc :+ "%-20s : %s".format(cmd.name, cmd.description)
    }.mkString("\n")

  }

  val commands = List(
    DatabaseTools,
    ChownTools,
    KafkaTools,
    IngestTools,
    ZookeeperTools,
    ImportTools,
    CSVTools,
    APIKeyTools
  )

  val commandMap: Map[String, Command] = commands.map( c => (c.name, c) )(collection.breakOut)

  def main(args: Array[String]) {
    if(args.length > 0) {
      commandMap.get(args(0)).map { c =>
        c.run(args.slice(1,args.length))
      }.getOrElse {
        die(usage("Unknown command: [%s]".format(args(0))))
      }
    } else {
      die(usage())
    }
  }

  def die(msg: String, code: Int = 1) {
    println(msg)
    sys.exit(code)
  }

}

trait Command {
  def name(): String
  def description(): String
  def run(args: Array[String])
}

object DatabaseTools extends Command with YggUtilsCommon {
  val name = "db" 
  val description = "describe db paths and selectors" 
  
  def run(args: Array[String]) {
    val config = new Config
    val parser = new OptionParser("yggutils db") {
      opt("p", "path", "<path>", "root data path", {p: String => config.path = Some(Path(p))})
      opt("s", "selector", "<selector>", "root object selector", {s: String => config.selector = Some(CPath(s))})
      opt("v", "verbose", "show selectors as well", {config.verbose = true})
      arg("<datadir>", "shard data dir", {d: String => config.dataDir = d})
    }
    if (parser.parse(args)) {
      process(config)
    } else { 
      parser
    }
  }

  implicit val usord = new Ordering[Seq[AccountId]] {
    val sord = implicitly[Ordering[String]]

    def compare(a: Seq[AccountId], b: Seq[AccountId]) = order(a,b)

    private def order(a: Seq[AccountId], b: Seq[AccountId], i: Int = 0): Int = {
      if(a.length < i && b.length < i) {
        val comp = sord.compare(a(i), b(i))
        if(comp != 0) comp else order(a,b,i+1)
      } else {
        if(a.length == b.length) {
          0 
        } else if(a.length < i) {
          +1 
        } else {
          -1
        }
      }
    }
  }

  implicit val t3ord = new Ordering[(CPath, CType, Seq[AccountId])] {
    val jord = implicitly[Ordering[CPath]]
    val sord = implicitly[Ordering[String]]
    val ssord = implicitly[Ordering[Seq[AccountId]]]

    def compare(a: (CPath, CType, Seq[AccountId]), b: (CPath, CType, Seq[AccountId])) = {
      val j = jord.compare(a._1,b._1)
      if(j != 0) {
        j 
      } else {
        val c = sord.compare(CType.nameOf(a._2), CType.nameOf(b._2))
        if(c != 0) {
          c 
        } else {
          ssord.compare(a._3, b._3)
        }
      }
    }
  }

  def process(config: Config) {
    println("describing data at %s matching %s%s".format(config.dataDir, 
                                                         config.path.map(_.toString).getOrElse("*"),
                                                         config.selector.map(_.toString).getOrElse(".*")))
    
    show(extract(load(config.dataDir).map(_._2)), config.verbose)
  }

  def extract(descs: Array[ProjectionDescriptor]): SortedMap[Path, SortedSet[(CPath, CType, Seq[AccountId])]] = {
    implicit val pord = new Ordering[Path] {
      val sord = implicitly[Ordering[String]] 
      def compare(a: Path, b: Path) = sord.compare(a.toString, b.toString)
    }

    descs.foldLeft(SortedMap[Path,SortedSet[(CPath, CType, Seq[AccountId])]]()) {
      case (acc, desc) =>
       desc.columns.foldLeft(acc) {
         case (acc, ColumnDescriptor(p, s, t, u)) =>
           val update = acc.get(p) map { _ + Tuple3(s, t, u.ownerAccountIds.toSeq) } getOrElse { SortedSet(Tuple3(s, t, u.ownerAccountIds.toSeq)) } 
           acc + (p -> update) 
       }
    }
  }

  def show(summary: SortedMap[Path, SortedSet[(CPath, CType, Seq[AccountId])]], verbose: Boolean) {
    summary.foreach { 
      case (p, sels) =>
        println(p)
        if(verbose) {
          sels.foreach {
            case (s, ct, u) => println("  %s -> %s %s".format(s, ct, u.mkString("[",",","]")))
          }
          println
        }
    }
  }

  class Config(var path: Option[Path] = None, 
               var selector: Option[CPath] = None,
               var dataDir: String = ".",
               var verbose: Boolean = false)
}

object ChownTools extends Command with YggUtilsCommon {
  val name = "dbchown" 
  val description = "change ownership" 
 
  val projectionDescriptor = "projection_descriptor.json" 

  def run(args: Array[String]) {
    val config = new Config
    val parser = new OptionParser("yggutils dbchown") {
      opt("p", "path", "<path>", "root data path", {p: String => config.path = Some(Path(p))})
      opt("s", "selector", "<selector>", "root object selector", {s: String => config.selector = Some(CPath(s))})
      opt("o", "owners", "<owners>", "new owners TOKEN1,TOKEN2", {s: String => config.owners = s.split(",").toSet})
      opt("d", "dryrun", "dry run only lists changes to be made", { config.dryrun = true }) 
      arg("<datadir>", "shard data dir", {d: String => config.dataDir = d})
    }
    if (parser.parse(args)) {
      process(config)
    } else { 
      parser
    }
  }

  def process(config: Config) {
    println("Processing %s changing ownership for %s:%s to %s".format(config.dataDir, 
                                                         config.path.map(_.toString).getOrElse("*"),
                                                         config.selector.map(_.toString).getOrElse(".*"),
                                                         config.owners.mkString("[",",","]")))
   
    val raw = load(config.dataDir)
    val filtered = filter(config.path, config.selector, raw)
    val updated = changeOwners(config.path, config.selector, config.owners, filtered)
    save(updated, config.dryrun)
  }


  def filter(path: Option[Path], selector: Option[CPath], descs: Array[(File, ProjectionDescriptor)]): Array[(File, ProjectionDescriptor)] = {
    descs.filter {
      case (_, proj) =>
        proj.columns.exists {
          case col => path.map { _ == col.path }.getOrElse(true) &&
                      selector.map { _ == col.selector }.getOrElse(true)

        }
    }
  }

  def changeOwners(path: Option[Path], selector: Option[CPath], owners: Set[String], descs: Array[(File, ProjectionDescriptor)]): Array[(File, ProjectionDescriptor)] = {
    descs.map {
      case (f, proj) => (f, changeOwners(path, selector, owners, proj))
    }
  }

  private def changeOwners(path: Option[Path], selector: Option[CPath], owners: Set[String], proj: ProjectionDescriptor): ProjectionDescriptor = {
    def updateColumnDescriptor(path: Option[Path], selector: Option[CPath], owners: Set[String], col: ColumnDescriptor): ColumnDescriptor = {
      if(path.map { _ == col.path }.getOrElse(true) &&
         selector.map { _ == col.selector }.getOrElse(true)) {
        ColumnDescriptor(col.path, col.selector, col.valueType, Authorities(owners))
      } else { 
        col
      }
    }

    proj.copy(columns = proj.columns.map { col => updateColumnDescriptor(path, selector, owners, col) })
  }

  def save(descs: Array[(File, ProjectionDescriptor)], dryrun: Boolean) {
    descs.foreach {
      case (f, proj) =>
        val pd = new File(f, projectionDescriptor)
        val output = proj.serialize.renderPretty
        if(dryrun) {
          println("Replacing %s with\n%s".format(pd, output)) 
        } else {
          IOUtils.safeWriteToFile(output, pd) except {
            case e => println("Error update: %s - %s".format(pd, e)); IO(PrecogUnit)
          } unsafePerformIO
        }
    }
  }

  class Config(var owners: Set[String] = Set.empty,
               var path: Option[Path] = None, 
               var selector: Option[CPath] = None,
               var dataDir: String = ".",
               var dryrun: Boolean = false)
}

object KafkaTools extends Command {
  val name = "kafka"
  val description = "Tools for monitoring and viewing kafka queues"

  def run(args: Array[String]) {
    val config = new Config
    val parser = new OptionParser("yggutils kafka") {
      opt("r", "range", "<start:stop>", "show message range ie: 5:10 :100 10:", {s: String => 
        val range = MessageRange.parse(s)
        config.range = range.getOrElse(sys.error("Invalid range specification: " + s))
      })
      opt("l", "local", "<local kafka file>", "local kafka file", {s: String => config.dumpLocal = Some(s) })
      opt("c", "central", "<central kafka file>", "dump central kafka file", {s: String => config.dumpCentral = Some(s) })
      opt("u", "unparsed", "<kafka file>", "dump raw JSON from kafka file", {s: String => config.dumpRaw = Some(s) })
      opt("c2l", "centralToLocal", "<central kafka file>", "convert central kafka file to local kafak", {s: String => config.convertCentral = Some(s) })
    }
    if (parser.parse(args)) {
      process(config)
    } else { 
      parser
    }
  }

  def process(config: Config) {
    import config._
    dumpLocal.foreach { f => dump(new File(f), range, LocalFormat) } 
    dumpCentral.foreach { f => dump(new File(f), range, CentralFormat) } 
    dumpRaw.foreach { f => dump(new File(f), range, RawFormat) }
    convertCentral.foreach { convert(_) }
  }

  def dump(file: File, range: MessageRange, format: Format) {
    def traverse(itr: Iterator[MessageAndOffset], 
                 range: MessageRange,
                 format: Format,
                 i: Int = 0): Unit = {

      if(itr.hasNext && !range.done(i)) {
        val next = itr.next
        if(range.contains(i)) {
          format.dump(i, next)
        }
        traverse(itr, range, format, i+1)
      } else {
        ()
      }
    }

    val ms = new FileMessageSet(file, false) 

    traverse(ms.iterator, range, format)
  }
 
  def convert(central: String): Unit = convert(new File(central), new File(central + ".local")) 
  
  def convert(source: File, destination: File) {
    val eventCodec = LocalFormat.codec 
    val ingestCodec = CentralFormat.codec 
    
    val src = new FileMessageSet(source, false) 
    val dest = new FileMessageSet(destination, true) 

    dest.append(src)

    src.close
    dest.close
  }

  class Config(var convertCentral: Option[String] = None, 
               var dumpLocal: Option[String] = None,
               var dumpCentral: Option[String] = None,
               var dumpRaw: Option[String] = None,
               var range: MessageRange = MessageRange.ALL)

  case class MessageRange(start: Option[Int], finish: Option[Int]) {

    def done(i: Int): Boolean = finish.map { i >= _ }.getOrElse(false)

    def contains(i: Int): Boolean =
      (start.map{_ <= i}, finish.map{i < _}) match { 
        case (Some(s), Some(f)) => s && f
        case (Some(s), None   ) => s
        case (None   , Some(f)) => f
        case (None   , None   ) => true
      }
  }

  object MessageRange {
    val ALL = MessageRange(None,None)

    def parse(s: String): Option[MessageRange] = {
      val parts = s.split(":")
      if(parts.length == 2) {
        (parseOffset(parts(0)), parseOffset(parts(1))) match {
          case (Right(s), Right(f)) => Some(MessageRange(s,f))
          case _                    => None
        }
      } else {
        None
      }
    }
    
    def parseOffset(s: String): Either[Unit, Option[Int]] = {
       try {
         Right(if(s.trim.length == 0) {
           None
         } else {
           Some(s.toInt)
         })
       } catch {
         case ex => Left("Parse error for: " + s)
       }
    }
  }

  sealed trait Format {
    def dump(i: Int, msg: MessageAndOffset)
  }

  case object RawFormat extends Format {
    def dump(i: Int, msg: MessageAndOffset) {
      val message = msg.message.payload
      // Read past magic, type, and stop bytes
      message.get()
      val tpe = message.get()
      message.get()

      val bytes = new Array[Byte](message.remaining)

      message.get(bytes)

      println("Type: %d, offset: %d, payload: %s".format(tpe, msg.offset, new String(bytes, "UTF-8")))
    }
  }

  case object LocalFormat extends Format {
    val codec = new KafkaIngestMessageCodec

    def dump(i: Int, msg: MessageAndOffset) {
      codec.toEvent(msg.message) match {
        case EventMessage(EventId(pid, sid), Event(apiKey, path, ownerAccountId, data, _)) =>
          println("Event-%06d Offset: %d Id: (%d/%d) Path: %s APIKey: %s Owner: %s".format(i+1, msg.offset, pid, sid, path, apiKey, ownerAccountId))
          println(data.renderPretty)
        case _ =>
      }
    }
  }

  case object CentralFormat extends Format {
    val codec = new KafkaIngestMessageCodec

    def dump(i: Int, msg: MessageAndOffset) {
      codec.toEvent(msg.message) match {
        case EventMessage(EventId(pid, sid), Event(apiKey, path, ownerAccountId, data, _)) =>
          println("Event-%06d Offset: %d Id: (%d/%d) Path: %s APIKey: %s Owner: %s".format(i+1, msg.offset, pid, sid, path, apiKey, ownerAccountId))
          println(data.renderPretty)
        case _ =>
      }
    }
  }
}

object ZookeeperTools extends Command {

  val name = "zk"
  val description = "Misc zookeeper tools"

  def run(args: Array[String]) {
    val config = new Config
    val parser = new OptionParser("yggutils zk") {
      opt("z", "zookeeper", "The zookeeper host:port", { s: String => config.zkConn = s })
      opt("c", "checkpoints", "Show shard checkpoint state with prefix", { s: String => config.showCheckpoints = Some(s)})
      opt("a", "agents", "Show ingest agent state with prefix", { s: String => config.showAgents = Some(s)})
      opt("uc", "update_checkpoints", "Update agent state. Format = path:json", {s: String => config.updateCheckpoint = Some(s)})
      opt("ua", "update_agents", "Update agent state. Format = path:json", {s: String => config.updateAgent = Some(s)})
    }
    if (parser.parse(args)) {
      val conn: ZkConnection = new ZkConnection(config.zkConn)
      val client: ZkClient = new ZkClient(conn)
      try {
        process(conn, client, config)
      } finally {
        client.close
      }
    } else { 
      parser
    }
  }

  def process(conn: ZkConnection, client: ZkClient, config: Config) {
    config.showCheckpoints.foreach { path =>
      showChildren("checkpoints", path, pathsAt(path, client))
    }
    config.showAgents.foreach { path =>
      showChildren("agents", path, pathsAt(path, client))
    }

    def xyz(path: String, data: String) {
      JParser.parseFromString(data).flatMap(_.validated[YggCheckpoint]) match {
        case Success(_) =>
          if (!client.exists(path)) client.createPersistent(path, true)

          val updater = new DataUpdater[Array[Byte]] {
            def update(cur: Array[Byte]): Array[Byte] = data.getBytes 
          }

          client.updateDataSerialized(path, updater)
          println("Checkpoint updated: %s with %s".format(path, data))

        case Failure(e) =>
          println("Invalid json for checkpoint: %s".format(e))
      }
    }

    config.checkpointUpdate.foreach {
      case (path, data) =>
        val newCheckpoint = data match {
          case "initial" => """{"offset":0,"messageClock":[[0,0]]}"""
          case s => s
        }
        println("Loading initial checkpoint: " + newCheckpoint)
        xyz(path, newCheckpoint)
    }

    config.relayAgentUpdate.foreach { 
      case (path, data) => xyz(path, data)
    }
  }

  def showChildren(name: String, path: String, children: Buffer[(String, String)]) { children match {
      case l if l.size == 0 => 
        println("no %s at: %s".format(name, path))
      case children =>
        println("%s for: %s".format(name, path))
        children.foreach { 
          case (child, data) =>
            println("  %s".format(child))
            println("    %s".format(data))
        }
    }
  }

  def pathsAt(path: String, client: ZkClient): Buffer[(String, String)] = {
    val children = client.watchForChilds(path)
    if(children == null) {
      ListBuffer[(String, String)]()
    } else {
      children.map{ child =>
        val bytes = client.readData(path + "/" + child).asInstanceOf[Array[Byte]]
        (child, new String(bytes))
      }
    }
  }

  class Config(var zkConn: String = "localhost:2181",
               var showCheckpoints: Option[String] = None,
               var showAgents: Option[String] = None,
               var updateCheckpoint: Option[String] = None,
               var updateAgent: Option[String] = None) {

    def splitPathJson(s: String): (String,String) = s.split(":", 2) match {
      case Array(path,json) => (path, json)
      case _ => sys.error("Invalid format for path+json: \"%s\"".format(s))
    }

    def checkpointUpdate() = updateCheckpoint.map(splitPathJson)

    def relayAgentUpdate() = updateAgent.map(splitPathJson)
  }
}

object IngestTools extends Command {
  val name = "ingest"
  val description = "Show details about ingest status"

  def run(args: Array[String]) {
    val config = new Config
    val parser = new OptionParser("yggutils ingest_status") {
      intOpt("s", "limit", "<sync-limit-messages>", "if sync is greater than the specified limit an error will occur", {s: Int => config.limit = s})
      intOpt("l", "lag", "<time-lag-minutes>", "if update lag is greater than the specified value an error will occur", {l: Int => config.lag = l})
      opt("z", "zookeeper", "The zookeeper host:port", { s: String => config.zkConn = s })
      opt("c", "shardpath", "The shard's ZK path", { s: String => config.shardZkPath = s })
      opt("r", "relaypath", "The relay's ZK path", { s: String => config.relayZkPath = s })
    }
    if (parser.parse(args)) {
      val conn = new ZkConnection(config.zkConn)
      val client = new ZkClient(conn)
      try {
        process(conn, client, config)
      } finally {
        client.close
      }
    } else { 
      parser
    }
  }

  val shardCheckpointPath = "/beta/com/precog/ingest/v1/shard/checkpoint/shard01"
  val relayAgentPath = "/test/com/precog/ingest/v1/relay_agent/qclus-demo01"

  def process(conn: ZkConnection, client: ZkClient, config: Config) {
    val relayRaw = getJsonAt(config.relayZkPath, client).getOrElse(sys.error("Error reading relay agent state"))
    val shardRaw = getJsonAt(config.shardZkPath, client).getOrElse(sys.error("Error reading shard state"))

    val relayState = relayRaw.deserialize[EventRelayState]  
    val shardState = shardRaw.deserialize[YggCheckpoint]

    val shardValues = shardState.messageClock.map
    val pid = relayState.idSequenceBlock.producerId
    val shardSID = shardValues.get(pid).map { _.toString }.getOrElse{ "NA" }
    val relaySID = (relayState.nextSequenceId - 1).toString

    println("Messaging State")
    println("PID: %d Shard SID: %s Ingest (relay) SID: %s".format(pid, shardSID, relaySID))

    val syncDelta = relayState.nextSequenceId - 1 - shardValues.get(pid).getOrElse(0) 

    if(syncDelta > config.limit) {
      println("Message sync limit exceeded: %d > %d".format(syncDelta, config.limit))
      sys.exit(1)
    }

    val relayStat = getStatAt(relayAgentPath, conn).getOrElse(sys.error("Unable to stat relay agent state"))
    val shardStat = getStatAt(shardCheckpointPath, conn).getOrElse(sys.error("Unable to stat shard state"))

    val relayModified = new DateTime(relayStat.getMtime, DateTimeZone.UTC)
    val shardModified = new DateTime(shardStat.getMtime, DateTimeZone.UTC)

    if(isOlderThan(config.lag, relayModified)) {
      println("Relay state exceeds acceptable lag. (Last Updated: %s)".format(relayModified))
      sys.exit(2)
    }
    if(isOlderThan(config.lag, shardModified)) {
      println("Shard state exceeds acceptable lag. (Last updated: %s)".format(shardModified))
      sys.exit(3)
    }
  }

  def isOlderThan(lagMinutes: Int, modified: DateTime): Boolean = {
    modified.plusMinutes(lagMinutes).isBefore(new DateTime(DateTimeZone.UTC))
  }

  def getJsonAt(path: String, client: ZkClient): Option[JValue] = {
    val bytes = client.readData(path).asInstanceOf[Array[Byte]]
    if (bytes == null || bytes.length == 0)
      None
    else
      JParser.parseFromByteBuffer(ByteBuffer.wrap(bytes)).toOption
  }

  def getStatAt(path: String, conn: ZkConnection): Option[Stat] = {
    val zk = conn.getZookeeper
    Option(zk.exists(path, null))
  }
  
  class Config(var limit: Int = 0,
               var lag: Int = 60,
               var zkConn: String = "localhost:2181",
               var shardZkPath: String = "/",
               var relayZkPath: String = "/")
}

object ImportTools extends Command with Logging {
  val name = "import"
  val description = "Bulk import of json/csv data directly to data columns"
  
  def run(args: Array[String]) {
    val config = new Config
    val parser = new OptionParser("yggutils import") {
      opt("t", "token", "<api key>", "authorizing API key", { s: String => config.apiKey = s })
      opt("o", "owner", "<account id>", "Owner account ID to insert data under", { s: String => config.accountId = Some(s) })
      opt("s", "storage", "<storage root>", "directory containing data files", { s: String => config.storageRoot = new File(s) })
      opt("a", "archive", "<archive root>", "directory containing archived data files", { s: String => config.archiveRoot = new File(s) })
      arglist("<json input> ...", "json input file mappings {db}={input}", {s: String => 
        val parts = s.split("=")
        val t = (parts(0) -> parts(1))
        config.input = config.input :+ t
      })
    }
    if (parser.parse(args)) {
      try {
        process(config)
      } catch {
        case e => logger.error("Failure during import", e); sys.exit(1)
      }
    } else { 
      parser
    }
  }

  def process(config: Config) {
    config.storageRoot.mkdirs
    config.archiveRoot.mkdirs

    val stopTimeout = Duration(310, "seconds")

    // This uses an empty checkpoint because there is no support for insertion/metadata
    val io = for (ms <- FileMetadataStorage.load(config.storageRoot, config.archiveRoot, FilesystemFileOps)) yield {
      object shardModule extends SystemActorStorageModule
                            with JDBMProjectionModule
                            with StandaloneShardSystemActorModule {

        class YggConfig(val config: Configuration) extends BaseConfig with StandaloneShardSystemConfig with JDBMProjectionModuleConfig {
          val maxSliceSize = config[Int]("precog.jdbm.maxSliceSize", 50000)
<<<<<<< HEAD
          val ingestConfig = None
=======
          val smallSliceSize = config[Int]("precog.jdbm.smallSliceSize", 8)
>>>>>>> 5daf8c8e
        }

        val yggConfig = new YggConfig(Configuration.parse("precog.storage.root = " + config.storageRoot.getName))

        val actorSystem = ActorSystem("yggutilImport")
        implicit val M = blueeyes.bkka.AkkaTypeClasses.futureApplicative(ExecutionContext.defaultExecutionContext(actorSystem))

        object Projection extends JDBMProjectionCompanion {
          def fileOps = FilesystemFileOps
          def ensureBaseDir(descriptor: ProjectionDescriptor): IO[File] = ms.ensureDescriptorRoot(descriptor)
          def findBaseDir(descriptor: ProjectionDescriptor): Option[File] = ms.findDescriptorRoot(descriptor)
          def archiveDir(descriptor: ProjectionDescriptor): IO[Option[File]] = ms.findArchiveRoot(descriptor)
        }

        class Storage extends SystemActorStorageLike(ms) {
          val accessControl = new UnrestrictedAccessControl()
          val accountManager = new InMemoryAccountManager()
        }

        val storage = new Storage
      }

      import shardModule._

      logger.info("Starting shard input")
      Await.result(storage.start(), Duration(60, "seconds"))
      logger.info("Shard input started")
      val pid: Int = System.currentTimeMillis.toInt & 0x7fffffff
      logger.info("Using PID: " + pid)
      config.input.foreach {
        case (db, input) =>
          logger.info("Inserting batch: %s:%s".format(db, input))
          val rows = JParser.parseManyFromFile(new File(input)).valueOr(throw _)
          val events = rows.map { child =>
            val id = EventId(pid, sid.getAndIncrement)
            val event = Event(config.apiKey, Path(db), config.accountId, child, Map.empty)
            EventMessage(id, event)
          }
          
          logger.info("%d total inserts" format events.size)

          events.grouped(config.batchSize).toList.zipWithIndex.foreach { case (batch, id) => {
              logger.info("Saving batch " + id + " of size " + batch.size)
              Await.result(storage.storeBatch(batch.toSeq), Duration(300, "seconds"))
              logger.info("Batch saved")
            }
          }
      }

      logger.info("Waiting for shard shutdown")
      Await.result(storage.stop(), stopTimeout)

      logger.info("Shutdown")
      sys.exit(0)
    }

    io.unsafePerformIO
  }

  val sid = new AtomicInteger(0)

  class Config(
    var input: Vector[(String, String)] = Vector.empty, 
    val batchSize: Int = 10000,
    var apiKey: APIKey = "root",     // FIXME
    var accountId: Option[AccountId] = None,
    var verbose: Boolean = false ,
    var storageRoot: File = new File("./data"),
    var archiveRoot: File = new File("./archive")
  )
}

object CSVTools extends Command {
  val name = "csv"
  val description = "Convert CSV file to JSON"

  def run(args: Array[String]) {
    val config = new Config
    val parser = new OptionParser("yggutils csv") {
      opt("d","delimeter","field delimeter", {s: String => 
        if(s.length == 1) {
          config.delimeter = s.charAt(0)
        } else {
          sys.error("Invalid delimeter")
        }
      })
      opt("t","mapTimestamps","Map timestamps to expected format.", { config.teaseTimestamps = true })
      opt("v","verbose","Map timestamps to expected format.", { config.verbose = true })
      arg("<csv_file>", "csv file to convert (headers required)", {s: String => config.input = s}) 
    }
    if (parser.parse(args)) {
      process(config)
    } else { 
      parser
    }
  }

  def process(config: Config) {
    CSVToJSONConverter.convert(config.input, config.delimeter, config.teaseTimestamps, config.verbose).foreach {
      case jval => println(jval.renderCompact)
    }
  }

  class Config(
    var input: String = "", 
    var delimeter: Char = ',', 
    var teaseTimestamps: Boolean = false,
    var verbose: Boolean = false)
}


object APIKeyTools extends Command with AkkaDefaults with Logging {
  val name = "tokens"
  val description = "APIKey management utils"
    
  def run(args: Array[String]) {
    val config = new Config
    val parser = new OptionParser("yggutils csv") {
      opt("l","list","List API keys", { config.list = true })
//      opt("c","children","List children of API key", { s: String => config.listChildren = Some(s) })
      opt("n","new","New customer account at path", { s: String => config.accountId = Some(s) })
      opt("r","root","Show root API key", { config.showRoot = true })
      opt("c","create","Create root API key", { config.createRoot = true; config.showRoot = true })
      opt("a","name","Human-readable name for new API key", { s: String => config.newAPIKeyName = s })
      opt("x","delete","Delete API key", { s: String => config.delete = Some(s) })
      opt("d","database","APIKey database name (ie: beta_auth_v1)", {s: String => config.database = s })
      opt("t","tokens","APIKeys collection name", {s: String => config.collection = s }) 
      opt("a","archive","Collection for deleted API keys", {s: String => config.deleted = Some(s) })
      opt("s","servers","Mongo server config", {s: String => config.servers = s})
    }
    if (parser.parse(args)) {
      process(config)
    } else { 
      parser
    }
  }
  
  def process(config: Config) {
    val tm = apiKeyManager(config)
    val actions = (config.list).option(list(tm)).toSeq ++
                  (config.showRoot).option(showRoot(tm)).toSeq ++
//                  config.listChildren.map(listChildren(_, tm)) ++
                  config.accountId.map(p => create(p, config.newAPIKeyName, tm)) ++
                  config.delete.map(delete(_, tm))

    Await.result(Future.sequence(actions) onComplete {
      _ => tm.close() onComplete {
        _ => defaultActorSystem.shutdown
      }
    }, Duration(30, "seconds"))
  }

  def apiKeyManager(config: Config): APIKeyManager[Future] = {
    val mongo = RealMongo(config.mongoConfig)
    implicit val timeout = config.mongoSettings.timeout
    val db = mongo.database(config.database)

    val rootKey = Await.result(
      MongoAPIKeyManager.findRootAPIKey(
        db,
        config.mongoSettings.apiKeys, 
        config.mongoSettings.grants, 
        config.createRoot
      ), Duration(30, "seconds"))

    new MongoAPIKeyManager(mongo, db, config.mongoSettings.copy(rootKeyId = rootKey.apiKey))
  }

  def list(apiKeyManager: APIKeyManager[Future]) = {
    for (apiKeys <- apiKeyManager.listAPIKeys) yield {
      apiKeys.foreach(printAPIKey)
    }
  }

  def showRoot(apiKeyManager: APIKeyManager[Future]) = {
    for (rootAPIKey <- apiKeyManager.rootAPIKey) yield {
      println(rootAPIKey)
    }
  }

  def printAPIKey(t: APIKeyRecord): Unit = {
    println(t)
//    println("APIKey: %s Issuer: %s".format(t.uid, t.issuer.getOrElse("NA")))
//    println("  Permissions (Path)")
//    t.permissions.path.foreach { p =>
//      println("    " + p)
//    }
//    println("  Permissions (Data)")
//    t.permissions.data.foreach { p =>
//      println("    " + p)
//    }
//    println("  Grants")
//    t.grants.foreach { g =>
//      println("    " + g)
//    }
//    println()
//  }

//  def listChildren(apiKey: String, apiKeyManager: APIKeyManager[Future]) = {
//    for (Some(parent) <- apiKeyManager.findAPIKey(apiKey); children <- apiKeyManager.listChildren(parent)) yield {
//      children.foreach(printAPIKey)
//    }
//  }
  }

  def create(accountId: String, apiKeyName: String, apiKeyManager: APIKeyManager[Future]) = {
    apiKeyManager.newStandardAPIKeyRecord(accountId, Path(accountId), Some(apiKeyName))
  }

  def delete(t: String, apiKeyManager: APIKeyManager[Future]) = sys.error("todo")
//    for (Some(apiKey) <- apiKeyManager.findAPIKey(t); t <- apiKeyManager.deleteAPIKey(apiKey)) yield {
//      println("Deleted API key: ")
//      printAPIKey(apiKey)
//    }
//  }
  
  class Config {
    var delete: Option[String] = None
    var accountId: Option[String] = None
    var newAPIKeyName: String = ""
    var showRoot: Boolean = false
    var createRoot: Boolean = false
    var list: Boolean = false
    var listChildren: Option[String] = None
    var database: String = "auth_v1"
    var collection: String = "tokens"
    var deleted: Option[String] = None
    var servers: String = "localhost" 

    def deletedCollection: String = {
      deleted.getOrElse( collection + "_deleted" )
    }

    def mongoSettings: MongoAPIKeyManagerSettings = MongoAPIKeyManagerSettings(
      apiKeys = collection, 
      deletedAPIKeys = deletedCollection
    )

    def mongoConfig: Configuration = {
      Configuration.parse("servers = %s".format(mongoServers))
    }

    def mongoServers: String = {
      val s = servers.trim
      if (s.startsWith("[") && s.endsWith("]")) s else "[" + s + "]"
    }
  }
}

object CSVToJSONConverter {
  def convert(file: String, delimeter: Char = ',', timestampConversion: Boolean = false, verbose: Boolean = false): Iterator[JValue] = new Iterator[JValue] {

    private val reader = new CSVReader(new FileReader(file), delimeter)
    private val header = reader.readNext 
    private var line = reader.readNext

    def hasNext(): Boolean = line != null 

    def next(): JValue = {
      val result = JObject(header.zip(line).map{ 
        case (k, v) => JField(k, parse(v, timestampConversion, verbose))
      }.toList)
      line = reader.readNext
      result
    }
  }

  private val Timestamp = """^(\d{4}-\d{2}-\d{2}) (\d{2}:\d{2}:\d{2}\.\d{3})\d{0,3}$""".r

  def parse(s: String, ts: Boolean = false, verbose: Boolean = false): JValue =
    JParser.parseFromString(s).getOrElse {
      s match {
        case Timestamp(d, t) if (ts) =>
          JString("%sT%sZ".format(d,t))
        case s =>
          JString(s)
      }
    }
}<|MERGE_RESOLUTION|>--- conflicted
+++ resolved
@@ -735,11 +735,8 @@
 
         class YggConfig(val config: Configuration) extends BaseConfig with StandaloneShardSystemConfig with JDBMProjectionModuleConfig {
           val maxSliceSize = config[Int]("precog.jdbm.maxSliceSize", 50000)
-<<<<<<< HEAD
           val ingestConfig = None
-=======
           val smallSliceSize = config[Int]("precog.jdbm.smallSliceSize", 8)
->>>>>>> 5daf8c8e
         }
 
         val yggConfig = new YggConfig(Configuration.parse("precog.storage.root = " + config.storageRoot.getName))

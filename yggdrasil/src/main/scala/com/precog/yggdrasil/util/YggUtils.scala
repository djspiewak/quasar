/*
 *  ____    ____    _____    ____    ___     ____ 
 * |  _ \  |  _ \  | ____|  / ___|  / _/    / ___|        Precog (R)
 * | |_) | | |_) | |  _|   | |     | |  /| | |  _         Advanced Analytics Engine for NoSQL Data
 * |  __/  |  _ <  | |___  | |___  |/ _| | | |_| |        Copyright (C) 2010 - 2013 SlamData, Inc.
 * |_|     |_| \_\ |_____|  \____|   /__/   \____|        All Rights Reserved.
 *
 * This program is free software: you can redistribute it and/or modify it under the terms of the 
 * GNU Affero General Public License as published by the Free Software Foundation, either version 
 * 3 of the License, or (at your option) any later version.
 *
 * This program is distributed in the hope that it will be useful, but WITHOUT ANY WARRANTY; 
 * without even the implied warranty of MERCHANTABILITY or FITNESS FOR A PARTICULAR PURPOSE. See 
 * the GNU Affero General Public License for more details.
 *
 * You should have received a copy of the GNU Affero General Public License along with this 
 * program. If not, see <http://www.gnu.org/licenses/>.
 *
 */
package com.precog.yggdrasil
package util

import leveldb._
import actor._
import iterable.IterableDataset
import com.precog.common._
import com.precog.common.util._
import com.precog.common.kafka._
import com.precog.common.security._


import akka.dispatch.Await
import akka.dispatch.ExecutionContext
import akka.dispatch.Future
import akka.util.Timeout
import akka.util.Duration

import org.joda.time._

<<<<<<< HEAD
=======
import com.precog.util._
import com.precog.common._
import com.precog.common.kafka._
import com.precog.common.security._
import com.precog.yggdrasil.leveldb._
import com.precog.yggdrasil.actor._
import com.precog.yggdrasil.metadata._

>>>>>>> 4102a569
import org.iq80.leveldb._
import org.fusesource.leveldbjni.JniDBFactory._

import java.io.File
import java.nio.ByteBuffer

import collection.mutable.{Buffer, ListBuffer}
import collection.JavaConversions._

import blueeyes.json.JPath
import blueeyes.json.JsonAST._
import blueeyes.json.JsonDSL._
import blueeyes.json.JsonParser
import blueeyes.json.xschema._
import blueeyes.json.xschema.DefaultSerialization._
import blueeyes.json.xschema.Extractor._
import blueeyes.bkka.AkkaDefaults
import blueeyes.persistence.mongo._

import scopt.mutable.OptionParser

import scala.collection.SortedSet
import scala.collection.SortedMap

import _root_.kafka.message._

import org.I0Itec.zkclient._
import org.apache.zookeeper.data.Stat

import scalaz.{Success, Failure}
import scalaz.effect.IO
import scalaz.syntax.std.booleanV._

import org.streum.configrity._

import java.util.concurrent.atomic.AtomicInteger
import scala.io.Source

import au.com.bytecode.opencsv._
import java.io._

import com.weiglewilczek.slf4s.Logging

trait YggUtilsCommon {
  def load(dataDir: String) = {
    val dir = new File(dataDir)
    for{
      d <- dir.listFiles if d.isDirectory && !(d.getName == "." || d.getName == "..")
      descriptor <- ProjectionDescriptor.fromFile(d).unsafePerformIO.toOption
    } yield {
      (d, descriptor)
    }
  }
  

}

object YggUtils {
 
  def usage(message: String*): String = {
    val initial = message ++ List("Usage: yggutils {command} {flags/args}",""," For details on a particular command enter yggutils {command} -help", "")
    
    commands.foldLeft(initial) {
      case (acc, cmd) => acc :+ "%-20s : %s".format(cmd.name, cmd.description)
    }.mkString("\n")

  }

  val commands = List(
    DatabaseTools,
    ChownTools,
    KafkaTools,
    IngestTools,
    ZookeeperTools,
    ImportTools,
    CSVTools,
    TokenTools
  )

  val commandMap: Map[String, Command] = commands.map( c => (c.name, c) )(collection.breakOut)

  def main(args: Array[String]) {
    if(args.length > 0) {
      commandMap.get(args(0)).map { c =>
        c.run(args.slice(1,args.length))
      }.getOrElse {
        die(usage("Unknown command: [%s]".format(args(0))))
      }
    } else {
      die(usage())
    }
  }

  def die(msg: String, code: Int = 1) {
    println(msg)
    sys.exit(code)
  }

}

trait Command {
  def name(): String
  def description(): String
  def run(args: Array[String])
}

object DatabaseTools extends Command with YggUtilsCommon {
  val name = "db" 
  val description = "describe db paths and selectors" 
  
  def run(args: Array[String]) {
    val config = new Config
    val parser = new OptionParser("yggutils db") {
      opt("p", "path", "<path>", "root data path", {p: String => config.path = Some(Path(p))})
      opt("s", "selector", "<selector>", "root object selector", {s: String => config.selector = Some(JPath(s))})
      opt("v", "verbose", "show selectors as well", {config.verbose = true})
      arg("<datadir>", "shard data dir", {d: String => config.dataDir = d})
    }
    if (parser.parse(args)) {
      process(config)
    } else { 
      parser
    }
  }

  implicit val usord = new Ordering[Seq[UID]] {
    val sord = implicitly[Ordering[String]]

    def compare(a: Seq[UID], b: Seq[UID]) = order(a,b)

    private def order(a: Seq[UID], b: Seq[UID], i: Int = 0): Int = {
      if(a.length < i && b.length < i) {
        val comp = sord.compare(a(i), b(i))
        if(comp != 0) comp else order(a,b,i+1)
      } else {
        if(a.length == b.length) {
          0 
        } else if(a.length < i) {
          +1 
        } else {
          -1
        }
      }
    }
  }

  implicit val t3ord = new Ordering[(JPath, CType, Seq[UID])] {
    val jord = implicitly[Ordering[JPath]]
    val sord = implicitly[Ordering[String]]
    val ssord = implicitly[Ordering[Seq[UID]]]

    def compare(a: (JPath, CType, Seq[UID]), b: (JPath, CType, Seq[UID])) = {
      val j = jord.compare(a._1,b._1)
      if(j != 0) {
        j 
      } else {
        val c = sord.compare(CType.nameOf(a._2), CType.nameOf(b._2))
        if(c != 0) {
          c 
        } else {
          ssord.compare(a._3, b._3)
        }
      }
    }
  }

  def process(config: Config) {
    println("describing data at %s matching %s%s".format(config.dataDir, 
                                                         config.path.map(_.toString).getOrElse("*"),
                                                         config.selector.map(_.toString).getOrElse(".*")))
    
    show(extract(load(config.dataDir).map(_._2)), config.verbose)
  }

  def extract(descs: Array[ProjectionDescriptor]): SortedMap[Path, SortedSet[(JPath, CType, Seq[UID])]] = {
    implicit val pord = new Ordering[Path] {
      val sord = implicitly[Ordering[String]] 
      def compare(a: Path, b: Path) = sord.compare(a.toString, b.toString)
    }

    descs.foldLeft(SortedMap[Path,SortedSet[(JPath, CType, Seq[UID])]]()) {
      case (acc, desc) =>
       desc.columns.foldLeft(acc) {
         case (acc, ColumnDescriptor(p, s, t, u)) =>
           val update = acc.get(p) map { _ + Tuple3(s, t, u.uids.toSeq) } getOrElse { SortedSet(Tuple3(s, t, u.uids.toSeq)) } 
           acc + (p -> update) 
       }
    }
  }

  def show(summary: SortedMap[Path, SortedSet[(JPath, CType, Seq[UID])]], verbose: Boolean) {
    summary.foreach { 
      case (p, sels) =>
        println(p)
        if(verbose) {
          sels.foreach {
            case (s, ct, u) => println("  %s -> %s %s".format(s, ct, u.mkString("[",",","]")))
          }
          println
        }
    }
  }

  class Config(var path: Option[Path] = None, 
               var selector: Option[JPath] = None,
               var dataDir: String = ".",
               var verbose: Boolean = false)
}

object ChownTools extends Command with YggUtilsCommon {
  val name = "dbchown" 
  val description = "change ownership" 
 
  val projectionDescriptor = "projection_descriptor.json" 

  def run(args: Array[String]) {
    val config = new Config
    val parser = new OptionParser("yggutils dbchown") {
      opt("p", "path", "<path>", "root data path", {p: String => config.path = Some(Path(p))})
      opt("s", "selector", "<selector>", "root object selector", {s: String => config.selector = Some(JPath(s))})
      opt("o", "owners", "<owners>", "new owners TOKEN1,TOKEN2", {s: String => config.owners = s.split(",").toSet})
      opt("d", "dryrun", "dry run only lists changes to be made", { config.dryrun = true }) 
      arg("<datadir>", "shard data dir", {d: String => config.dataDir = d})
    }
    if (parser.parse(args)) {
      process(config)
    } else { 
      parser
    }
  }

  def process(config: Config) {
    println("Processing %s changing ownership for %s:%s to %s".format(config.dataDir, 
                                                         config.path.map(_.toString).getOrElse("*"),
                                                         config.selector.map(_.toString).getOrElse(".*"),
                                                         config.owners.mkString("[",",","]")))
   
    val raw = load(config.dataDir)
    val filtered = filter(config.path, config.selector, raw)
    val updated = changeOwners(config.path, config.selector, config.owners, filtered)
    save(updated, config.dryrun)
  }


  def filter(path: Option[Path], selector: Option[JPath], descs: Array[(File, ProjectionDescriptor)]): Array[(File, ProjectionDescriptor)] = {
    descs.filter {
      case (_, proj) =>
        proj.columns.exists {
          case col => path.map { _ == col.path }.getOrElse(true) &&
                      selector.map { _ == col.selector }.getOrElse(true)

        }
    }
  }

  def changeOwners(path: Option[Path], selector: Option[JPath], owners: Set[String], descs: Array[(File, ProjectionDescriptor)]): Array[(File, ProjectionDescriptor)] = {
    descs.map {
      case (f, proj) => (f, changeOwners(path, selector, owners, proj))
    }
  }

  private def changeOwners(path: Option[Path], selector: Option[JPath], owners: Set[String], proj: ProjectionDescriptor): ProjectionDescriptor = {
    def updateColumnDescriptor(path: Option[Path], selector: Option[JPath], owners: Set[String], col: ColumnDescriptor): ColumnDescriptor = {
      if(path.map { _ == col.path }.getOrElse(true) &&
         selector.map { _ == col.selector }.getOrElse(true)) {
        ColumnDescriptor(col.path, col.selector, col.valueType, Authorities(owners))
      } else { 
        col
      }
    }

    proj.copy(columns = proj.columns.map { col => updateColumnDescriptor(path, selector, owners, col) })
  }

  def save(descs: Array[(File, ProjectionDescriptor)], dryrun: Boolean) {
    descs.foreach {
      case (f, proj) =>
        val pd = new File(f, projectionDescriptor)
        val output = pretty(render(proj.serialize))
        if(dryrun) {
          println("Replacing %s with\n%s".format(pd, output)) 
        } else {
          IOUtils.safeWriteToFile(output, pd) except {
            case e => println("Error update: %s - %s".format(pd, e)); IO(())
          } unsafePerformIO
        }
    }
  }

  class Config(var owners: Set[String] = Set.empty,
               var path: Option[Path] = None, 
               var selector: Option[JPath] = None,
               var dataDir: String = ".",
               var dryrun: Boolean = false)
}

object KafkaTools extends Command {
  val name = "kafka"
  val description = "Tools for monitoring and viewing kafka queues"

  def run(args: Array[String]) {
    val config = new Config
    val parser = new OptionParser("yggutils kafka") {
      opt("r", "range", "<start:stop>", "show message range ie: 5:10 :100 10:", {s: String => 
        val range = MessageRange.parse(s)
        config.range = range.getOrElse(sys.error("Invalid range specification: " + s))
      })
      opt("l", "local", "<local kafka file>", "local kafka file", {s: String => config.dumpLocal = Some(s) })
      opt("c", "central", "<central kafka file>", "dump central kafka file", {s: String => config.dumpCentral = Some(s) })
      opt("c2l", "centralToLocal", "<central kafka file>", "convert central kafka file to local kafak", {s: String => config.convertCentral = Some(s) })
    }
    if (parser.parse(args)) {
      process(config)
    } else { 
      parser
    }
  }

  def process(config: Config) {
    import config._
    dumpLocal.foreach { f => dump(new File(f), range, LocalFormat) } 
    dumpCentral.foreach { f => dump(new File(f), range, CentralFormat) } 
    convertCentral.foreach { convert(_) }
  }

  def dump(file: File, range: MessageRange, format: Format) {
    def traverse(itr: Iterator[MessageAndOffset], 
                 range: MessageRange,
                 format: Format,
                 i: Int = 0): Unit = {

      if(itr.hasNext && !range.done(i)) {
        val next = itr.next
        if(range.contains(i)) {
          format.dump(i, next)
        }
        traverse(itr, range, format, i+1)
      } else {
        ()
      }
    }

    val ms = new FileMessageSet(file, false) 

    traverse(ms.iterator, range, format)
  }
 
  def convert(central: String): Unit = convert(new File(central), new File(central + ".local")) 
  
  def convert(source: File, destination: File) {
    val eventCodec = LocalFormat.codec 
    val ingestCodec = CentralFormat.codec 
    
    val src = new FileMessageSet(source, false) 
    val dest = new FileMessageSet(destination, true) 

    val outMessages = src.iterator.toList.map { mao =>
      ingestCodec.toEvent(mao.message) match {
        case EventMessage(_, event) =>
          eventCodec.toMessage(event)  
        case _ => sys.error("Unknown message type")
      }
    }

    val outSet = new ByteBufferMessageSet(messages = outMessages.toArray: _*)
    dest.append(outSet)

    src.close
    dest.close
  }

  class Config(var convertCentral: Option[String] = None, 
               var dumpLocal: Option[String] = None,
               var dumpCentral: Option[String] = None,
               var range: MessageRange = MessageRange.ALL)

  case class MessageRange(start: Option[Int], finish: Option[Int]) {

    def done(i: Int): Boolean = finish.map { i >= _ }.getOrElse(false)

    def contains(i: Int): Boolean =
      (start.map{_ <= i}, finish.map{i < _}) match { 
        case (Some(s), Some(f)) => s && f
        case (Some(s), None   ) => s
        case (None   , Some(f)) => f
        case (None   , None   ) => true
      }
  }

  object MessageRange {
    val ALL = MessageRange(None,None)

    def parse(s: String): Option[MessageRange] = {
      val parts = s.split(":")
      if(parts.length == 2) {
        (parseOffset(parts(0)), parseOffset(parts(1))) match {
          case (Right(s), Right(f)) => Some(MessageRange(s,f))
          case _                    => None
        }
      } else {
        None
      }
    }
    
    def parseOffset(s: String): Either[Unit, Option[Int]] = {
       try {
         Right(if(s.trim.length == 0) {
           None
         } else {
           Some(s.toInt)
         })
       } catch {
         case ex => Left("Parse error for: " + s)
       }
    }
  }

  sealed trait Format {
    def dump(i: Int, msg: MessageAndOffset)
  }

  case object LocalFormat extends Format {
    val codec = new KafkaEventCodec

    def dump(i: Int, msg: MessageAndOffset) {
      val event = codec.toEvent(msg.message)
      println("Event-%06d Path: %s Token: %s".format(i+1, event.path, event.tokenId))
      println(pretty(render(event.data)))
    }
  }

  case object CentralFormat extends Format {
    val codec = new KafkaIngestMessageCodec

    def dump(i: Int, msg: MessageAndOffset) {
      codec.toEvent(msg.message) match {
        case EventMessage(EventId(pid, sid), Event(path, tokenId, data, _)) =>
          println("Event-%06d Id: (%d/%d) Path: %s Token: %s".format(i+1, pid, sid, path, tokenId))
          println(pretty(render(data)))
        case _ =>
      }
    }
  }
}

object ZookeeperTools extends Command {

  val name = "zk"
  val description = "Misc zookeeper tools"

  def run(args: Array[String]) {
    val config = new Config
    val parser = new OptionParser("yggutils zk") {
      opt("z", "zookeeper", "The zookeeper host:port", { s: String => config.zkConn = s })
      opt("c", "checkpoints", "Show shard checkpoint state with prefix", { s: String => config.showCheckpoints = Some(s)})
      opt("a", "agents", "Show ingest agent state with prefix", { s: String => config.showAgents = Some(s)})
      opt("uc", "update_checkpoints", "Update agent state prefix:shard:json", {s: String => config.updateCheckpoint = Some(s)})
      opt("ua", "update_agents", "Update agent state prefix:ingest:json", {s: String => config.updateAgent = Some(s)})
    }
    if (parser.parse(args)) {
      val conn: ZkConnection = new ZkConnection(config.zkConn)
      val client: ZkClient = new ZkClient(conn)
      try {
        process(conn, client, config)
      } finally {
        client.close
      }
    } else { 
      parser
    }
  }

  val shardCheckpointPath = "/com/precog/ingest/v1/shard/checkpoint"
  val ingestAgentPath = "/com/precog/ingest/v1/relay_agent"

  def process(conn: ZkConnection, client: ZkClient, config: Config) {
    config.checkpointsPath().foreach { path =>
      showChildren("checkpoints", path, pathsAt(path, client))
    }
    config.relayAgentsPath().foreach { path =>
      showChildren("agents", path, pathsAt(path, client))
    }
    config.checkpointUpdate.foreach {
      case (path, data) =>
        JsonParser.parse(data).validated[YggCheckpoint] match {
          case Success(_) =>
            client.updateDataSerialized(path, new DataUpdater[Array[Byte]] {
              def update(cur: Array[Byte]): Array[Byte] = data.getBytes 
            })  
            println("Checkpoint updated: %s with %s".format(path, data))
          case Failure(e) => println("Invalid json for checkpoint: %s".format(e))
      }
    }
    config.relayAgentUpdate.foreach { 
      case (path, data) =>
        JsonParser.parse(data).validated[EventRelayState] match {
          case Success(_) =>
            client.updateDataSerialized(path, new DataUpdater[Array[Byte]] {
              def update(cur: Array[Byte]): Array[Byte] = data.getBytes 
            })  
            println("Agent updated: %s with %s".format(path, data))
          case Failure(e) => println("Invalid json for agent: %s".format(e))
      }
    }
  }

  def showChildren(name: String, path: String, children: Buffer[(String, String)]) { children match {
      case l if l.size == 0 => 
        println("no %s at: %s".format(name, path))
      case children =>
        println("%s for: %s".format(name, path))
        children.foreach { 
          case (child, data) =>
            println("  %s".format(child))
            println("    %s".format(data))
        }
    }
  }

  def pathsAt(path: String, client: ZkClient): Buffer[(String, String)] = {
    val children = client.watchForChilds(path)
    if(children == null) {
      ListBuffer[(String, String)]()
    } else {
      children.map{ child =>
        val bytes = client.readData(path + "/" + child).asInstanceOf[Array[Byte]]
        (child, new String(bytes))
      }
    }
  }

  class Config(var zkConn: String = "localhost:2181",
               var showCheckpoints: Option[String] = None,
               var showAgents: Option[String] = None,
               var updateCheckpoint: Option[String] = None,
               var updateAgent: Option[String] = None) {

    def checkpointsPath() = showCheckpoints.map { buildPath(_, shardCheckpointPath) } 
    def relayAgentsPath() = showAgents.map { buildPath(_, ingestAgentPath) } 
    
    def buildPath(prefix: String, base: String): String = 
      if(prefix.trim.size == 0) {
        base 
      } else {
        "/%s%s".format(prefix, base) 
      }

    def splitOn(delim: Char, s: String): (String, String) = {
      val t = s.span( _ != delim)
      (t._1, t._2.substring(1))
    }

    def splitUpdate(s: String): (String, String, String) = {
      val t1 = splitOn(':', s)
      val t2 = splitOn(':', t1._2)
      (t1._1, t2._1, t2._2)
    }

    def checkpointUpdate() = updateCheckpoint.map{ splitUpdate }.map {
      case (pre, id, data) =>
        val path = buildPath(pre, shardCheckpointPath) + "/" + id
        (path, data)
    }

    def relayAgentUpdate() = updateAgent.map{ splitUpdate }.map {
      case (pre, id, data) =>
        val path = buildPath(pre, ingestAgentPath) + "/" + id
        (path, data)
    }
  }
}

object IngestTools extends Command {
  val name = "ingest"
  val description = "Show details about ingest status"

  def run(args: Array[String]) {
    val config = new Config
    val parser = new OptionParser("yggutils ingest_status") {
      intOpt("s", "limit", "<sync-limit-messages>", "if sync is greater than the specified limit an error will occur", {s: Int => config.limit = s})
      intOpt("l", "lag", "<time-lag-minutes>", "if update lag is greater than the specified value an error will occur", {l: Int => config.lag = l})
      opt("z", "zookeeper", "The zookeeper host:port", { s: String => config.zkConn = s })
      opt("c", "shardpath", "The shard's ZK path", { s: String => config.shardZkPath = s })
      opt("r", "relaypath", "The relay's ZK path", { s: String => config.relayZkPath = s })
    }
    if (parser.parse(args)) {
      val conn = new ZkConnection(config.zkConn)
      val client = new ZkClient(conn)
      try {
        process(conn, client, config)
      } finally {
        client.close
      }
    } else { 
      parser
    }
  }

  val shardCheckpointPath = "/beta/com/precog/ingest/v1/shard/checkpoint/shard01"
  val relayAgentPath = "/test/com/precog/ingest/v1/relay_agent/qclus-demo01"

  def process(conn: ZkConnection, client: ZkClient, config: Config) {
    val relayRaw = getJsonAt(config.relayZkPath, client).getOrElse(sys.error("Error reading relay agent state"))
    val shardRaw = getJsonAt(config.shardZkPath, client).getOrElse(sys.error("Error reading shard state"))

    val relayState = relayRaw.deserialize[EventRelayState]  
    val shardState = shardRaw.deserialize[YggCheckpoint]

    val shardValues = shardState.messageClock.map
    val pid = relayState.idSequenceBlock.producerId
    val shardSID = shardValues.get(pid).map { _.toString }.getOrElse{ "NA" }
    val relaySID = (relayState.nextSequenceId - 1).toString

    println("Messaging State")
    println("PID: %d Shard SID: %s Ingest (relay) SID: %s".format(pid, shardSID, relaySID))

    val syncDelta = relayState.nextSequenceId - 1 - shardValues.get(pid).getOrElse(0) 

    if(syncDelta > config.limit) {
      println("Message sync limit exceeded: %d > %d".format(syncDelta, config.limit))
      sys.exit(1)
    }

    val relayStat = getStatAt(relayAgentPath, conn).getOrElse(sys.error("Unable to stat relay agent state"))
    val shardStat = getStatAt(shardCheckpointPath, conn).getOrElse(sys.error("Unable to stat shard state"))

    val relayModified = new DateTime(relayStat.getMtime, DateTimeZone.UTC)
    val shardModified = new DateTime(shardStat.getMtime, DateTimeZone.UTC)

    if(isOlderThan(config.lag, relayModified)) {
      println("Relay state exceeds acceptable lag. (Last Updated: %s)".format(relayModified))
      sys.exit(2)
    }
    if(isOlderThan(config.lag, shardModified)) {
      println("Shard state exceeds acceptable lag. (Last updated: %s)".format(shardModified))
      sys.exit(3)
    }
  }

  def isOlderThan(lagMinutes: Int, modified: DateTime): Boolean = {
    modified.plusMinutes(lagMinutes).isBefore(new DateTime(DateTimeZone.UTC))
  }

  def getJsonAt(path: String, client: ZkClient): Option[JValue] = {
    val bytes = client.readData(path).asInstanceOf[Array[Byte]]
    if(bytes != null && bytes.length != 0) {
      Some(JsonParser.parse(new String(bytes)))
    } else {
      None
    }
  }

  def getStatAt(path: String, conn: ZkConnection): Option[Stat] = {
    val zk = conn.getZookeeper
    Option(zk.exists(path, null))
  }
  
  class Config(var limit: Int = 0,
               var lag: Int = 60,
               var zkConn: String = "localhost:2181",
               var shardZkPath: String = "/",
               var relayZkPath: String = "/")
}

object ImportTools extends Command with Logging {
  val name = "import"
  val description = "Bulk import of json/csv data directly to data columns"
  

  def run(args: Array[String]) {
    val config = new Config
    val parser = new OptionParser("yggutils import") {
      opt("t", "token", "<token>", "token to insert data under", { s: String => config.token = s })
      arglist("<json input> ...", "json input file mappings {db}={input}", {s: String => 
        val parts = s.split("=")
        val t = (parts(0) -> parts(1))
        config.input = config.input :+ t
      })
    }
    if (parser.parse(args)) {
      try {
        process(config)
      } catch {
        case e => logger.error("Failure during import", e); sys.exit(1)
      }
    } else { 
      parser
    }
  }

  def process(config: Config) {
    val dir = new File("./data") 
    dir.mkdirs

<<<<<<< HEAD
    object shard extends ActorYggShard[IterableDataset[SValue]] with StandaloneActorEcosystem {
      class YggConfig(val config: Configuration) extends BaseConfig with ProductionActorConfig
      
      val yggConfig = new YggConfig(Configuration.parse("precog.storage.root = " + dir.getName))
      val yggState = YggState(dir, Map.empty, Map.empty)
      val accessControl = new UnlimitedAccessControl()(ExecutionContext.defaultExecutionContext(actorSystem))
      object projectionFactory extends iterable.LevelDBProjectionFactory {
        def storageLocation(descriptor: ProjectionDescriptor) = yggState.descriptorStorage.storageLocation(descriptor)
        def saveDescriptor(descriptor: ProjectionDescriptor) = yggState.descriptorStorage.saveDescriptor(descriptor)
      }

    }
    Await.result(shard.actorsStart, Duration(60, "seconds"))
    config.input.foreach {
      case (db, input) =>
        if(config.verbose) println("Inserting batch: %s:%s".format(db, input))
        val events = Source.fromFile(input).getLines
        insert(config, db, events, shard)
    }
    if(config.verbose) println("Waiting for shard shutdown")
    Await.result(shard.actorsStop, Duration(60, "seconds"))
    if(config.verbose) println("Shutdown")
  }
=======
    // This uses an empty checkpoint because there is no support for insertion/metadata
    val io = for (ms <- FileMetadataStorage.load(dir, new FilesystemFileOps {})) yield {
      object shard extends StandaloneActorEcosystem[IterableDataset] with ActorYggShard[IterableDataset] with LevelDBProjectionsActorModule {
        class YggConfig(val config: Configuration) extends BaseConfig with ProductionActorConfig 

        val yggConfig = new YggConfig(Configuration.parse("precog.storage.root = " + dir.getName))

        val metadataStorage = ms

        val accessControl = new UnlimitedAccessControl()(ExecutionContext.defaultExecutionContext(actorSystem))
      }
>>>>>>> 4102a569

      logger.info("Starting shard input")
      Await.result(shard.actorsStart, Duration(60, "seconds"))
      logger.info("Shard input started")
      config.input.foreach {
        case (db, input) =>
          logger.debug("Inserting batch: %s:%s".format(db, input))
          val events = Source.fromFile(input).getLines.map {
            line => EventMessage(EventId(0, sid.getAndIncrement), Event(Path(db), config.token, JsonParser.parse(line), Map.empty))
          }.toList
        
          logger.debug(events.size + " total inserts")

          events.grouped(config.batchSize).toList.zipWithIndex.foreach { case (batch, id) => {
              logger.info("Saving batch " + id + " of size " + batch.size)
              Await.result(shard.storeBatch(batch, new Timeout(120000)), Duration(120, "seconds"))
              logger.info("Batch saved")
            }
          }
      }

<<<<<<< HEAD
  def insert(config: Config, db: String, itr: Iterator[String], shard: YggShard[IterableDataset[SValue]], batch: Vector[EventMessage] = Vector.empty, b: Int = 0): Unit = {
    val verbose = config.verbose
    val batchSize = config.batchSize
    val token = config.token
    val (curBatch, nb) = if(batch.size >= batchSize || !itr.hasNext) {
      if(verbose) println("Saving batch - " + b)
      Await.result(shard.storeBatch(batch, new Timeout(60000)), Duration(60, "seconds"))
      (Vector.empty[EventMessage], b+1)
    } else {
      (batch, b)
    }
    if(itr.hasNext) {
      val data = JsonParser.parse(itr.next) 
      val event = Event(Path(db), token, data, Map.empty)
      val em = EventMessage(EventId(0, sid.getAndIncrement), event)
      insert(config, db, itr, shard, curBatch :+ em, nb)
    } else {
      ()
=======
      logger.info("Waiting for shard shutdown")
      Await.result(shard.actorsStop, Duration(310, "seconds"))

      logger.info("Shutdown")
      sys.exit(0)
>>>>>>> 4102a569
    }

    io.unsafePerformIO
  }

  val sid = new AtomicInteger(0)

  class Config(
    var input: Vector[(String, String)] = Vector.empty, 
    val batchSize: Int = 1000, 
    var token: TokenID = "root",
    var verbose: Boolean = false 
  )
}

object CSVTools extends Command {
  val name = "csv"
  val description = "Convert CSV file to JSON"

  def run(args: Array[String]) {
    val config = new Config
    val parser = new OptionParser("yggutils csv") {
      opt("d","delimeter","field delimeter", {s: String => 
        if(s.length == 1) {
          config.delimeter = s.charAt(0)
        } else {
          sys.error("Invalid delimeter")
        }
      })
      opt("t","mapTimestamps","Map timestamps to expected format.", { config.teaseTimestamps = true })
      opt("v","verbose","Map timestamps to expected format.", { config.verbose = true })
      arg("<csv_file>", "csv file to convert (headers required)", {s: String => config.input = s}) 
    }
    if (parser.parse(args)) {
      process(config)
    } else { 
      parser
    }
  }

  def process(config: Config) {
    CSVToJSONConverter.convert(config.input, config.delimeter, config.teaseTimestamps, config.verbose).foreach {
      case jval => println(compact(render(jval)))
    }
  }

  class Config(
    var input: String = "", 
    var delimeter: Char = ',', 
    var teaseTimestamps: Boolean = false,
    var verbose: Boolean = false)
}


object TokenTools extends Command with AkkaDefaults with Logging {
  val name = "tokens"
  val description = "Token management utils"
    
  def run(args: Array[String]) {
    val config = new Config
    val parser = new OptionParser("yggutils csv") {
      opt("l","list","List tokens", { config.list = true })
//      opt("c","children","List children of token", { s: String => config.listChildren = Some(s) })
      opt("n","new","New customer account at path", { s: String => config.path = Some(s) })
      opt("a","name","Human-readable name for new token", { s: String => config.newTokenName = s })
      opt("x","delete","Delete token", { s: String => config.delete = Some(s) })
      opt("d","database","Token database name (ie: beta_auth_v1)", {s: String => config.database = s })
      opt("t","tokens","Tokens collection name", {s: String => config.collection = s }) 
      opt("r","root","root token for creation", {s: String => config.root = s })
      opt("a","archive","Collection for deleted tokens", {s: String => config.deleted = Some(s) })
      opt("s","servers","Mongo server config", {s: String => config.servers = s})
    }
    if (parser.parse(args)) {
      process(config)
    } else { 
      parser
    }
  }
  
  def process(config: Config) {
    val tm = tokenManager(config)
    val actions = (config.list).option(list(tm)).toSeq ++
//                  config.listChildren.map(listChildren(_, tm)) ++
                  config.path.map(p => create(config.newTokenName, Path(p), config.root, tm)) ++
                  config.delete.map(delete(_, tm))

    Await.result(Future.sequence(actions) onComplete {
      _ => tm.close() onComplete {
        _ => defaultActorSystem.shutdown
      }
    }, Duration(30, "seconds"))
  }

  def tokenManager(config: Config): TokenManager = {
    val mongo = RealMongo(config.mongoConfig)
    new MongoTokenManager(mongo, mongo.database(config.database), config.mongoSettings)
  }

  def list(tokenManager: TokenManager) = {
    for (tokens <- tokenManager.listTokens) yield {
      tokens.foreach(printToken)
    }
  }

  def printToken(t: Token): Unit = {
    println(t)
//    println("Token: %s Issuer: %s".format(t.uid, t.issuer.getOrElse("NA")))
//    println("  Permissions (Path)")
//    t.permissions.path.foreach { p =>
//      println("    " + p)
//    }
//    println("  Permissions (Data)")
//    t.permissions.data.foreach { p =>
//      println("    " + p)
//    }
//    println("  Grants")
//    t.grants.foreach { g =>
//      println("    " + g)
//    }
//    println()
//  }

//  def listChildren(tokenId: String, tokenManager: TokenManager) = {
//    for (Some(parent) <- tokenManager.findToken(tokenId); children <- tokenManager.listChildren(parent)) yield {
//      children.foreach(printToken)
//    }
//  }
  }

  def create(tokenName: String, path: Path, root: TokenID, tokenManager: TokenManager) = {
    for {
      token <- tokenManager.newToken(tokenName, Set())
      val ownerGrant: Future[Grant] = tokenManager.newGrant(None, OwnerPermission(path, None))
      val readGrant: Future[Grant]  = tokenManager.newGrant(None, ReadPermission(path, token.tid, None))
      val writeGrant: Future[Grant] = tokenManager.newGrant(None, WritePermission(path, None))
      grants <- Future.sequence(List[Future[Grant]](ownerGrant, readGrant, writeGrant))
      result <- tokenManager.addGrants(token.tid, grants.map(_.gid).toSet)
    } yield {
      result match {
        case Some(token) =>
          println("Successfully created token: \n" + pretty(render(token.serialize)))

        case None =>
          sys.error("Something went silently wrong in token or grant creation or update, please investigate.")
      }
    }
  }

  def delete(t: String, tokenManager: TokenManager) = sys.error("todo")
//    for (Some(token) <- tokenManager.findToken(t); t <- tokenManager.deleteToken(token)) yield {
//      println("Deleted token: ")
//      printToken(token)
//    }
//  }
  
  class Config {
    var delete: Option[String] = None
    var path: Option[String] = None
    var newTokenName: String = ""
    var root: TokenID = "root"
    var list: Boolean = false
    var listChildren: Option[String] = None
    var database: String = "auth_v1"
    var collection: String = "tokens"
    var deleted: Option[String] = None
    var servers: String = "localhost" 

    def deletedCollection: String = {
      deleted.getOrElse( collection + "_deleted" )
    }

    def mongoSettings: MongoTokenManagerSettings = MongoTokenManagerSettings(
      tokens = collection, 
      deletedTokens = deletedCollection
    )

    def mongoConfig: Configuration = {
      Configuration.parse("servers = %s".format(mongoServers))
    }

    def mongoServers: String = {
      val s = servers.trim
      if (s.startsWith("[") && s.endsWith("]")) s else "[" + s + "]"
    }
  }
}

object CSVToJSONConverter {
  def convert(file: String, delimeter: Char = ',', timestampConversion: Boolean = false, verbose: Boolean = false): Iterator[JValue] = new Iterator[JValue] {

    private val reader = new CSVReader(new FileReader(file), delimeter)
    private val header = reader.readNext 
    private var line = reader.readNext

    def hasNext(): Boolean = line != null 

    def next(): JValue = {
      val result = JObject(header.zip(line).map{ 
        case (k, v) => JField(k, parse(v, timestampConversion, verbose))
      }.toList)
      line = reader.readNext
      result
    }
  }

  private val Timestamp = """^(\d{4}-\d{2}-\d{2}) (\d{2}:\d{2}:\d{2}\.\d{3})\d{0,3}$""".r

  def parse(s: String, ts: Boolean = false, verbose: Boolean = false): JValue = {
    try {
      JsonParser.parse(s)
    } catch {
      case ex =>
        s match {
          case Timestamp(d, t) if (ts) => JString("%sT%sZ".format(d,t))
          case s                       => JString(s)
        }
    }
  }
}<|MERGE_RESOLUTION|>--- conflicted
+++ resolved
@@ -20,11 +20,12 @@
 package com.precog.yggdrasil
 package util
 
+import actor._
+import iterable._
 import leveldb._
-import actor._
-import iterable.IterableDataset
+import metadata.FileMetadataStorage
 import com.precog.common._
-import com.precog.common.util._
+import com.precog.util._
 import com.precog.common.kafka._
 import com.precog.common.security._
 
@@ -37,17 +38,6 @@
 
 import org.joda.time._
 
-<<<<<<< HEAD
-=======
-import com.precog.util._
-import com.precog.common._
-import com.precog.common.kafka._
-import com.precog.common.security._
-import com.precog.yggdrasil.leveldb._
-import com.precog.yggdrasil.actor._
-import com.precog.yggdrasil.metadata._
-
->>>>>>> 4102a569
 import org.iq80.leveldb._
 import org.fusesource.leveldbjni.JniDBFactory._
 
@@ -742,34 +732,10 @@
     val dir = new File("./data") 
     dir.mkdirs
 
-<<<<<<< HEAD
-    object shard extends ActorYggShard[IterableDataset[SValue]] with StandaloneActorEcosystem {
-      class YggConfig(val config: Configuration) extends BaseConfig with ProductionActorConfig
-      
-      val yggConfig = new YggConfig(Configuration.parse("precog.storage.root = " + dir.getName))
-      val yggState = YggState(dir, Map.empty, Map.empty)
-      val accessControl = new UnlimitedAccessControl()(ExecutionContext.defaultExecutionContext(actorSystem))
-      object projectionFactory extends iterable.LevelDBProjectionFactory {
-        def storageLocation(descriptor: ProjectionDescriptor) = yggState.descriptorStorage.storageLocation(descriptor)
-        def saveDescriptor(descriptor: ProjectionDescriptor) = yggState.descriptorStorage.saveDescriptor(descriptor)
-      }
-
-    }
-    Await.result(shard.actorsStart, Duration(60, "seconds"))
-    config.input.foreach {
-      case (db, input) =>
-        if(config.verbose) println("Inserting batch: %s:%s".format(db, input))
-        val events = Source.fromFile(input).getLines
-        insert(config, db, events, shard)
-    }
-    if(config.verbose) println("Waiting for shard shutdown")
-    Await.result(shard.actorsStop, Duration(60, "seconds"))
-    if(config.verbose) println("Shutdown")
-  }
-=======
     // This uses an empty checkpoint because there is no support for insertion/metadata
-    val io = for (ms <- FileMetadataStorage.load(dir, new FilesystemFileOps {})) yield {
-      object shard extends StandaloneActorEcosystem[IterableDataset] with ActorYggShard[IterableDataset] with LevelDBProjectionsActorModule {
+    val io = for (ms <- FileMetadataStorage.load(dir, FilesystemFileOps)) yield {
+      type Dataset = Seq[CValue]
+      object shard extends StandaloneActorEcosystem[IterableDataset[Dataset]] with ActorYggShard[IterableDataset[Dataset]] with ProjectionsActorModule[IterableDataset[Dataset]] with LevelDBProjectionFactory {
         class YggConfig(val config: Configuration) extends BaseConfig with ProductionActorConfig 
 
         val yggConfig = new YggConfig(Configuration.parse("precog.storage.root = " + dir.getName))
@@ -777,8 +743,11 @@
         val metadataStorage = ms
 
         val accessControl = new UnlimitedAccessControl()(ExecutionContext.defaultExecutionContext(actorSystem))
-      }
->>>>>>> 4102a569
+
+        val fileOps = FilesystemFileOps
+
+        def baseDir(descriptor: ProjectionDescriptor): File = ms.findDescriptorRoot(descriptor, true).unsafePerformIO.get
+      }
 
       logger.info("Starting shard input")
       Await.result(shard.actorsStart, Duration(60, "seconds"))
@@ -800,32 +769,11 @@
           }
       }
 
-<<<<<<< HEAD
-  def insert(config: Config, db: String, itr: Iterator[String], shard: YggShard[IterableDataset[SValue]], batch: Vector[EventMessage] = Vector.empty, b: Int = 0): Unit = {
-    val verbose = config.verbose
-    val batchSize = config.batchSize
-    val token = config.token
-    val (curBatch, nb) = if(batch.size >= batchSize || !itr.hasNext) {
-      if(verbose) println("Saving batch - " + b)
-      Await.result(shard.storeBatch(batch, new Timeout(60000)), Duration(60, "seconds"))
-      (Vector.empty[EventMessage], b+1)
-    } else {
-      (batch, b)
-    }
-    if(itr.hasNext) {
-      val data = JsonParser.parse(itr.next) 
-      val event = Event(Path(db), token, data, Map.empty)
-      val em = EventMessage(EventId(0, sid.getAndIncrement), event)
-      insert(config, db, itr, shard, curBatch :+ em, nb)
-    } else {
-      ()
-=======
       logger.info("Waiting for shard shutdown")
       Await.result(shard.actorsStop, Duration(310, "seconds"))
 
       logger.info("Shutdown")
       sys.exit(0)
->>>>>>> 4102a569
     }
 
     io.unsafePerformIO

--- conflicted
+++ resolved
@@ -154,13 +154,6 @@
   }
 
   def getBlockAfter(id: Option[Array[Byte]], desiredColumns: Set[ColumnDescriptor] = Set()): Option[BlockProjectionData[Array[Byte],Slice]] = {
-<<<<<<< HEAD
-    if (idIndexFile.isClosed()) {
-      sys.error("Attempting to retrieve more data from a closed projection")
-    
-}
-    logger.trace("Retrieving key after " + id.map(_.mkString("[", ", ", "]")))
-=======
     setMDC()
     if (idIndexFile.isClosed()) {
       sys.error("Attempting to retrieve more data from a closed projection")
@@ -171,7 +164,6 @@
     }
 
     val startTime = System.currentTimeMillis
->>>>>>> f6d217e3
 
     try {
       // tailMap semantics are >=, but we want > the IDs if provided

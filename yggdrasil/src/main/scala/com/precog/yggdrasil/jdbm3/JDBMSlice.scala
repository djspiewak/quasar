/*
 *  ____    ____    _____    ____    ___     ____ 
 * |  _ \  |  _ \  | ____|  / ___|  / _/    / ___|        Precog (R)
 * | |_) | | |_) | |  _|   | |     | |  /| | |  _         Advanced Analytics Engine for NoSQL Data
 * |  __/  |  _ <  | |___  | |___  |/ _| | | |_| |        Copyright (C) 2010 - 2013 SlamData, Inc.
 * |_|     |_| \_\ |_____|  \____|   /__/   \____|        All Rights Reserved.
 *
 * This program is free software: you can redistribute it and/or modify it under the terms of the 
 * GNU Affero General Public License as published by the Free Software Foundation, either version 
 * 3 of the License, or (at your option) any later version.
 *
 * This program is distributed in the hope that it will be useful, but WITHOUT ANY WARRANTY; 
 * without even the implied warranty of MERCHANTABILITY or FITNESS FOR A PARTICULAR PURPOSE. See 
 * the GNU Affero General Public License for more details.
 *
 * You should have received a copy of the GNU Affero General Public License along with this 
 * program. If not, see <http://www.gnu.org/licenses/>.
 *
 */
package com.precog.yggdrasil
package jdbm3

import com.precog.common.json._
import com.weiglewilczek.slf4s.Logging

import org.joda.time.DateTime

import java.nio.ByteBuffer
import java.util.SortedMap

import com.precog.util.Bijection._
import com.precog.yggdrasil.table._
import com.precog.yggdrasil.serialization.bijections._

import scala.collection.JavaConverters._

import blueeyes.json.JPath

import JDBMProjection._

/**
 * A slice built from a JDBMProjection with a backing array of key/value pairs
 *
 * @param source A source iterator of Map.Entry[Key,Array[Byte]] pairs, positioned at the first element of the slice
 * @param size How many entries to retrieve in this slice
 */
trait JDBMSlice[Key] extends Slice with Logging {
  protected def requestedSize: Int

  protected def keyColumns: Array[(ColumnRef, ArrayColumn[_])]
  protected def valColumns: Array[(ColumnRef, ArrayColumn[_])]

  def columnDecoder: ColumnDecoder

  // This method is responsible for loading the data from the key at the given row,
  // most likely into one or more of the key columns defined above
  protected def loadRowFromKey(row: Int, key: Key): Unit

  private var row = 0

  protected def load(source: Iterator[java.util.Map.Entry[Key,Array[Byte]]]) {
    source.take(requestedSize).foreach {
      entry => {
        loadRowFromKey(row, entry.getKey)
        columnDecoder.decodeToRow(row, entry.getValue)
        row += 1
      }
    }
  }

  def size = row

  def columns: Map[ColumnRef, Column] = keyColumns.++(valColumns)(collection.breakOut)
}

object JDBMSlice {
<<<<<<< HEAD
  def columnFor(prefix: CPath, sliceSize: Int)(ref: ColumnRef) = (ref.copy(selector = (prefix \ ref.selector)), (ref.ctype match {
    case CString      => ArrayStrColumn.empty(sliceSize)
    case CBoolean     => ArrayBoolColumn.empty()
    case CLong        => ArrayLongColumn.empty(sliceSize)
    case CDouble      => ArrayDoubleColumn.empty(sliceSize)
    case CNum         => ArrayNumColumn.empty(sliceSize)
    case CDate        => ArrayDateColumn.empty(sliceSize)
    case CNull        => MutableNullColumn.empty()
    case CEmptyObject => MutableEmptyObjectColumn.empty()
    case CEmptyArray  => MutableEmptyArrayColumn.empty()
    case CUndefined   => sys.error("CUndefined cannot be serialized")
  }))
=======
  def columnFor(prefix: JPath, sliceSize: Int)(ref: ColumnRef): (ColumnRef, ArrayColumn[_]) =
    (ref.copy(selector = (prefix \ ref.selector)), (ref.ctype match {
      case CString      => ArrayStrColumn.empty(sliceSize)
      case CBoolean     => ArrayBoolColumn.empty()
      case CLong        => ArrayLongColumn.empty(sliceSize)
      case CDouble      => ArrayDoubleColumn.empty(sliceSize)
      case CNum         => ArrayNumColumn.empty(sliceSize)
      case CDate        => ArrayDateColumn.empty(sliceSize)
      case CNull        => MutableNullColumn.empty()
      case CEmptyObject => MutableEmptyObjectColumn.empty()
      case CEmptyArray  => MutableEmptyArrayColumn.empty()
      case CUndefined   => sys.error("CUndefined cannot be serialized")
    }))
>>>>>>> f22f3314
}
<|MERGE_RESOLUTION|>--- conflicted
+++ resolved
@@ -74,21 +74,7 @@
 }
 
 object JDBMSlice {
-<<<<<<< HEAD
-  def columnFor(prefix: CPath, sliceSize: Int)(ref: ColumnRef) = (ref.copy(selector = (prefix \ ref.selector)), (ref.ctype match {
-    case CString      => ArrayStrColumn.empty(sliceSize)
-    case CBoolean     => ArrayBoolColumn.empty()
-    case CLong        => ArrayLongColumn.empty(sliceSize)
-    case CDouble      => ArrayDoubleColumn.empty(sliceSize)
-    case CNum         => ArrayNumColumn.empty(sliceSize)
-    case CDate        => ArrayDateColumn.empty(sliceSize)
-    case CNull        => MutableNullColumn.empty()
-    case CEmptyObject => MutableEmptyObjectColumn.empty()
-    case CEmptyArray  => MutableEmptyArrayColumn.empty()
-    case CUndefined   => sys.error("CUndefined cannot be serialized")
-  }))
-=======
-  def columnFor(prefix: JPath, sliceSize: Int)(ref: ColumnRef): (ColumnRef, ArrayColumn[_]) =
+  def columnFor(prefix: CPath, sliceSize: Int)(ref: ColumnRef): (ColumnRef, ArrayColumn[_]) =
     (ref.copy(selector = (prefix \ ref.selector)), (ref.ctype match {
       case CString      => ArrayStrColumn.empty(sliceSize)
       case CBoolean     => ArrayBoolColumn.empty()
@@ -101,5 +87,4 @@
       case CEmptyArray  => MutableEmptyArrayColumn.empty()
       case CUndefined   => sys.error("CUndefined cannot be serialized")
     }))
->>>>>>> f22f3314
 }

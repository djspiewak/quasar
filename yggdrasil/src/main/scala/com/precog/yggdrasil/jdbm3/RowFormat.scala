--- conflicted
+++ resolved
@@ -818,7 +818,6 @@
         bytes(i) = b.toByte
         i + 1
       }
-<<<<<<< HEAD
     }
 
     loop(offset, n)
@@ -844,33 +843,6 @@
       if (i < xs.length) packAll(xs, i + 1, packLong(xs(i), bytes, offset))
     }
 
-=======
-    }
-
-    loop(offset, n)
-  }
-
-  @inline private final def shiftIn(b: Byte, shift: Int, n: Long): Long = n | ((b.toLong & 0x7FL) << shift)
-
-  @inline private final def more(b: Byte): Boolean = (b & 0x80) != 0
-
-  def encodeIdentities(xs: Array[Long]) = {
-
-    @inline @tailrec
-    def sumPackedSize(xs: Array[Long], i: Int, len: Int): Int = if (i < xs.length) {
-      sumPackedSize(xs, i + 1, len + packedSize(xs(i)))
-    } else {
-      len
-    }
-
-    val bytes = new Array[Byte](sumPackedSize(xs, 0, 0))
-
-    @inline @tailrec
-    def packAll(xs: Array[Long], i: Int, offset: Int) {
-      if (i < xs.length) packAll(xs, i + 1, packLong(xs(i), bytes, offset))
-    }
-
->>>>>>> e7693e51
     packAll(xs, 0, 0)
     bytes
   }

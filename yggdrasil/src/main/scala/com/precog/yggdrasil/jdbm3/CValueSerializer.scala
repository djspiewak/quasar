/*
 *  ____    ____    _____    ____    ___     ____ 
 * |  _ \  |  _ \  | ____|  / ___|  / _/    / ___|        Precog (R)
 * | |_) | | |_) | |  _|   | |     | |  /| | |  _         Advanced Analytics Engine for NoSQL Data
 * |  __/  |  _ <  | |___  | |___  |/ _| | | |_| |        Copyright (C) 2010 - 2013 SlamData, Inc.
 * |_|     |_| \_\ |_____|  \____|   /__/   \____|        All Rights Reserved.
 *
 * This program is free software: you can redistribute it and/or modify it under the terms of the 
 * GNU Affero General Public License as published by the Free Software Foundation, either version 
 * 3 of the License, or (at your option) any later version.
 *
 * This program is distributed in the hope that it will be useful, but WITHOUT ANY WARRANTY; 
 * without even the implied warranty of MERCHANTABILITY or FITNESS FOR A PARTICULAR PURPOSE. See 
 * the GNU Affero General Public License for more details.
 *
 * You should have received a copy of the GNU Affero General Public License along with this 
 * program. If not, see <http://www.gnu.org/licenses/>.
 *
 */
package com.precog.yggdrasil
package jdbm3

import com.weiglewilczek.slf4s.Logger

import org.apache.jdbm._
import org.joda.time.DateTime

import java.io.{DataInput,DataOutput}

import com.precog.util.{BitSet, BitSetUtil, Loop}
import com.precog.util.BitSetUtil.Implicits._

/* I really hate using this, but the custom serialization code in JDBM3 is choking in
 * very weird ways when using "CType" as the format type. It appears that it "registers"
 * the CType class in the serializer, but on read it blows up because the new serializer
 * hasn't registered the same class and I can't figure out how to properly register it.
 * Using Byte values to indicate CType is somewhat of a hack, but it works
 *
 * DCB - 2012-07-27
 */
private[jdbm3] object CTypeMappings {
  final val FSTRING      = 0.toByte
  final val FBOOLEAN     = 1.toByte
  final val FLONG        = 2.toByte
  final val FDOUBLE      = 3.toByte
  final val FNUM         = 4.toByte
  final val FDATE        = 5.toByte
  final val FNULL        = 6.toByte
  final val FEMPTYOBJECT = 7.toByte
  final val FEMPTYARRAY  = 8.toByte
  final val FARRAY       = 9.toByte
  final val FUNDEFINED   = -1.toByte

  def flagFor(tpe: CType): Byte = tpe match {
    case CString      => FSTRING
    case CBoolean     => FBOOLEAN
    case CLong        => FLONG
    case CDouble      => FDOUBLE
    case CNum         => FNUM
    case CDate        => FDATE
    case CNull        => FNULL
    case CEmptyObject => FEMPTYOBJECT
    case CEmptyArray  => FEMPTYARRAY
    case CArrayType(_)=> FARRAY
    case CUndefined   => sys.error("Undefined is not a valid format")
  }

  def fromFlag(b: Byte): CType = b match {
    case FSTRING       => CString     
    case FBOOLEAN      => CBoolean    
    case FLONG         => CLong       
    case FDOUBLE       => CDouble     
    case FNUM          => CNum        
    case FDATE         => CDate       
    case FNULL         => CNull       
    case FEMPTYOBJECT  => CEmptyObject
    case FEMPTYARRAY   => CEmptyArray 
    case FARRAY        => sys.error("todo")
    case invalid       => sys.error(invalid + " is not a valid format")
  }
}

//object CValueSerializer {
  //import CTypeMappings._
  //def apply(format: Seq[CType]) = new CValueSerializer(format.map(flagFor).toArray)
//}

object CValueSerializerUtil {
  // We use JDBM3's more efficient serializer for some basic types like Long, Double, and BigDecimal
  private[jdbm3] val defaultSerializer = new Serialization()
  // private[jdbm3] val logger = Logger(classOf[CValueSerializer])
}

<<<<<<< HEAD
//class CValueSerializer private[CValueSerializer] (val format: Array[Byte]) extends Serializer[Array[CValue]] with Serializable {
  //import CTypeMappings._

  //@transient
  //private final val emptyBytes = Array[Byte]()

  //final val serialVersionUID = 20120730l

  //import CValueSerializerUtil._

   //The undefined bitset is encoded as an array of bytes backing the bitset (essentially
   //converting from an Array of longs to minimize required space) 
  //def serializeUndefinedIndices(out: DataOutput, undefined: BitSet) {
    //if (undefined.isEmpty) {
      //defaultSerializer.serialize(out, emptyBytes)
    //} else {
      //val backingBytes = new Array[Byte](undefined.max / 8 + 1)

      //undefined.foreach { 
        //index => backingBytes(index / 8) = (backingBytes(index / 8) | (0x01 << (7 - (index % 8)))).toByte
      //}

      //defaultSerializer.serialize(out, backingBytes)
    //}
  //}

  //def deserializeUndefinedIndices(in: DataInput): BitSet = {
     //Read in the byte array for undefined values
    //var backingBytes = defaultSerializer.deserialize(in).asInstanceOf[Array[Byte]]

    //if (backingBytes.length == 0) {
      //BitSet.empty
    //} else {
      //var result = BitSet.empty

      //var octet = 0
      //while (octet < backingBytes.length) {
        //var i = 7
        //while (i >= 0) {
          //if ((0x01 & (backingBytes(octet) >> i)) != 0) {
            //result += (octet * 8 + (7 - i))
          //}
          //i -= 1
        //}
        //octet += 1
      //}

      //result
    //}
  //}

  //def serialize(out: DataOutput, seq: Array[CValue]) {
    //try {
      //var i = 0

      //var undefined = BitSet()

      //while (i < format.length) {
        //if (seq(i) == CUndefined) {
          //undefined += i
        //}
        //i += 1
      //}

      //serializeUndefinedIndices(out, undefined)
     
      //i = 0
      //while (i < format.length) {
        //if (undefined(i)) {
          //out.write(0) // TODO: required?
        //} else {
          //format(i) match {
            //case FSTRING   => out.writeUTF(seq(i).asInstanceOf[CString].value)
            //case FBOOLEAN  => out.writeBoolean(seq(i).asInstanceOf[CBoolean].value)
            //case FLONG     => defaultSerializer.serialize(out, seq(i).asInstanceOf[CLong].value)
            //case FDOUBLE   => defaultSerializer.serialize(out, seq(i).asInstanceOf[CDouble].value.asInstanceOf[java.lang.Double])
            //case FNUM      => {
              //val backing: java.math.BigDecimal = seq(i).asInstanceOf[CNum].value.bigDecimal
              //out.writeUTF(backing.toString)
            //}
            //case FDATE     => defaultSerializer.serialize(out, seq(i).asInstanceOf[CDate].value.getMillis.asInstanceOf[java.lang.Long])
            //case FNULL | FEMPTYOBJECT | FEMPTYARRAY => out.write(0) // TODO: No value to serialize, but JDBM3 *requires* a value to be written. Can we avoid this?
            //case FARRAY => sys.error("todo")
            //case invalid => sys.error("Invalid format flag: " + invalid)
          //}
        //}
        //i += 1
      //}
    //} catch {
      //case t: Throwable => logger.error("Error during serialization", t)
    //}
  //}

  //def deserialize(in: DataInput): Array[CValue] = {
    //val values = new Array[CValue](format.length)

    //val undefined = deserializeUndefinedIndices(in)
=======
class CValueSerializer private[CValueSerializer] (val format: Array[Byte]) extends Serializer[Array[CValue]] with Serializable {
  import CTypeMappings._

  @transient
  private final val emptyBytes = Array[Byte]()

  final val serialVersionUID = 20120730l

  import CValueSerializerUtil._

  /* The undefined bitset is encoded as an array of bytes backing the bitset (essentially
   * converting from an Array of longs to minimize required space) */
  def serializeUndefinedIndices(out: DataOutput, undefined: BitSet) {
    if (undefined.isEmpty) {
      defaultSerializer.serialize(out, emptyBytes)
    } else {
      val backingBytes = new Array[Byte](undefined.max / 8 + 1)

      undefined.foreach { 
        index => backingBytes(index / 8) = (backingBytes(index / 8) | (0x01 << (7 - (index % 8)))).toByte
      }

      defaultSerializer.serialize(out, backingBytes)
    }
  }

  def deserializeUndefinedIndices(in: DataInput): BitSet = {
    // Read in the byte array for undefined values
    var backingBytes = defaultSerializer.deserialize(in).asInstanceOf[Array[Byte]]

    if (backingBytes.length == 0) {
      new BitSet
    } else {
      var result = new BitSet

      var octet = 0
      while (octet < backingBytes.length) {
        var i = 7
        while (i >= 0) {
          if ((0x01 & (backingBytes(octet) >> i)) != 0) {
            result.set((octet * 8 + (7 - i)))
          }
          i -= 1
        }
        octet += 1
      }

      result
    }
  }

  def serialize(out: DataOutput, seq: Array[CValue]) {
    try {
      val undefined = BitSetUtil.filteredRange(0, format.length)(seq(_) == CUndefined)
      serializeUndefinedIndices(out, undefined)
     
      var i = 0
      while (i < format.length) {
        if (undefined(i)) {
          out.write(0) // TODO: required?
        } else {
          format(i) match {
            case FSTRING   => out.writeUTF(seq(i).asInstanceOf[CString].value)
            case FBOOLEAN  => out.writeBoolean(seq(i).asInstanceOf[CBoolean].value)
            case FLONG     => defaultSerializer.serialize(out, seq(i).asInstanceOf[CLong].value)
            case FDOUBLE   => defaultSerializer.serialize(out, seq(i).asInstanceOf[CDouble].value.asInstanceOf[java.lang.Double])
            case FNUM      => {
              val backing: java.math.BigDecimal = seq(i).asInstanceOf[CNum].value.bigDecimal
              out.writeUTF(backing.toString)
            }
            case FDATE     => defaultSerializer.serialize(out, seq(i).asInstanceOf[CDate].value.getMillis.asInstanceOf[java.lang.Long])
            case FNULL | FEMPTYOBJECT | FEMPTYARRAY => out.write(0) // TODO: No value to serialize, but JDBM3 *requires* a value to be written. Can we avoid this?
            case invalid => sys.error("Invalid format flag: " + invalid)
          }
        }
        i += 1
      }
    } catch {
      case t: Throwable => logger.error("Error during serialization", t)
    }
  }

  def deserialize(in: DataInput): Array[CValue] = {
    val values = new Array[CValue](format.length)

    val undefined = deserializeUndefinedIndices(in)
>>>>>>> 4eac4eac
    
    //var i = 0
    //while (i < format.length) {
      //if (undefined(i)) {
        //in.skipBytes(1)
        //values(i) = CUndefined
      //} else {
        //values(i) = format(i) match {
          //case FSTRING      => CString(in.readUTF())
          //case FBOOLEAN     => CBoolean(in.readBoolean())
          //case FLONG        => CLong(defaultSerializer.deserialize(in).asInstanceOf[java.lang.Long])
          //case FDOUBLE      => CDouble(defaultSerializer.deserialize(in).asInstanceOf[java.lang.Double])
          //case FNUM         => CNum(BigDecimal(new java.math.BigDecimal(in.readUTF())))
          //case FDATE        => CDate(new DateTime(defaultSerializer.deserialize(in).asInstanceOf[java.lang.Long]))
          //case FNULL        => in.skipBytes(1); CNull        // JDBM requires that we write a value, so we have to read one byte back
          //case FEMPTYOBJECT => in.skipBytes(1); CEmptyObject // JDBM requires that we write a value, so we have to read one byte back 
          //case FEMPTYARRAY  => in.skipBytes(1); CEmptyArray  // JDBM requires that we write a value, so we have to read one byte back
          //case FARRAY       => sys.error("todo")
          //case invalid      => sys.error("Invalid format flag: " + invalid)
        //}
      //}
      //i += 1
    //}

    //values
  //}
//}<|MERGE_RESOLUTION|>--- conflicted
+++ resolved
@@ -85,222 +85,132 @@
   //def apply(format: Seq[CType]) = new CValueSerializer(format.map(flagFor).toArray)
 //}
 
-object CValueSerializerUtil {
-  // We use JDBM3's more efficient serializer for some basic types like Long, Double, and BigDecimal
-  private[jdbm3] val defaultSerializer = new Serialization()
-  // private[jdbm3] val logger = Logger(classOf[CValueSerializer])
-}
-
-<<<<<<< HEAD
+//object CValueSerializerUtil {
+//  // We use JDBM3's more efficient serializer for some basic types like Long, Double, and BigDecimal
+//  private[jdbm3] val defaultSerializer = new Serialization()
+//  // private[jdbm3] val logger = Logger(classOf[CValueSerializer])
+//}
+
 //class CValueSerializer private[CValueSerializer] (val format: Array[Byte]) extends Serializer[Array[CValue]] with Serializable {
-  //import CTypeMappings._
-
-  //@transient
-  //private final val emptyBytes = Array[Byte]()
-
-  //final val serialVersionUID = 20120730l
-
-  //import CValueSerializerUtil._
-
-   //The undefined bitset is encoded as an array of bytes backing the bitset (essentially
-   //converting from an Array of longs to minimize required space) 
-  //def serializeUndefinedIndices(out: DataOutput, undefined: BitSet) {
-    //if (undefined.isEmpty) {
-      //defaultSerializer.serialize(out, emptyBytes)
-    //} else {
-      //val backingBytes = new Array[Byte](undefined.max / 8 + 1)
-
-      //undefined.foreach { 
-        //index => backingBytes(index / 8) = (backingBytes(index / 8) | (0x01 << (7 - (index % 8)))).toByte
-      //}
-
-      //defaultSerializer.serialize(out, backingBytes)
-    //}
-  //}
-
-  //def deserializeUndefinedIndices(in: DataInput): BitSet = {
-     //Read in the byte array for undefined values
-    //var backingBytes = defaultSerializer.deserialize(in).asInstanceOf[Array[Byte]]
-
-    //if (backingBytes.length == 0) {
-      //BitSet.empty
-    //} else {
-      //var result = BitSet.empty
-
-      //var octet = 0
-      //while (octet < backingBytes.length) {
-        //var i = 7
-        //while (i >= 0) {
-          //if ((0x01 & (backingBytes(octet) >> i)) != 0) {
-            //result += (octet * 8 + (7 - i))
-          //}
-          //i -= 1
-        //}
-        //octet += 1
-      //}
-
-      //result
-    //}
-  //}
-
-  //def serialize(out: DataOutput, seq: Array[CValue]) {
-    //try {
-      //var i = 0
-
-      //var undefined = BitSet()
-
-      //while (i < format.length) {
-        //if (seq(i) == CUndefined) {
-          //undefined += i
-        //}
-        //i += 1
-      //}
-
-      //serializeUndefinedIndices(out, undefined)
-     
-      //i = 0
-      //while (i < format.length) {
-        //if (undefined(i)) {
-          //out.write(0) // TODO: required?
-        //} else {
-          //format(i) match {
-            //case FSTRING   => out.writeUTF(seq(i).asInstanceOf[CString].value)
-            //case FBOOLEAN  => out.writeBoolean(seq(i).asInstanceOf[CBoolean].value)
-            //case FLONG     => defaultSerializer.serialize(out, seq(i).asInstanceOf[CLong].value)
-            //case FDOUBLE   => defaultSerializer.serialize(out, seq(i).asInstanceOf[CDouble].value.asInstanceOf[java.lang.Double])
-            //case FNUM      => {
-              //val backing: java.math.BigDecimal = seq(i).asInstanceOf[CNum].value.bigDecimal
-              //out.writeUTF(backing.toString)
-            //}
-            //case FDATE     => defaultSerializer.serialize(out, seq(i).asInstanceOf[CDate].value.getMillis.asInstanceOf[java.lang.Long])
-            //case FNULL | FEMPTYOBJECT | FEMPTYARRAY => out.write(0) // TODO: No value to serialize, but JDBM3 *requires* a value to be written. Can we avoid this?
-            //case FARRAY => sys.error("todo")
-            //case invalid => sys.error("Invalid format flag: " + invalid)
-          //}
-        //}
-        //i += 1
-      //}
-    //} catch {
-      //case t: Throwable => logger.error("Error during serialization", t)
-    //}
-  //}
-
-  //def deserialize(in: DataInput): Array[CValue] = {
-    //val values = new Array[CValue](format.length)
-
-    //val undefined = deserializeUndefinedIndices(in)
-=======
-class CValueSerializer private[CValueSerializer] (val format: Array[Byte]) extends Serializer[Array[CValue]] with Serializable {
-  import CTypeMappings._
-
-  @transient
-  private final val emptyBytes = Array[Byte]()
-
-  final val serialVersionUID = 20120730l
-
-  import CValueSerializerUtil._
-
-  /* The undefined bitset is encoded as an array of bytes backing the bitset (essentially
-   * converting from an Array of longs to minimize required space) */
-  def serializeUndefinedIndices(out: DataOutput, undefined: BitSet) {
-    if (undefined.isEmpty) {
-      defaultSerializer.serialize(out, emptyBytes)
-    } else {
-      val backingBytes = new Array[Byte](undefined.max / 8 + 1)
-
-      undefined.foreach { 
-        index => backingBytes(index / 8) = (backingBytes(index / 8) | (0x01 << (7 - (index % 8)))).toByte
-      }
-
-      defaultSerializer.serialize(out, backingBytes)
-    }
-  }
-
-  def deserializeUndefinedIndices(in: DataInput): BitSet = {
-    // Read in the byte array for undefined values
-    var backingBytes = defaultSerializer.deserialize(in).asInstanceOf[Array[Byte]]
-
-    if (backingBytes.length == 0) {
-      new BitSet
-    } else {
-      var result = new BitSet
-
-      var octet = 0
-      while (octet < backingBytes.length) {
-        var i = 7
-        while (i >= 0) {
-          if ((0x01 & (backingBytes(octet) >> i)) != 0) {
-            result.set((octet * 8 + (7 - i)))
-          }
-          i -= 1
-        }
-        octet += 1
-      }
-
-      result
-    }
-  }
-
-  def serialize(out: DataOutput, seq: Array[CValue]) {
-    try {
-      val undefined = BitSetUtil.filteredRange(0, format.length)(seq(_) == CUndefined)
-      serializeUndefinedIndices(out, undefined)
-     
-      var i = 0
-      while (i < format.length) {
-        if (undefined(i)) {
-          out.write(0) // TODO: required?
-        } else {
-          format(i) match {
-            case FSTRING   => out.writeUTF(seq(i).asInstanceOf[CString].value)
-            case FBOOLEAN  => out.writeBoolean(seq(i).asInstanceOf[CBoolean].value)
-            case FLONG     => defaultSerializer.serialize(out, seq(i).asInstanceOf[CLong].value)
-            case FDOUBLE   => defaultSerializer.serialize(out, seq(i).asInstanceOf[CDouble].value.asInstanceOf[java.lang.Double])
-            case FNUM      => {
-              val backing: java.math.BigDecimal = seq(i).asInstanceOf[CNum].value.bigDecimal
-              out.writeUTF(backing.toString)
-            }
-            case FDATE     => defaultSerializer.serialize(out, seq(i).asInstanceOf[CDate].value.getMillis.asInstanceOf[java.lang.Long])
-            case FNULL | FEMPTYOBJECT | FEMPTYARRAY => out.write(0) // TODO: No value to serialize, but JDBM3 *requires* a value to be written. Can we avoid this?
-            case invalid => sys.error("Invalid format flag: " + invalid)
-          }
-        }
-        i += 1
-      }
-    } catch {
-      case t: Throwable => logger.error("Error during serialization", t)
-    }
-  }
-
-  def deserialize(in: DataInput): Array[CValue] = {
-    val values = new Array[CValue](format.length)
-
-    val undefined = deserializeUndefinedIndices(in)
->>>>>>> 4eac4eac
-    
-    //var i = 0
-    //while (i < format.length) {
-      //if (undefined(i)) {
-        //in.skipBytes(1)
-        //values(i) = CUndefined
-      //} else {
-        //values(i) = format(i) match {
-          //case FSTRING      => CString(in.readUTF())
-          //case FBOOLEAN     => CBoolean(in.readBoolean())
-          //case FLONG        => CLong(defaultSerializer.deserialize(in).asInstanceOf[java.lang.Long])
-          //case FDOUBLE      => CDouble(defaultSerializer.deserialize(in).asInstanceOf[java.lang.Double])
-          //case FNUM         => CNum(BigDecimal(new java.math.BigDecimal(in.readUTF())))
-          //case FDATE        => CDate(new DateTime(defaultSerializer.deserialize(in).asInstanceOf[java.lang.Long]))
-          //case FNULL        => in.skipBytes(1); CNull        // JDBM requires that we write a value, so we have to read one byte back
-          //case FEMPTYOBJECT => in.skipBytes(1); CEmptyObject // JDBM requires that we write a value, so we have to read one byte back 
-          //case FEMPTYARRAY  => in.skipBytes(1); CEmptyArray  // JDBM requires that we write a value, so we have to read one byte back
-          //case FARRAY       => sys.error("todo")
-          //case invalid      => sys.error("Invalid format flag: " + invalid)
-        //}
-      //}
-      //i += 1
-    //}
-
-    //values
-  //}
+//  import CTypeMappings._
+//
+//  @transient
+//  private final val emptyBytes = Array[Byte]()
+//
+//  final val serialVersionUID = 20120730l
+//
+//  import CValueSerializerUtil._
+//
+//   //The undefined bitset is encoded as an array of bytes backing the bitset (essentially
+//   //converting from an Array of longs to minimize required space) 
+//  def serializeUndefinedIndices(out: DataOutput, undefined: BitSet) {
+//    if (undefined.isEmpty) {
+//      defaultSerializer.serialize(out, emptyBytes)
+//    } else {
+//      val backingBytes = new Array[Byte](undefined.max / 8 + 1)
+//
+//      undefined.foreach { 
+//        index => backingBytes(index / 8) = (backingBytes(index / 8) | (0x01 << (7 - (index % 8)))).toByte
+//      }
+//
+//      defaultSerializer.serialize(out, backingBytes)
+//    }
+//  }
+//
+//  def deserializeUndefinedIndices(in: DataInput): BitSet = {
+//     //Read in the byte array for undefined values
+//    var backingBytes = defaultSerializer.deserialize(in).asInstanceOf[Array[Byte]]
+//
+//    if (backingBytes.length == 0) {
+//      BitSet.empty
+//    } else {
+//      var result = BitSet.empty
+//
+//      var octet = 0
+//      while (octet < backingBytes.length) {
+//        var i = 7
+//        while (i >= 0) {
+//          if ((0x01 & (backingBytes(octet) >> i)) != 0) {
+//            result += (octet * 8 + (7 - i))
+//          }
+//          i -= 1
+//        }
+//        octet += 1
+//      }
+//
+//      result
+//    }
+//  }
+//
+//  def serialize(out: DataOutput, seq: Array[CValue]) {
+//    try {
+//      var i = 0
+//
+//      var undefined = BitSet()
+//
+//      while (i < format.length) {
+//        if (seq(i) == CUndefined) {
+//          undefined += i
+//        }
+//        i += 1
+//      }
+//
+//      serializeUndefinedIndices(out, undefined)
+//     
+//      i = 0
+//      while (i < format.length) {
+//        if (undefined(i)) {
+//          out.write(0)  TODO: required?
+//        } else {
+//          format(i) match {
+//            case FSTRING   => out.writeUTF(seq(i).asInstanceOf[CString].value)
+//            case FBOOLEAN  => out.writeBoolean(seq(i).asInstanceOf[CBoolean].value)
+//            case FLONG     => defaultSerializer.serialize(out, seq(i).asInstanceOf[CLong].value)
+//            case FDOUBLE   => defaultSerializer.serialize(out, seq(i).asInstanceOf[CDouble].value.asInstanceOf[java.lang.Double])
+//            case FNUM      => {
+//              val backing: java.math.BigDecimal = seq(i).asInstanceOf[CNum].value.bigDecimal
+//              out.writeUTF(backing.toString)
+//            }
+//            case FDATE     => defaultSerializer.serialize(out, seq(i).asInstanceOf[CDate].value.getMillis.asInstanceOf[java.lang.Long])
+//            case FNULL | FEMPTYOBJECT | FEMPTYARRAY => out.write(0)  TODO: No value to serialize, but JDBM3 *requires* a value to be written. Can we avoid this?
+//            case FARRAY => sys.error("todo")
+//            case invalid => sys.error("Invalid format flag: " + invalid)
+//          }
+//        }
+//        i += 1
+//      }
+//    } catch {
+//      case t: Throwable => logger.error("Error during serialization", t)
+//    }
+//  }
+//
+//  def deserialize(in: DataInput): Array[CValue] = {
+//    val values = new Array[CValue](format.length)
+//
+//    val undefined = deserializeUndefinedIndices(in)
+//    var i = 0
+//    while (i < format.length) {
+//      if (undefined(i)) {
+//        in.skipBytes(1)
+//        values(i) = CUndefined
+//      } else {
+//        values(i) = format(i) match {
+//          case FSTRING      => CString(in.readUTF())
+//          case FBOOLEAN     => CBoolean(in.readBoolean())
+//          case FLONG        => CLong(defaultSerializer.deserialize(in).asInstanceOf[java.lang.Long])
+//          case FDOUBLE      => CDouble(defaultSerializer.deserialize(in).asInstanceOf[java.lang.Double])
+//          case FNUM         => CNum(BigDecimal(new java.math.BigDecimal(in.readUTF())))
+//          case FDATE        => CDate(new DateTime(defaultSerializer.deserialize(in).asInstanceOf[java.lang.Long]))
+//          case FNULL        => in.skipBytes(1); CNull         JDBM requires that we write a value, so we have to read one byte back
+//          case FEMPTYOBJECT => in.skipBytes(1); CEmptyObject  JDBM requires that we write a value, so we have to read one byte back 
+//          case FEMPTYARRAY  => in.skipBytes(1); CEmptyArray   JDBM requires that we write a value, so we have to read one byte back
+//          case FARRAY       => sys.error("todo")
+//          case invalid      => sys.error("Invalid format flag: " + invalid)
+//        }
+//      }
+//      i += 1
+//    }
+//
+//    values
+//  }
 //}
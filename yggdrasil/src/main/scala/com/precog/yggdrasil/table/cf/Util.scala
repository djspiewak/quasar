--- conflicted
+++ resolved
@@ -169,7 +169,6 @@
     }
   }
 
-<<<<<<< HEAD
   //it would be nice to generalize this to `CoerceTo[A]` so we can coerce to BigDecimal as well
   case object CoerceToDouble extends CF1P({
     case c: DoubleColumn => c
@@ -183,10 +182,7 @@
     }
   })
 
-  case class Concat(at: Int) extends CF2P({
-=======
   def Concat(at: Int) = CF2P("builtin::ct::concat") {
->>>>>>> 0a0dfe95
     case (c1: BoolColumn, c2: BoolColumn) => new ConcatColumn(at, c1, c2) with BoolColumn { 
       def apply(row: Int) = if (row < at) c1(row) else c2(row - at)
     }
@@ -350,10 +346,6 @@
         val tpe = c.tpe
         def apply(row: Int) = c(row)
       }
-<<<<<<< HEAD
-=======
-
->>>>>>> 0a0dfe95
     case c: EmptyArrayColumn  => new BitsetColumn(definedAt & c.definedAt(from, to)) with EmptyArrayColumn
     case c: EmptyObjectColumn => new BitsetColumn(definedAt & c.definedAt(from, to)) with EmptyObjectColumn
     case c: NullColumn => new BitsetColumn(definedAt & c.definedAt(from, to)) with NullColumn

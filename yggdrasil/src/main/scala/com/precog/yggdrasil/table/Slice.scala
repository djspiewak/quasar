--- conflicted
+++ resolved
@@ -894,11 +894,8 @@
 
             case CPathMeta(_) :: _ => target
 
-<<<<<<< HEAD
-=======
             case CPathArray :: _ => sys.error("todo")
             
->>>>>>> d82cb3a3
             case Nil => {
               val node = SchemaNode.Leaf(ctype, col)
 
@@ -1194,9 +1191,6 @@
         def renderDate(date: DateTime) {
           renderString(date.toString)
         }
-<<<<<<< HEAD
-
-=======
         
         @inline
         def renderPeriod(period: Period) {
@@ -1208,7 +1202,6 @@
           renderString(array.deep.toString)
         }
         
->>>>>>> d82cb3a3
         def traverseSchema(row: Int, schema: SchemaNode): Boolean = schema match {
           case obj: SchemaNode.Obj => {
             val keys = obj.keys
@@ -1415,9 +1408,6 @@
                 false
               }
             }
-<<<<<<< HEAD
-
-=======
             
             case CPeriod => {
               val specCol = col.asInstanceOf[PeriodColumn]
@@ -1443,7 +1433,6 @@
               }
             }
             
->>>>>>> d82cb3a3
             case CUndefined => false
           }
         }

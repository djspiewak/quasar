/*
 *  ____    ____    _____    ____    ___     ____ 
 * |  _ \  |  _ \  | ____|  / ___|  / _/    / ___|        Precog (R)
 * | |_) | | |_) | |  _|   | |     | |  /| | |  _         Advanced Analytics Engine for NoSQL Data
 * |  __/  |  _ <  | |___  | |___  |/ _| | | |_| |        Copyright (C) 2010 - 2013 SlamData, Inc.
 * |_|     |_| \_\ |_____|  \____|   /__/   \____|        All Rights Reserved.
 *
 * This program is free software: you can redistribute it and/or modify it under the terms of the 
 * GNU Affero General Public License as published by the Free Software Foundation, either version 
 * 3 of the License, or (at your option) any later version.
 *
 * This program is distributed in the hope that it will be useful, but WITHOUT ANY WARRANTY; 
 * without even the implied warranty of MERCHANTABILITY or FITNESS FOR A PARTICULAR PURPOSE. See 
 * the GNU Affero General Public License for more details.
 *
 * You should have received a copy of the GNU Affero General Public License along with this 
 * program. If not, see <http://www.gnu.org/licenses/>.
 *
 */
package com.precog.yggdrasil
package table

import com.precog.common.{Path, VectorCase}
import com.precog.common.json._
import com.precog.bytecode.JType
import com.precog.yggdrasil.jdbm3._
import com.precog.yggdrasil.util._
import com.precog.util._

import com.precog.yggdrasil.table.cf.util.{Remap, Empty}

import TransSpecModule._

import blueeyes.bkka.AkkaTypeClasses
import blueeyes.json._
import blueeyes.json.JsonAST._
import org.apache.commons.collections.primitives.ArrayIntList
import org.joda.time.DateTime
import com.google.common.io.Files

import org.slf4j.Logger

import org.apache.jdbm.DBMaker
import java.io.File
import java.util.SortedMap

import com.precog.util.{BitSet, BitSetUtil, Loop}
import com.precog.util.BitSetUtil.Implicits._

import scala.collection.mutable
import scala.annotation.tailrec

import scalaz._
import scalaz.Ordering._
import scalaz.std.function._
import scalaz.std.list._
import scalaz.std.tuple._
//import scalaz.std.iterable._
import scalaz.std.option._
import scalaz.std.map._
import scalaz.std.set._
import scalaz.std.stream._
import scalaz.syntax.arrow._
import scalaz.syntax.monad._
import scalaz.syntax.monoid._
import scalaz.syntax.show._
import scalaz.syntax.traverse._
import scalaz.syntax.std.boolean._

import java.nio.CharBuffer

trait ColumnarTableTypes {
  type F1 = CF1
  type F2 = CF2
  type Scanner = CScanner
  type Reducer[α] = CReducer[α]
  type RowId = Int
}

trait ColumnarTableModule[M[+_]] extends TableModule[M] with ColumnarTableTypes with IdSourceScannerModule[M] with SliceTransforms[M] {
  import TableModule._
  import trans._
  import trans.constants._

  type Table <: ColumnarTable
  type TableCompanion <: ColumnarTableCompanion
  case class TableMetrics(startCount: Int, sliceTraversedCount: Int)

  def newScratchDir(): File = Files.createTempDir()
  def jdbmCommitInterval: Long = 200000l

  implicit def liftF1(f: F1) = new F1Like {
    def compose(f1: F1) = f compose f1
    def andThen(f1: F1) = f andThen f1
  }

  implicit def liftF2(f: F2) = new F2Like {
    def applyl(cv: CValue) = new CF1(f(Column.const(cv), _))
    def applyr(cv: CValue) = new CF1(f(_, Column.const(cv)))

    def andThen(f1: F1) = new CF2((c1, c2) => f(c1, c2) flatMap f1.apply)
  }

  trait ColumnarTableCompanion extends TableCompanionLike {
    def apply(slices: StreamT[M, Slice], size: TableSize = UnknownSize): Table
    
    def singleton(slice: Slice): Table

    implicit def groupIdShow: Show[GroupId] = Show.showFromToString[GroupId]

    def empty: Table = Table(StreamT.empty[M, Slice], ExactSize(0))
    
    def constBoolean(v: collection.Set[CBoolean]): Table = {
      val column = ArrayBoolColumn(v.map(_.value).toArray)
      Table(Slice(Map(ColumnRef(CPath.Identity, CBoolean) -> column), v.size) :: StreamT.empty[M, Slice], ExactSize(v.size))
    }

    def constLong(v: collection.Set[CLong]): Table = {
      val column = ArrayLongColumn(v.map(_.value).toArray)
      Table(Slice(Map(ColumnRef(CPath.Identity, CLong) -> column), v.size) :: StreamT.empty[M, Slice], ExactSize(v.size))
    }

    def constDouble(v: collection.Set[CDouble]): Table = {
      val column = ArrayDoubleColumn(v.map(_.value).toArray)
      Table(Slice(Map(ColumnRef(CPath.Identity, CDouble) -> column), v.size) :: StreamT.empty[M, Slice], ExactSize(v.size))
    }

    def constDecimal(v: collection.Set[CNum]): Table = {
      val column = ArrayNumColumn(v.map(_.value).toArray)
      Table(Slice(Map(ColumnRef(CPath.Identity, CNum) -> column), v.size) :: StreamT.empty[M, Slice], ExactSize(v.size))
    }

    def constString(v: collection.Set[CString]): Table = {
      val column = ArrayStrColumn(v.map(_.value).toArray)
      Table(Slice(Map(ColumnRef(CPath.Identity, CString) -> column), v.size) :: StreamT.empty[M, Slice], ExactSize(v.size))
    }

    def constDate(v: collection.Set[CDate]): Table =  {
      val column = ArrayDateColumn(v.map(_.value).toArray)
      Table(Slice(Map(ColumnRef(CPath.Identity, CDate) -> column), v.size) :: StreamT.empty[M, Slice], ExactSize(v.size))
    }

    def constNull: Table = 
      Table(Slice(Map(ColumnRef(CPath.Identity, CNull) -> new InfiniteColumn with NullColumn), 1) :: StreamT.empty[M, Slice], ExactSize(1))

    def constEmptyObject: Table = 
      Table(Slice(Map(ColumnRef(CPath.Identity, CEmptyObject) -> new InfiniteColumn with EmptyObjectColumn), 1) :: StreamT.empty[M, Slice], ExactSize(1))

    def constEmptyArray: Table = 
      Table(Slice(Map(ColumnRef(CPath.Identity, CEmptyArray) -> new InfiniteColumn with EmptyArrayColumn), 1) :: StreamT.empty[M, Slice], ExactSize(1))

    def transformStream[A](sliceTransform: SliceTransform1[A], slices: StreamT[M, Slice]): StreamT[M, Slice] = {
      def stream(state: A, slices: StreamT[M, Slice]): StreamT[M, Slice] = StreamT(
        for {
          head <- slices.uncons
        } yield {
          head map { case (s, sx) =>
            val (nextState, s0) = sliceTransform.f(state, s)
            StreamT.Yield(s0, stream(nextState, sx))
          } getOrElse {
            StreamT.Done
          }
        }
      )

      stream(sliceTransform.initial, slices)
    }

    def intersect(set: Set[NodeSubset], requiredSorts: Map[MergeNode, Set[Seq[TicVar]]]): M[NodeSubset] = {
      if (set.size == 1) {
        for {
          subset <- set.head.point[M]
          //json <- subset.table.toJson
          //_ = println("\n\nintersect of single-sorting node for groupId: " + subset.groupId + "\n" + JArray(json.toList))
        } yield subset
      } else {
        val preferredKeyOrder: Seq[TicVar] = requiredSorts(set.head.node).groupBy(a => a).mapValues(_.size).maxBy(_._2)._1

        val reindexedSubsets = set map { 
           sub => sub.copy(groupKeyTrans = sub.groupKeyTrans.alignTo(preferredKeyOrder))
        }

        val joinable = reindexedSubsets.map(_.table)
        for {
          //json <- joinable.map(_.toJson).sequence
          //_ = println("intersect-input " + reindexedSubsets.head.groupId + "\n" + json.map(_.mkString("\n")).mkString("\n===================================\n"))
          joinedTable <- intersect(reindexedSubsets.head.idTrans, joinable.toSeq: _*) 
          //jjson <- joinedTable.toJson
          //_ = println("intersect-output " + reindexedSubsets.head.groupId + "\n" + jjson.mkString("\n"))
        } yield {
          // todo: make sortedByIdentities not a boolean flag, maybe wrap groupKeyPrefix in Option
          reindexedSubsets.head.copy(table = joinedTable, groupKeyPrefix = preferredKeyOrder, sortedByIdentities = true)
        }
      }
    }

    /**
     * Intersects the given tables on identity, where identity is defined by the provided TransSpecs
     */
    def intersect(identitySpec: TransSpec1, tables: Table*): M[Table] = {
      val inputCount = tables.size
      val mergedSlices: StreamT[M, Slice] = tables.map(_.slices).reduce( _ ++ _ )
      Table(mergedSlices).sort(identitySpec).map {
        sortedTable => {
          sealed trait CollapseState
          case class Boundary(prevSlice: Slice, prevStartIdx: Int) extends CollapseState
          case object InitialCollapse extends CollapseState

          def genComparator(sl1: Slice, sl2: Slice) = Slice.rowComparatorFor(sl1, sl2) {
            // only need to compare identities (field "0" of the sorted table) between projections
            // TODO: Figure out how we might do this directly with the identitySpec
            slice => slice.columns.keys.filter({ case ColumnRef(selector, _) => selector.nodes.startsWith(CPathField("0") :: Nil) }).toList.sorted
          }
          
          def boundaryCollapse(prevSlice: Slice, prevStart: Int, curSlice: Slice): (BitSet, Int) = {
            val comparator = genComparator(prevSlice, curSlice)

            var curIndex = 0

            while (curIndex < curSlice.size && comparator.compare(prevStart, curIndex) == EQ) {
              curIndex += 1
            }

            if (curIndex == 0) {
              // First element is unequal...
              // We either marked the span to retain in the previous slice, or 
              // we don't have enough here to mark the new slice to retain
              (new BitSet, curIndex)
            } else {
              val count = (prevSlice.size - prevStart) + curIndex

              if (count == inputCount) {
                val bs = new BitSet
                bs.set(curIndex - 1)
                (bs, curIndex)
              } else if (count > inputCount) {
                sys.error("Found too many EQ identities in intersect. This indicates a bug in the graph processing algorithm.")
              } else {
                (new BitSet, curIndex)
              }
            }
          } 

          // Collapse the slices, returning the BitSet for which the rows are defined as well as the start of the
          // last span 
          def selfCollapse(slice: Slice, startIndex: Int, defined: BitSet): (BitSet, Int) = {
            val comparator = genComparator(slice, slice)

            var retain = defined

            // We'll collect spans of EQ rows in chunks, retainin the start row of completed spans with the correct
            // count and then inchworming over it
            var spanStart = startIndex
            var spanEnd   = startIndex
            
            while (spanEnd < slice.size) {
              while (spanEnd < slice.size && comparator.compare(spanStart, spanEnd) == EQ) {
                spanEnd += 1
              }

              val count = spanEnd - spanStart

              if (count == inputCount) {
                retain += (spanEnd - 1)
              } else if (count > inputCount) {
                sys.error("Found too many EQ identities in intersect. This indicates a bug in the graph processing algorithm.")
              }

              if (spanEnd < slice.size) {
                spanStart = spanEnd
              }
            }

            (retain, spanStart)
          }

          val collapse = SliceTransform1[CollapseState](InitialCollapse, {
            case (InitialCollapse, slice) => {
              val (retain, spanStart) = selfCollapse(slice, 0, new BitSet)
              // Pass on the remainder, if any, of this slice to the next slice for continued comparison
              (Boundary(slice, spanStart), slice.redefineWith(retain))
            }

            case (Boundary(prevSlice, prevStart), slice) => {
              // First, do a boundary comparison on the previous slice to see if we need to retain lead elements in the new slice
              val (boundaryRetain, boundaryEnd) = boundaryCollapse(prevSlice, prevStart, slice)
              val (retain, spanStart) = selfCollapse(slice, boundaryEnd, boundaryRetain)
              (Boundary(slice, spanStart), slice.redefineWith(retain))
            }
          })

          // Break the idents out into field "0", original data in "1"
          val splitIdentsTransSpec = OuterObjectConcat(WrapObject(identitySpec, "0"), WrapObject(Leaf(Source), "1"))

          Table(transformStream(collapse, sortedTable.transform(splitIdentsTransSpec).compact(Leaf(Source)).slices)).transform(DerefObjectStatic(Leaf(Source), CPathField("1")))
        }
      }
    }

    ///////////////////////
    // Grouping Support //
    ///////////////////////
  
    type TicVar = CPathField

    case class MergeAlignment(left: MergeSpec, right: MergeSpec, keys: Seq[TicVar])
    
    sealed trait MergeSpec
    case class SourceMergeSpec(binding: Binding, groupKeyTransSpec: TransSpec1, order: Seq[TicVar]) extends MergeSpec
    case class LeftAlignMergeSpec(alignment: MergeAlignment) extends MergeSpec
    case class IntersectMergeSpec(mergeSpecs: Set[MergeSpec]) extends MergeSpec
    case class NodeMergeSpec(ordering: Seq[TicVar], toAlign: Set[MergeSpec]) extends MergeSpec
    case class CrossMergeSpec(left: MergeSpec, right: MergeSpec) extends MergeSpec
    
    // The GroupKeySpec for a binding is comprised only of conjunctions that refer only
    // to members of the source table. The targetTrans defines a transformation of the
    // table to be used as the value output after keys have been derived. 
    // while Binding as the same general structure as GroupingSource, we keep it as a seperate type because
    // of the constraint that the groupKeySpec must be a conjunction, or just a single source clause. Reusing
    // the same type would be confusing
    case class Binding(source: Table, idTrans: TransSpec1, targetTrans: Option[TransSpec1], groupId: GroupId, groupKeySpec: GroupKeySpec) 

    // MergeTrees describe intersections as edges in a graph, where the nodes correspond
    // to sets of bindings
    case class MergeNode(keys: Set[TicVar], binding: Binding) {
      def ticVars = keys
      def groupId = binding.groupId
      def describe = binding.groupId + ": " + keys
    }
    object MergeNode {
      def apply(binding: Binding): MergeNode = MergeNode(Universe.sources(binding.groupKeySpec).map(_.key).toSet, binding)
    }

    /**
     * Represents an adjaceny based on a common subset of TicVars
     */
    class MergeEdge private[MergeEdge](val a: MergeNode, val b: MergeNode) {
      /** The common subset of ticvars shared by both nodes */
      val sharedKeys = a.keys & b.keys

      /** The set of nodes joined by this edge */
      val nodes = Set(a, b)
      def touches(node: MergeNode) = nodes.contains(node)

      /** The total set of keys joined by this edge (for alignment) */
      val keys: Set[TicVar] = a.keys ++ b.keys

      def joins(x: MergeNode, y: MergeNode) = (x == a && y == b) || (x == b && y == a)

      // Overrrides for set equality
      override def equals(other: Any) = other match {
        case e: MergeEdge => e.nodes == this.nodes
        case _ => false
      }
      override def hashCode() = nodes.hashCode()
      override def toString() = "MergeEdge(%s, %s)".format(a, b)
    }

    object MergeEdge {
      def apply(a: MergeNode, b: MergeNode) = new MergeEdge(a, b)
      def unapply(n: MergeEdge): Option[(MergeNode, MergeNode)] = Some((n.a, n.b))
    }

    // A maximal spanning tree for a merge graph, where the edge weights correspond
    // to the size of the shared keyset for that edge. We use hte maximal weights
    // since the larger the set of shared keys, the fewer constraints are imposed
    // making it more likely that a sorting for those shared keys can be reused.
    case class MergeGraph(nodes: Set[MergeNode], edges: Set[MergeEdge] = Set()) {
      def join(other: MergeGraph, edge: MergeEdge) = MergeGraph(nodes ++ other.nodes, edges ++ other.edges + edge)

      val edgesFor: Map[MergeNode, Set[MergeEdge]] = edges.foldLeft(nodes.map((_, Set.empty[MergeEdge])).toMap) {
        case (acc, edge @ MergeEdge(a, b)) => 
          val aInbound = acc(a) + edge
          val bInbound = acc(b) + edge
          acc + (a -> aInbound) + (b -> bInbound)
      }

      def adjacent(a: MergeNode, b: MergeNode) = {
        edges.find { e => (e.a == a && e.b == a) || (e.a == b && e.b == a) }.isDefined
      }

      val rootNode = (edgesFor.toList maxBy { case (_, edges) => edges.size })._1
    }

    case class Universe(bindings: List[Binding]) {
      import Universe._

      def spanningGraphs: Set[MergeGraph] = {
        val clusters: Map[MergeNode, List[Binding]] = bindings groupBy { 
          case binding @ Binding(_, _, _, _, groupKeySpec) => MergeNode(sources(groupKeySpec).map(_.key).toSet, binding) 
        }

        findSpanningGraphs(edgeMap(clusters.keySet))
      }
    }

    object Universe {
      def allEdges(nodes: collection.Set[MergeNode]): collection.Set[MergeEdge] = {
        for {
          l <- nodes
          r <- nodes
          if l != r
          sharedKey = l.keys intersect r.keys
          if sharedKey.nonEmpty
        } yield {
          MergeEdge(l, r)
        }
      }

      def edgeMap(nodes: collection.Set[MergeNode]): Map[MergeNode, Set[MergeEdge]] = {
        allEdges(nodes).foldLeft(nodes.map(n => n -> Set.empty[MergeEdge]).toMap) { 
          case (acc, edge @ MergeEdge(a, b)) => acc + (a -> (acc.getOrElse(a, Set()) + edge)) + (b -> (acc.getOrElse(b, Set()) + edge))
        } 
      }

      // a universe is a conjunction of binding clauses, which must contain no disjunctions
      def sources(spec: GroupKeySpec): Seq[GroupKeySpecSource] = (spec: @unchecked) match {
        case GroupKeySpecAnd(left, right) => sources(left) ++ sources(right)
        case src: GroupKeySpecSource => Vector(src)
      }

      // An implementation of our algorithm for finding a minimally connected set of graphs
      def findSpanningGraphs(outbound: Map[MergeNode, Set[MergeEdge]]): Set[MergeGraph] = {
        def isConnected(from: MergeNode, to: MergeNode, outbound: Map[MergeNode, Set[MergeEdge]], constraintSet: Set[TicVar]): Boolean = {
          outbound.getOrElse(from, Set()).exists {
            case edge @ MergeEdge(a, b) => 
              a == to || b == to ||
              {
                val other = if (a == from) b else a
                // the other node's keys must be a superset of the constraint set we're concerned with in order to traverse it.
                ((other.keys & constraintSet) == constraintSet) && {
                  val pruned = outbound mapValues { _ - edge }
                  isConnected(other,to, pruned, constraintSet)
                }
              }
          }
        }

        def find0(outbound: Map[MergeNode, Set[MergeEdge]], edges: Set[MergeEdge]): Map[MergeNode, Set[MergeEdge]] = {
          if (edges.isEmpty) {
            outbound
          } else {
            val edge = edges.head

            // node we're searching from
            val fromNode = edge.a
            val toNode = edge.b

            val pruned = outbound mapValues { _ - edge }

            find0(if (isConnected(fromNode, toNode, pruned, edge.keys)) pruned else outbound, edges.tail)
          }
        }

        def partition(in: Map[MergeNode, Set[MergeEdge]]): Set[MergeGraph] = {
          in.values.flatten.foldLeft(in.keySet map { k => MergeGraph(Set(k)) }) {
            case (acc, edge @ MergeEdge(a, b)) => 
              val g1 = acc.find(_.nodes.contains(a)).get
              val g2 = acc.find(_.nodes.contains(b)).get

              val resultGraph = g1.join(g2, edge)
              acc - g1 - g2 + resultGraph
          }
        }

        partition(find0(outbound, outbound.values.flatten.toSet))
      }
    }


    // BorgResult tables must have the following structure with respect to the root:
    // {
    //   "groupKeys": { "000000": ..., "000001": ... },
    //   "identities": { "<string value of groupId1>": <identities for groupId1>, "<string value of groupId2>": ... },
    //   "values": { "<string value of groupId1>": <values for groupId1>, "<string value of groupId2>": ... },
    // }
    case class BorgResult(table: Table, groupKeys: Seq[TicVar], groups: Set[GroupId], size: TableSize = UnknownSize)

    object BorgResult {
      val allFields = Set(CPathField("groupKeys"), CPathField("identities"), CPathField("values"))

      def apply(nodeSubset: NodeSubset): BorgResult = {
        assert(!nodeSubset.sortedByIdentities)
        val groupId = nodeSubset.node.binding.groupId

        val trans = OuterObjectConcat(
          wrapGroupKeySpec(nodeSubset.groupKeyTrans.spec) ::
          wrapIdentSpec(nestInGroupId(nodeSubset.idTrans, groupId)) ::
          nodeSubset.targetTrans.map(t => wrapValueSpec(nestInGroupId(t, groupId))).toList : _*
        )

        BorgResult(nodeSubset.table.transform(trans), 
                   nodeSubset.groupKeyTrans.keyOrder, 
                   Set(groupId),
                   nodeSubset.size)
      }

      def groupKeySpec[A <: SourceType](source: A) = DerefObjectStatic(Leaf(source), CPathField("groupKeys"))
      def identSpec[A <: SourceType](source: A) = DerefObjectStatic(Leaf(source), CPathField("identities"))
      def valueSpec[A <: SourceType](source: A) = DerefObjectStatic(Leaf(source), CPathField("values"))

      def wrapGroupKeySpec[A <: SourceType](source: TransSpec[A]) = WrapObject(source, "groupKeys")
      def wrapIdentSpec[A <: SourceType](source: TransSpec[A]) = WrapObject(source, "identities")
      def wrapValueSpec[A <: SourceType](source: TransSpec[A]) = WrapObject(source, "values")

      def nestInGroupId[A <: SourceType](source: TransSpec[A], groupId: GroupId) = WrapObject(source, groupId.shows)
    }

    case class OrderingConstraint(ordering: Seq[Set[TicVar]]) { self =>
      // Fix this binding constraint into a sort order. Any non-singleton TicVar sets will simply
      // be converted into an arbitrary sequence
      lazy val fixed = ordering.flatten

      def & (that: OrderingConstraint): Option[OrderingConstraint] = OrderingConstraints.replacementFor(self, that)

      def - (ticVars: Set[TicVar]): OrderingConstraint = OrderingConstraint(ordering.map(_.filterNot(ticVars.contains)).filterNot(_.isEmpty))

      override def toString = ordering.map(_.map(_.toString.substring(1)).mkString("{", ", ", "}")).mkString("OrderingConstraint(", ",", ")")
    }

    object OrderingConstraint {
      val Zero = OrderingConstraint(Vector.empty)

      def fromFixed(order: Seq[TicVar]): OrderingConstraint = OrderingConstraint(order.map(v => Set(v)))
    }

    /*
    sealed trait OrderingConstraint2 { self =>
      import OrderingConstraint2._

      def fixed: Seq[TicVar]

      // Fixes this one to the specified ordering:
      def fixedFrom(fixed: Seq[TicVar]): Option[Seq[TicVar]] = {
        val commonVariables = fixed.toSet intersect self.variables

        val joined = Ordered.fromVars(fixed) join self
        
        if (joined.success(commonVariables)) {
          Some(ordered(joined.join, joined.rightRem).fixed)
        } else None
      }

      def normalize: OrderingConstraint2

      def flatten: OrderingConstraint2

      def render: String

      def filter(pf: PartialFunction[OrderingConstraint2, Boolean]): OrderingConstraint2

      def - (thatVars: Set[TicVar]): OrderingConstraint2 = {
        (filter {
          case OrderingConstraint2.Variable(x) => !thatVars.contains(x)

          case x => true
        }).normalize
      }

      lazy val fixedConstraint = OrderingConstraint2.orderedVars(fixed: _*)

      lazy val variables: Set[TicVar] = fixed.toSet

      lazy val size = fixed.size      

      def & (that: OrderingConstraint2): Option[OrderingConstraint2] = {
        val joined = self.join(that)

        if (joined.success && joined.leftRem == Zero && joined.rightRem == Zero) Some(joined.join)
        else None
      }

      def join(that: OrderingConstraint2): Join = {
        def joinSet(constructJoin: (OrderingConstraint2, OrderingConstraint2) => OrderingConstraint2)(lastJoin: Join, choices: Set[OrderingConstraint2]): Join = {

          // Tries to join the maximal number of elements from "remaining" into lastJoin:
          def joinSet0(lastJoin: Join, choices: Set[OrderingConstraint2]): Set[(Join, Set[OrderingConstraint2])] = {
            val default = Set((lastJoin, choices))

            if (lastJoin.leftRem == Zero) {
              default
            } else {
              choices.foldLeft(default) { 
                case (solutions, choice) =>
                  val nextChoices = choices - choice

                  val newJoin = lastJoin.leftRem.join(choice)

                  solutions ++ (if (newJoin.success) {
                    joinSet0(
                      Join(
                        join     = constructJoin(lastJoin.join, newJoin.join), 
                        leftRem  = newJoin.leftRem, 
                        rightRem = unordered(lastJoin.rightRem, newJoin.rightRem)
                      ),
                      nextChoices
                    )
                  } else {
                    Set.empty
                  })
              }
            }
          }

          val (join, rightRem) = joinSet0(lastJoin, choices).toSeq.maxBy(_._1.size)

          join.copy(rightRem = unordered(join.rightRem, Unordered(rightRem)))
        }

        def join2(left: OrderingConstraint2, right: OrderingConstraint2): Join = {
          (left, right) match {
            case (left, Zero) => Join(left)

            case (Zero, right) => Join(right)

            case (l @ Ordered(left), r @ Ordered(right)) => 
              val joinedHeads = left.head.join(right.head)

              if (joinedHeads.failure) Join.unjoined(l, r)
              else {
                val leftTail = ordered(joinedHeads.leftRem, Ordered(left.tail))
                val rightTail = ordered(joinedHeads.rightRem, Ordered(right.tail))

                // In some cases, the tails may not join, that's OK though because we've joined the heads already.
                val joinedTails = leftTail.join(rightTail)

                Join(ordered(joinedHeads.join, joinedTails.join), joinedTails.leftRem, joinedTails.rightRem)
              }

            case (l @ Ordered(left), r @ Variable(right)) => 
              if (left.head == r) Join(r, leftRem = Ordered(left.tail), rightRem = Zero) else Join.unjoined(l, r)

            case (l @ Variable(left), r @ Unordered(right)) => 
              joinSet((a, b) => ordered(a, b))(Join(Zero, l, Zero), right)
              //if (right.contains(l)) Join(l, leftRem = Zero, rightRem = Unordered(right - l)) else Join.unjoined(l, r)

            case (l @ Ordered(left), r @ Unordered(right)) => 
              joinSet((a, b) => ordered(a, b))(Join(Zero, l, Zero), right)

            case (l @ Unordered(left), r @ Unordered(right)) => 
              joinSet((a, b) => unordered(a, b))(Join(Zero, l, Zero), right)

            case (l @ Variable(left), r @ Variable(right)) => 
              if (left == right) Join(l) else Join.unjoined(l, r)

            case (l @ Variable(left), r @ Ordered(right)) => 
              join2(r, l).flip

            case (l @ Unordered(left), r @ Ordered(right)) => 
              join2(r, l).flip

            case (l @ Unordered(left), r @ Variable(right)) => 
              join2(r, l).flip
          }
        }

        join2(self.normalize, that.normalize).normalize
      }
    }

    object OrderingConstraint2 {
      case class Join(join: OrderingConstraint2, leftRem: OrderingConstraint2 = Zero, rightRem: OrderingConstraint2 = Zero) {
        def normalize = copy(join = join.normalize, leftRem = leftRem.normalize, rightRem = rightRem.normalize)

        def flip = copy(leftRem = rightRem, rightRem = leftRem)

        def size = join.size

        def success = join != Zero

        def success(variables: Set[TicVar]): Boolean = {
          success && {
            (join.variables intersect variables).size == variables.size
          }
        }

        def failure = !success

        def failure(variables: Set[TicVar]) = !success(variables)

        def collapse: OrderingConstraint2 = ordered(join, unordered(leftRem, rightRem))
      }

      object Join {
        def unjoined(left: OrderingConstraint2, right: OrderingConstraint2): Join = Join(Zero, left, right)
      }

      def ordered(values: OrderingConstraint2*) = Ordered(Vector(values: _*))

      def orderedVars(values: TicVar*) = Ordered(Vector(values: _*).map(Variable.apply))

      def unordered(values: OrderingConstraint2*) = Unordered(values.toSet)

      def unorderedVars(values: TicVar*) = Unordered(values.toSet.map(Variable.apply))

      case object Zero extends OrderingConstraint2 { self =>
        def fixed = Vector.empty

        def flatten = self

        def normalize = self

        def render = "*"

        def filter(pf: PartialFunction[OrderingConstraint2, Boolean]): OrderingConstraint2 = Zero
      }

      case class Variable(value: TicVar) extends OrderingConstraint2 { self =>
        def fixed = Vector(value)

        def flatten: Variable = self

        def normalize = self

        def render = "'" + value.toString.substring(1)

        def filter(pf: PartialFunction[OrderingConstraint2, Boolean]): OrderingConstraint2 = pf.lift(self).filter(_ == true).map(Function.const(self)).getOrElse(Zero)
      }
      case class Ordered(value: Seq[OrderingConstraint2]) extends OrderingConstraint2 { self =>
        def fixed = value.map(_.fixed).flatten

        def normalize = {
          val f = Ordered(value.map(_.normalize)).flatten
          val fv = f.value

          if (fv.length == 0) Zero
          else if (fv.length == 1) fv.head 
          else f
        }

        def flatten: Ordered = Ordered(value.map(_.flatten).flatMap {
          case x: Ordered => x.value
          case Zero => Vector.empty
          case x => Vector(x)
        })

        def render = value.map(_.render).mkString("[", ", ", "]")

        def filter(pf: PartialFunction[OrderingConstraint2, Boolean]): OrderingConstraint2 = {
          val self2 = Ordered(value.map(_.filter(pf)))

          pf.lift(self2).filter(_ == true).map(Function.const(self2)).getOrElse(Zero)
        }
      }
      object Ordered {
        def fromVars(seq: Seq[TicVar]) = Ordered(seq.map(Variable(_)))
      }
      case class Unordered(value: Set[OrderingConstraint2]) extends OrderingConstraint2 { self =>
        def fixed = value.toSeq.map(_.fixed).flatten

        def flatten: Unordered = Unordered(value.map(_.flatten).flatMap {
          case x: Unordered => x.value
          case Zero => Set.empty[OrderingConstraint2]
          case x => Set(x)
        })

        def normalize = {
          val f = Unordered(value.map(_.normalize)).flatten
          val fv = f.value

          if (fv.size == 0) Zero
          else if (fv.size == 1) fv.head 
          else f
        }

        def render = value.toSeq.sortBy(_.render).map(_.render).mkString("{", ", ", "}")

        def filter(pf: PartialFunction[OrderingConstraint2, Boolean]): OrderingConstraint2 = {
          val self2 = Unordered(value.map(_.filter(pf)))

          pf.lift(self2).filter(_ == true).map(Function.const(self2)).getOrElse(Zero)
        }
      }
      object Unordered {
        def fromVars(set: Set[TicVar]) = Unordered(set.map(Variable(_)))
      }
    }
    */

    object OrderingConstraints {
      def findCompatiblePrefix(a: Set[Seq[TicVar]], b: Set[Seq[TicVar]]): Option[Seq[TicVar]] = {
        @tailrec def compatiblePrefix(sa: Seq[TicVar], sb: Seq[TicVar], acc: Seq[TicVar]): Option[Seq[TicVar]] = {
          if (sa.isEmpty || sb.isEmpty) {
            Some(acc)
          } else if (sa.head == sb.head) {
            compatiblePrefix(sa.tail, sb.tail, acc :+ sa.head)
          } else {
            (sa.toSet intersect sb.toSet).isEmpty.option(acc)
          }
        }

        val found = for (sa <- a; sb <- b; result <- compatiblePrefix(sa, sb, Vector())) yield result
        if (found.isEmpty) None else Some(found.maxBy(_.size))
      }

      def findLongestPrefix(unconstrained: Set[TicVar], from: Set[Seq[TicVar]]): Option[Seq[TicVar]] = {
        @tailrec def compatiblePrefix(sa: Set[TicVar], suf: Seq[TicVar], acc: Seq[TicVar]): Option[Seq[TicVar]] = {
          if (suf.isEmpty) Some(acc)
          else if (sa.contains(suf.head)) compatiblePrefix(sa - suf.head, suf.tail, acc :+ suf.head)
          else if ((sa intersect suf.toSet).isEmpty) Some(acc)
          else None
        }

        val found = from.flatMap(compatiblePrefix(unconstrained, _, Vector()))
        if (found.isEmpty) None else Some(found.maxBy(prefix => (prefix diff unconstrained.toSeq).size))
      }

      /**
       * Compute a new constraint that can replace both input constraints
       */
      def replacementFor(a: OrderingConstraint, b: OrderingConstraint): Option[OrderingConstraint] = {
        @tailrec
        def alignConstraints(left: Seq[Set[TicVar]], right: Seq[Set[TicVar]], computed: Seq[Set[TicVar]] = Seq()): Option[OrderingConstraint] = {
          if (left.isEmpty) {
            // left is a prefix or equal to the shifted right, so we can use computed :: right as our common constraint
            Some(OrderingConstraint(computed ++ right))
          } else if (right.isEmpty) {
            Some(OrderingConstraint(computed ++ left))
          } else {
            val intersection = left.head & right.head
            val diff = right.head diff left.head
            if (intersection == left.head) {
              // If left's head is a subset of right's, we can split right's head, use the subset as the next part
              // of our computed sequence, then push the unused portion back onto right for another round of alignment
              val newRight = if (diff.nonEmpty) diff +: right.tail else right.tail
              alignConstraints(left.tail, newRight, computed :+ intersection)
            } else {
              // left is not a subset, so these constraints can't be aligned
              None
            }
          }
        }

        alignConstraints(a.ordering, b.ordering) orElse alignConstraints(b.ordering, a.ordering)
      }

      /**
       * Given the set of input constraints, find a _minimal_ set of compatible OrderingConstraints that
       * covers that set.
       */
      def minimize(constraints: Set[OrderingConstraint]): Set[OrderingConstraint] = {
        @tailrec
        def reduce(unreduced: Set[OrderingConstraint], minimized: Set[OrderingConstraint]): Set[OrderingConstraint] = {
          if (unreduced.isEmpty) {
            minimized
          } else {
            // Find the first constraint in the tail that can be reduced with the head
            unreduced.tail.iterator.map { c => (c, replacementFor(c, unreduced.head)) } find { _._2.isDefined } match {
              // We have a reduction, so re-run, replacing the two reduced constraints with the newly compute one
              case Some((other, Some(reduced))) => reduce(unreduced -- Set(other, unreduced.head) + reduced, minimized)
              // No reduction possible, so head is part of the minimized set
              case _ => reduce(unreduced.tail, minimized + unreduced.head)
            }
          }
        }

        reduce(constraints, Set())
      }
    }

    // todo: Maybe make spec an ArrayConcat?
    case class GroupKeyTrans(spec: TransSpec1, keyOrder: Seq[TicVar]) {
      import GroupKeyTrans._

      def alignTo(targetOrder: Seq[TicVar]): GroupKeyTrans = {
        if (keyOrder == targetOrder) this else {
          val keyMap = targetOrder.zipWithIndex.toMap
          val newOrder = keyOrder.sortBy(key => keyMap.getOrElse(key, Int.MaxValue))

          val keyComponents = newOrder.zipWithIndex map { 
            case (ticvar, i) => reindex(spec, keyOrder.indexOf(ticvar), i)
          }

          GroupKeyTrans(
            OuterObjectConcat(keyComponents: _*),
            newOrder
          )
        }
      }

      def prefixTrans(length: Int): TransSpec1 = {
        if (keyOrder.size == length) spec else {
          OuterObjectConcat((0 until length) map { i => reindex(spec, i, i) }: _*)
        }
      }
    }

    object GroupKeyTrans {
      // 999999 ticvars should be enough for anybody.
      def keyName(i: Int) = "%06d".format(i)
      def keyVar(i: Int): TicVar = CPathField(keyName(i))

      def reindex[A <: SourceType](spec: TransSpec[A], from: Int, to: Int) = WrapObject(DerefObjectStatic(spec, keyVar(from)), keyName(to))

      // the GroupKeySpec passed to deriveTransSpecs must be either a source or a conjunction; all disjunctions
      // have been factored out by this point
      def apply(conjunction: Seq[GroupKeySpecSource]): GroupKeyTrans = {
        // [avalue, bvalue]
        val (keySpecs, fullKeyOrder) = conjunction.zipWithIndex.map({ case (src, i) => WrapObject(src.spec, keyName(i)) -> src.key }).unzip
        val groupKeys = OuterObjectConcat(keySpecs: _*)

        GroupKeyTrans(groupKeys, fullKeyOrder)
      }
    }


    //sealed trait NodeMetadata {
    //  def size: Long

    //  def nodeOrderOpt: Option[Seq[TicVar]]
    //}

    //object NodeMetadata {
    //  def apply(size0: Long, nodeOrderOpt0: Option[Seq[TicVar]]) = new NodeMetadata {
    //    def size = size0

    //    def nodeOrderOpt = nodeOrderOpt0
    //  }
    //}

    case class NodeSubset(node: MergeNode, table: Table, idTrans: TransSpec1, targetTrans: Option[TransSpec1], groupKeyTrans: GroupKeyTrans, groupKeyPrefix: Seq[TicVar], sortedByIdentities: Boolean = false, size: TableSize = UnknownSize) {
      def sortedOn = groupKeyTrans.alignTo(groupKeyPrefix).prefixTrans(groupKeyPrefix.size)

      def groupId = node.binding.groupId
    }

    /////////////////
    /// functions ///
    /////////////////

    def findBindingUniverses(grouping: GroupingSpec): Seq[Universe] = {
      @inline def find0(v: Vector[(GroupingSource, Vector[GroupKeySpec])]): Stream[Universe] = {
        val protoUniverses = (v map { case (src, specs) => specs map { (src, _) } toStream } toList).sequence 
        
        protoUniverses map { proto =>
          Universe(proto map { case (src, spec) => Binding(src.table, src.idTrans, src.targetTrans, src.groupId, spec) })
        }
      }

      import GroupKeySpec.{dnf, toVector}
      find0(grouping.sources map { source => (source, ((dnf _) andThen (toVector _)) apply source.groupKeySpec) })
    }

    def findRequiredSorts(spanningGraph: MergeGraph): Map[MergeNode, Set[Seq[TicVar]]] = {
      findRequiredSorts(spanningGraph, spanningGraph.nodes.toList)
    }

    private[table] def findRequiredSorts(spanningGraph: MergeGraph, nodeList: List[MergeNode]): Map[MergeNode, Set[Seq[TicVar]]] = {
      import OrderingConstraints.minimize
      def inPrefix(seq: Seq[TicVar], keys: Set[TicVar], acc: Seq[TicVar] = Vector()): Option[Seq[TicVar]] = {
        if (keys.isEmpty) Some(acc) else {
          seq.headOption.flatMap { a => 
            if (keys.contains(a)) inPrefix(seq.tail, keys - a, acc :+ a) else None
          }
        }
      }

      def fix(nodes: List[MergeNode], underconstrained: Map[MergeNode, Set[OrderingConstraint]]): Map[MergeNode, Set[OrderingConstraint]] = {
        if (nodes.isEmpty) underconstrained else {
          val node = nodes.head
          val fixed = minimize(underconstrained(node)).map(_.ordering.flatten)
          val newUnderconstrained = spanningGraph.edgesFor(node).foldLeft(underconstrained) {
            case (acc, edge @ MergeEdge(a, b)) => 
              val other = if (a == node) b else a
              val edgeConstraint: Seq[TicVar] = 
                fixed.view.map(inPrefix(_, edge.sharedKeys)).collect({ case Some(seq) => seq }).head

              acc + (other -> (acc.getOrElse(other, Set()) + OrderingConstraint(edgeConstraint.map(Set(_)))))
          }

          fix(nodes.tail, newUnderconstrained)
        }
      }

      if (spanningGraph.edges.isEmpty) {
        spanningGraph.nodes.map(_ -> Set.empty[Seq[TicVar]]).toMap
      } else {
        val unconstrained = spanningGraph.edges.foldLeft(Map.empty[MergeNode, Set[OrderingConstraint]]) {
          case (acc, edge @ MergeEdge(a, b)) =>
            val edgeConstraint = OrderingConstraint(Seq(edge.sharedKeys))
            val aConstraints = acc.getOrElse(a, Set()) + edgeConstraint
            val bConstraints = acc.getOrElse(b, Set()) + edgeConstraint

            acc + (a -> aConstraints) + (b -> bConstraints)
        }
        
        fix(nodeList, unconstrained).mapValues(s => minimize(s).map(_.fixed))
      }
    }

    def filteredNodeSubset(node: MergeNode): NodeSubset = {
      val protoGroupKeyTrans = GroupKeyTrans(Universe.sources(node.binding.groupKeySpec))

      // Since a transspec for a group key may perform a bunch of work (computing values, etc)
      // it seems like we really want to do that work only once; prior to the initial sort. 
      // This means carrying around the *computed* group key everywhere
      // post the initial sort separate from the values that it was derived from. 
      val (payloadTrans, idTrans, targetTrans, groupKeyTrans) = node.binding.targetTrans match {
        case Some(targetSetTrans) => 
          val payloadTrans = ArrayConcat(WrapArray(node.binding.idTrans), 
                                         WrapArray(protoGroupKeyTrans.spec), 
                                         WrapArray(targetSetTrans))

          (payloadTrans,
           TransSpec1.DerefArray0, 
           Some(TransSpec1.DerefArray2), 
           GroupKeyTrans(TransSpec1.DerefArray1, protoGroupKeyTrans.keyOrder))

        case None =>
          val payloadTrans = ArrayConcat(WrapArray(node.binding.idTrans), WrapArray(protoGroupKeyTrans.spec))
          (payloadTrans, 
           TransSpec1.DerefArray0, 
           None, 
           GroupKeyTrans(TransSpec1.DerefArray1, protoGroupKeyTrans.keyOrder))
      }

      val requireFullGroupKeyTrans = Scan(
        payloadTrans,
        new CScanner {
          type A = Unit

          val init = ()
          private val keyIndices = (0 until groupKeyTrans.keyOrder.size).toSet

          def scan(a: Unit, cols: Map[ColumnRef, Column], range: Range) = {
            // Get mappings from each ticvar to columns that define it.
            val ticVarColumns =
              cols.toList.collect { 
                case (ref @ ColumnRef(CPath(CPathIndex(1), CPathField(ticVarIndex), _ @ _*), _), col) => (ticVarIndex, col)
              }.groupBy(_._1).mapValues(_.unzip._2)

            if (ticVarColumns.keySet.map(_.toInt) == keyIndices) {
              //println("All group key columns present:\n  " + (new Slice { val size = range.end; val columns = cols }))
              // all group key columns are present, so we can use filterDefined
              val defined = BitSetUtil.filteredRange(range.start, range.end) {
                i => ticVarColumns.forall { 
                  case (ticvar, columns) => 
                    val ret = columns.map(_.isDefinedAt(i))
                    ret.exists(_ == true)
                }
              }

              //println("Defined for " + defined)

              ((), cols.mapValues { col => cf.util.filter(range.start, range.end, defined)(col).get })
            } else {
              ((), Map.empty[ColumnRef, Column])
            }
          }
        }
      )

      NodeSubset(node,
                 node.binding.source.transform(requireFullGroupKeyTrans),
                 idTrans,
                 targetTrans,
                 groupKeyTrans,
                 groupKeyTrans.keyOrder,
                 size = node.binding.source.size)
    }


    /**
     * Perform the sorts required for the specified node (needed to align this node with each
     * node to which it is connected) and return as a map from the sort ordering for the connecting
     * edge to the sorted table with the appropriate dereference transspecs.
     */
    def materializeSortOrders(node: MergeNode, requiredSorts: Set[Seq[TicVar]]): M[Map[Seq[TicVar], NodeSubset]] = {
      val ns = filteredNodeSubset(node)
      val NodeSubset(node0, filteredSource, idTrans, targetTrans, groupKeyTrans, _, _, _) = ns

      val orderedTicVars = requiredSorts.toList
      val sortTransSpecs = orderedTicVars map { ticvars => groupKeyTrans.alignTo(ticvars).prefixTrans(ticvars.length) }

      filteredSource.groupByN(sortTransSpecs, Leaf(Source)) map { tables =>
        (orderedTicVars zip tables).map({ case (ticvars, sortedTable) =>
          ticvars ->
          NodeSubset(node0,
                     sortedTable,
                     idTrans,
                     targetTrans,
                     groupKeyTrans,
                     ticvars,
                     size = sortedTable.size)
        }).toMap
      }
    }

    def alignOnEdges(spanningGraph: MergeGraph, requiredSorts: Map[MergeNode, Set[Seq[TicVar]]]): M[Map[GroupId, Set[NodeSubset]]] = {
      import OrderingConstraints._

      if (spanningGraph.edges.isEmpty) {
        assert(spanningGraph.nodes.size == 1)
        val node = spanningGraph.nodes.head
        Map(node.binding.groupId -> Set(filteredNodeSubset(node))).point[M]
      } else {
        val materialized = requiredSorts.map({ case (node, orders) => materializeSortOrders(node, orders) map { node -> _ }})
        val sortPairs: M[Map[MergeNode, Map[Seq[TicVar], NodeSubset]]] = materialized.toStream.sequence.map(_.toMap)
        
        for {
          sorts <- sortPairs
          //_ = println("sorts: " + System.currentTimeMillis) 
          groupedSubsets <- {
            val edgeAlignments = spanningGraph.edges flatMap {
              case MergeEdge(a, b) =>
                // Find the compatible sortings for this edge's endpoints
                val common: Set[(NodeSubset, NodeSubset)] = for {
                  aVars <- sorts(a).keySet
                  bVars <- sorts(b).keySet
                  if aVars.startsWith(bVars) || bVars.startsWith(aVars)
                } yield {
                  (sorts(a)(aVars), sorts(b)(bVars))
                }

                common map {
                  case (aSorted, bSorted) => 
                    for {
                      ljson <- aSorted.table.slices.toStream
                      //_ = println("=============================================================")
                      //_ = println("using merge edge (" + a.describe + " with " + aSorted.groupKeyPrefix + ")-(" + b.describe + " with " + bSorted.groupKeyPrefix + ")")
                      //_ = println(aSorted.sortedOn)
                      //_ = println("lsorted\n" + ljson.map(_.toJsonString()).mkString("\n---\n"))
                      rjson <- bSorted.table.slices.toStream
                      //_ = println(bSorted.sortedOn)
                      //_ = println("rsorted\n" + rjson.map(_.toJsonString()).mkString("\n---\n"))
                      aligned <- Table.align(aSorted.table, aSorted.sortedOn, bSorted.table, bSorted.sortedOn)
                      aljson <- aligned._1.slices.toStream
                      //_ = println("laligned\n" + aljson.map(_.toJsonString()).mkString("\n---\n"))
                      arjson <- aligned._2.slices.toStream
                      //_ = println("raligned\n" + arjson.map(_.toJsonString()).mkString("\n---\n"))
                    } yield {
                      List(
                        aSorted.copy(table = aligned._1),
                        bSorted.copy(table = aligned._2)
                      )
                    }
                }
            }

            edgeAlignments.sequence
          }
        } yield {
          val flattened = groupedSubsets.flatten
          //println("grouped subsets: " + flattened.map(_.groupId))
          flattened.groupBy(_.groupId)
        }
      }
    }

/*
    // 
    // Represents the cost of a particular borg traversal plan, measured in terms of IO.
    // Computational complexity of algorithms occurring in memory is neglected. 
    // This should be thought of as a rough approximation that eliminates stupid choices.
    // 
    final case class BorgTraversalCostModel private (ioCost: Long, size: Long, ticVars: Set[TicVar]) { self =>
      // Computes a new model derived from this one by cogroup with the specified set.
      def consume(rightSize: Long, rightTicVars: Set[TicVar], accResort: Boolean, nodeResort: Boolean): BorgTraversalCostModel = {
        val commonTicVars = self.ticVars intersect rightTicVars

        val unionTicVars = self.ticVars ++ rightTicVars

        val uniqueTicVars = unionTicVars -- commonTicVars

        // TODO: Develop a better model!
        val newSize = self.size.max(rightSize) * (uniqueTicVars.size + 1)

        val newIoCost = if (!accResort) {
          3 * rightSize
        } else {
          val inputCost = self.size + rightSize
          val resortCost = self.size * 2
          val outputCost = newSize

          inputCost + resortCost + outputCost
        }

        BorgTraversalCostModel(self.ioCost + newIoCost, newSize, self.ticVars ++ rightTicVars)
      }
    }

    object BorgTraversalCostModel {
      val Zero = new BorgTraversalCostModel(0, 0, Set.empty)
    }

    // 
    // Represents a step in a borg traversal plan. The step is defined by the following elements:
    // 
    //  1. The order of the accumulator prior to executing the step.
    //  2. The order of the accumulator after executing the step.
    //  3. The node being incorporated into the accumulator during this step.
    //  4. The tic variables of the node being incorporated into this step.
    //  5. The ordering of the node required for cogroup.
    // 
    case class BorgTraversalPlanUnfixed(priorPlan: Option[BorgTraversalPlanUnfixed], node: MergeNode, nodeOrder: OrderingConstraint2, accOrderPost: OrderingConstraint2, costModel: BorgTraversalCostModel, accResort: Boolean, nodeResort: Boolean) { self =>
      import OrderingConstraint2._

      def accOrderPre: OrderingConstraint2 = priorPlan.map(_.accOrderPost).getOrElse(OrderingConstraint2.Zero)

      def accSortOrder = accOrderPost - newTicVars

      def consume(node: MergeNode, nodeSize: Long, nodeOrderOpt: Option[Seq[TicVar]]): BorgTraversalPlanUnfixed = {

        val (accOrderPost, nodeOrder, accResort, nodeResort) = {

          val commonVariables = postTicVars intersect node.ticVars


          val otherVariables = (postTicVars union node.ticVars) diff commonVariables


          val nodeUniqueVariables = node.ticVars diff commonVariables


          val initialNodeOrder = nodeOrderOpt.map(nodeOrder => Ordered.fromVars(nodeOrder))

          initialNodeOrder.map(o => (o, self.accOrderPost join o)).filter(_._2.success(commonVariables)).map {
            case (nodeOrder, join) =>
              (join.collapse, nodeOrder, false, false)
          }.getOrElse {
            val minimalJoinConstraint = ordered(Unordered.fromVars(commonVariables), Unordered.fromVars(otherVariables))


            // Can, in theory, we reuse the node ordering?
            initialNodeOrder.map { o => (o, (o join minimalJoinConstraint)) }.filter(_._2.success(commonVariables)).map {
              case (nodeOrder, nodeJoin) =>
                // Have to resort the acc, because the node order is compatible with the minimal join constraint:
                (minimalJoinConstraint, nodeOrder, true, false)
            }.getOrElse {
              // Can, in theory, we reuse the accumulator ordering?
              val accJoin = (self.accOrderPost join minimalJoinConstraint)



              // MUST sort node, it's new order is minimally constrained:
              val nodeOrder = ordered(Unordered.fromVars(commonVariables), Unordered.fromVars(nodeUniqueVariables))


              if (accJoin.success(commonVariables)) {  
                ((self.accOrderPost join nodeOrder).collapse, nodeOrder, false, true)
              } else {
                (minimalJoinConstraint, nodeOrder, true, true)
              }
            }
          }
        }

        val costModel = self.costModel.consume(nodeSize, node.ticVars, accResort, nodeResort)

        BorgTraversalPlanUnfixed(Some(self), node, nodeOrder.normalize, accOrderPost.normalize, costModel, accResort, nodeResort)
      }

      // Tic variables before the step is executed:
      lazy val preTicVars = accOrderPre.variables

      // Tic variables after the step is executed:
      lazy val postTicVars = accOrderPost.variables

      // New tic variables gained during the step:
      lazy val newTicVars = postTicVars -- preTicVars
    
      def unpack: List[BorgTraversalPlanUnfixed] = {
        def unpack0(plan: BorgTraversalPlanUnfixed, acc: List[BorgTraversalPlanUnfixed]): List[BorgTraversalPlanUnfixed] = {
          val unpackedPlan = plan

          plan.priorPlan match {
            case Some(plan0) => unpack0(plan0, unpackedPlan :: acc)
            case None => unpackedPlan :: acc
          }
        }

        unpack0(this, Nil)
      }
    }

    // 
    // Represents a (perhaps partial) traversal plan for applying the borg algorithm,
    // together with the cost of the plan.
    // 
    case class BorgTraversalPlanFixed private (node: MergeNode, resortNode: Option[Seq[TicVar]], resortAcc: Option[Seq[TicVar]], accOrderPost: Seq[TicVar], joinPrefix: Int, next: Option[BorgTraversalPlanFixed])
    object BorgTraversalPlanFixed {
      def apply(uplan: BorgTraversalPlanUnfixed): Option[BorgTraversalPlanFixed] = {


        def rec(fplan: BorgTraversalPlanFixed, uplan: BorgTraversalPlanUnfixed): BorgTraversalPlanFixed = {

        }

        uplan.priorPlan.map { priorPlan =>
          val accOrderPost = uplan.accOrderPost

          lazy val nodeFixed = uplan.nodeOrder.fixedFrom(accOrderPost - )
          lazy val accFixed = uplan.accOrder.fixed


          val (resortNode, resortAcc) = (uplan.resortNode, uplan.resortAcc) match {
            case (false, true) => 
              (Node, Some(accFixed))

            case (true, false) =>
              (Some(nodeFixed), None)

            case (true, true) =>
              (Some(nodeFixed), Some(uplan.accOrder.fixedFrom(nodeFixed)))

            case (false, false) => (None, None)
          }

          val fixed = BorgTraversalPlanFixed(
            node         = uplan.node,
            resortNode   = resortNode,
            resortAcc    = resortAcc,
            accOrderPost = uplan.accOrderPost.fixed,
            joinPrefix   = ,
            next       = None
          )

          rec(fixed, priorPlan)
        }
      }
    }

    // 
    // Finds a traversal order for the borg algorithm which minimizes the number of resorts 
    // required.
    // 
    def findBorgTraversalOrder(connectedGraph: MergeGraph, nodeOracle: MergeNode => NodeMetadata): BorgTraversalPlanUnfixed= {
      import OrderingConstraint2._

      // Find all the nodes accessible from the specified node (through edges):
      def connections(node: MergeNode): Set[MergeNode] = connectedGraph.edgesFor(node).flatMap(e => Set(e.a, e.b)) - node

      def pick(consumed: Set[MergeNode], choices: Set[MergeNode], plan: BorgTraversalPlanUnfixed): Set[BorgTraversalPlanUnfixed] = {
        if (choices.isEmpty) Set(plan)
        else for {
          choice <- choices
          finalPlan <- {
            val nodeMetadata = nodeOracle(choice)

            val consumed0 = consumed + choice
            val choices0 = (choices union connections(choice)) diff consumed0

            val newPlan = plan.consume(choice, nodeMetadata.size, nodeMetadata.nodeOrderOpt)

            pick(consumed0, choices0, newPlan)
          }
        } yield finalPlan
      }

      val initials = connectedGraph.nodes.map { node =>
        val nodeOrder = nodeOracle(node).nodeOrderOpt.map(Ordered.fromVars).getOrElse(Unordered.fromVars(node.ticVars))

        val plan = BorgTraversalPlanUnfixed(
          priorPlan    = None,
          node         = node,
          nodeOrder    = nodeOrder,
          accOrderPost = nodeOrder,
          accResort    = false,
          nodeResort   = false,
          costModel    = BorgTraversalCostModel.Zero
        )

        val choices = connections(node)

        (plan, choices)
      }
      (initials.flatMap {
        case (plan, choices) =>
          pick(Set(plan.node), choices, plan)
      }).toSeq.sortBy(_.costModel.ioCost).head
    }
    */

    def reorderGroupKeySpec(source: TransSpec1, newOrder: Seq[TicVar], original: Seq[TicVar]) = {
      OuterObjectConcat(
        newOrder.zipWithIndex.map {
          case (ticvar, i) => GroupKeyTrans.reindex(source, original.indexOf(ticvar), i)
        }: _*
      )
    }

    def resortVictimToBorgResult(victim: NodeSubset, toPrefix: Seq[TicVar]): M[BorgResult] = {
      import BorgResult._

      // the assimilator is already in a compatible ordering, so we need to
      // resort the victim and we don't care what the remainder of the ordering is,
      // because we're not smart enough to figure out what the right one is and are
      // counting on our traversal order to get the biggest ordering constraints first.
      val groupId = victim.node.binding.groupId
      val newOrder = toPrefix ++ (victim.node.keys -- toPrefix).toSeq
      val remapSpec = OuterObjectConcat(
        wrapGroupKeySpec(reorderGroupKeySpec(victim.groupKeyTrans.spec, newOrder, victim.groupKeyTrans.keyOrder)) ::
        wrapIdentSpec(nestInGroupId(victim.idTrans, groupId)) :: 
        victim.targetTrans.map(t => wrapValueSpec(nestInGroupId(t, groupId))).toList: _*
      )

      val transformed = victim.table.transform(remapSpec)
      for {
        //json <- transformed.toJson
        //_ = println("pre-sort-victim "  + victim.groupId + ": " + json.mkString("\n"))
        sorted <- transformed.sort(groupKeySpec(Source), SortAscending)
        //sjson <- sorted.toJson
        //_ = println("post-sort-victim " + victim.groupId + ": " + sjson.mkString("\n"))
      } yield {
        BorgResult(sorted, newOrder, Set(victim.node.binding.groupId))
      }
    }

    def join(leftNode: BorgNode, rightNode: BorgNode, requiredOrders: Map[MergeNode, Set[Seq[TicVar]]]): M[BorgResultNode] = {
      import BorgResult._
      import OrderingConstraints._

      def resortBorgResult(borgResult: BorgResult, newPrefix: Seq[TicVar]): M[BorgResult] = {
        val newAssimilatorOrder = newPrefix ++ (borgResult.groupKeys diff newPrefix)

        val remapSpec = OuterObjectConcat(
          wrapGroupKeySpec(reorderGroupKeySpec(groupKeySpec(Source), newAssimilatorOrder, borgResult.groupKeys)),
          wrapIdentSpec(identSpec(Source)),
          wrapValueSpec(valueSpec(Source))
        )

        val transformed = borgResult.table.transform(remapSpec)

        for {
          //json <- transformed.toJson
          //_ = println("pre-resort-borg\n" + json.mkString("\n"))
          sorted <- transformed.sort(groupKeySpec(Source), SortAscending) 
          //sjson <- sorted.toJson
          //_ = println("post-resort-borg\n" + sjson.mkString("\n"))
        } yield {
          borgResult.copy(table = sorted, groupKeys = newAssimilatorOrder)
        }
      }

      def resortBoth(assimilator: BorgResult, victim: NodeSubset): Option[M[(BorgResult, BorgResult, Seq[TicVar])]] = {
        // no compatible prefix, so both will require a resort
        // this case needs optimization to see into the future to know what the best ordering
        // is, but if every time we assimilate a node we have removed an ordering that was only
        // required to assimilate some previously consumed node, we can know that we're at least 
        // picking from an order that may be necessary for some other purpose.
        findLongestPrefix(assimilator.groupKeys.toSet, requiredOrders(victim.node)) map { newPrefix =>
          for {
            sortedAssimilator <- resortBorgResult(assimilator, newPrefix)
            sortedVictim <- resortVictimToBorgResult(victim, newPrefix)
          } yield {
            (sortedAssimilator, sortedVictim, newPrefix)
          }
        }
      }

      def joinAsymmetric(assimilator: BorgResult, victim: NodeSubset): M[(BorgResult, BorgResult, Seq[TicVar])] = {
        (if (victim.sortedByIdentities) {
          findCompatiblePrefix(Set(assimilator.groupKeys), requiredOrders(victim.node)) map { commonPrefix =>
            resortVictimToBorgResult(victim, commonPrefix) map { prepared => 
              (assimilator, prepared, commonPrefix) 
            }
          } orElse {
            resortBoth(assimilator, victim)
          } 
        } else {
          // victim already has a sort order that may or may not be compatible with the assimilator
          findCompatiblePrefix(Set(assimilator.groupKeys), Set(victim.groupKeyTrans.keyOrder)) map { commonPrefix =>
            // the assimilator and the victim are both already sorted according to a compatible
            // ordering, so we just need to transform the victim to a BorgResult
            (assimilator, BorgResult(victim), commonPrefix).point[M]
          } orElse {
            // the victim had a preexisting sort order which was incompatible with the assimilator.
            // so we should first look to see if there's a compatible prefix with one of the other
            // required sort orders for the node that the victim can be sorted by
            findCompatiblePrefix(Set(assimilator.groupKeys), requiredOrders(victim.node)) map { commonPrefix =>
              resortVictimToBorgResult(victim, commonPrefix) map { prepared => 
                (assimilator, prepared, commonPrefix)
              }
            }
          } orElse {
            // the assimilator ordering was not compatible with any of the required sort orders
            // for the node, so we need to resort the accumulator to be compatible with
            // the victim
            findLongestPrefix(assimilator.groupKeys.toSet, Set(victim.groupKeyTrans.keyOrder)) map { newPrefix =>
              resortBorgResult(assimilator, newPrefix) map { newAssimilator =>
                (newAssimilator, BorgResult(victim), newPrefix)
              }
            }
          } orElse {
            // the victim must have a sort order that is entirely incompatible with the assimilator, 
            // so both must be resorted. For example, assimilator: {a, b, c, d}, victim: [a, b, e, d]
            resortBoth(assimilator, victim)
          } 
        }) getOrElse {
          sys.error("Assimilator with keys " + assimilator.groupKeys + " and victim " + victim + " incompatible")
        }
      }

      def joinSymmetric(borgLeft: BorgResult, borgRight: BorgResult): M[(BorgResult, BorgResult, Seq[TicVar])] = {
        def resortLeft(borgLeft: BorgResult, borgRight: BorgResult): Option[M[(BorgResult, BorgResult, Seq[TicVar])]] = {
          findLongestPrefix(borgLeft.groupKeys.toSet, Set(borgRight.groupKeys)) map { commonPrefix =>
            resortBorgResult(borgLeft, commonPrefix) map { newBorgLeft =>
              (newBorgLeft, borgRight, commonPrefix)
            }
          }
        }

        def resortRight(borgLeft: BorgResult, borgRight: BorgResult): Option[M[(BorgResult, BorgResult, Seq[TicVar])]] = {
          findLongestPrefix(borgRight.groupKeys.toSet, Set(borgLeft.groupKeys)) map { commonPrefix =>
            resortBorgResult(borgRight, commonPrefix) map { newBorgRight =>
              (borgLeft, newBorgRight, commonPrefix)
            }
          }
        }

        findCompatiblePrefix(Set(borgLeft.groupKeys), Set(borgRight.groupKeys)) map { compatiblePrefix =>
          (borgLeft, borgRight, compatiblePrefix).point[M]
        } orElse {
          // one or the other will require a re-sort
          if (borgLeft.size lessThan borgRight.size) {
            resortLeft(borgLeft, borgRight) orElse
            // Well, that didn't work, so let's at least attempt the reverse constraints
            resortRight(borgLeft, borgRight)
          } else {
            resortRight(borgLeft, borgRight) orElse
            // Well, that didn't work, so let's at least attempt the reverse constraints
            resortLeft(borgLeft, borgRight)
          }
        } getOrElse {
          sys.error("Borged sets sharing an edge are incompatible: " + borgLeft.groupKeys + "; " + borgRight.groupKeys)
        }
      }

      if (leftNode == rightNode) {
        leftNode match {
          case leftResult : BorgResultNode => leftResult.point[M]
          case _ => sys.error("Cannot have a self-cycle on non-result BorgNodes")
        }
      } else {
        val joinablesM = (leftNode, rightNode) match {
          case (BorgVictimNode(left), BorgVictimNode(right)) =>
            if (left.sortedByIdentities && right.sortedByIdentities) {
              // choose compatible ordering for both sides from requiredOrders
              OrderingConstraints.findCompatiblePrefix(requiredOrders(left.node), requiredOrders(right.node)) match {
                case Some(prefix) =>
                  val (toSort, toAssimilate) = if (left.size lessThan right.size) (left, right) 
                                               else (right, left)

                  resortVictimToBorgResult(toSort, prefix) flatMap { assimilator =>
                    joinAsymmetric(assimilator, toAssimilate)
                  }

                case None =>
                  sys.error("Unable to find compatible ordering from minimized set; something went wrong.")
              }
            } else if (left.sortedByIdentities) {
              joinAsymmetric(BorgResult(right), left)
            } else if (right.sortedByIdentities) {
              joinAsymmetric(BorgResult(left), right)
            } else {
              // TODO: joinSymmetric needs a "resortBoth" case to handle this correctly.
              joinAsymmetric(BorgResult(left), right)
            }

          case (BorgResultNode(left), BorgVictimNode(right)) => joinAsymmetric(left, right)
          case (BorgVictimNode(left), BorgResultNode(right)) => joinAsymmetric(right, left)
          case (BorgResultNode(left), BorgResultNode(right)) => joinSymmetric(left, right)
        }

        joinablesM map {
          case (leftJoinable, rightJoinable, commonPrefix) =>

            // todo: Reorder keys into the order specified by the common prefix. The common prefix determination
            // will be factored out in the plan-based version, and will simply be a specified keyOrder that both
            // sides will be brought into alignment with, instead of passing in the required sort orders.
            val neededRight = rightJoinable.groupKeys diff leftJoinable.groupKeys
            val rightKeyMap = rightJoinable.groupKeys.zipWithIndex.toMap

            val groupKeyTrans2 = wrapGroupKeySpec(
              OuterObjectConcat(
                groupKeySpec(SourceLeft) +: neededRight.zipWithIndex.map { 
                  case (key, i) =>
                    WrapObject(
                      DerefObjectStatic(groupKeySpec(SourceRight), CPathField(GroupKeyTrans.keyName(rightKeyMap(key)))),
                      GroupKeyTrans.keyName(i + leftJoinable.groupKeys.size)
                    )
                }: _*
              )
            )

            val cogroupBySpec = OuterObjectConcat(
              (0 until commonPrefix.size) map { i =>
                WrapObject(
                  DerefObjectStatic(groupKeySpec(Source), CPathField(GroupKeyTrans.keyName(i))),
                  GroupKeyTrans.keyName(i)
                )
              }: _*
            )

            val idTrans2 = wrapIdentSpec(OuterObjectConcat(identSpec(SourceLeft), identSpec(SourceRight)))
            val recordTrans2 = wrapValueSpec(OuterObjectConcat(valueSpec(SourceLeft), valueSpec(SourceRight)))

            val borgTrans = OuterObjectConcat(groupKeyTrans2, idTrans2, recordTrans2)
            val unmatchedTrans = ObjectDelete(Leaf(Source), BorgResult.allFields)

            val cogrouped = leftJoinable.table.cogroup(cogroupBySpec, cogroupBySpec, rightJoinable.table)(unmatchedTrans, unmatchedTrans, borgTrans)

            BorgResultNode(
              BorgResult(
                cogrouped,
                leftJoinable.groupKeys ++ neededRight,
                leftJoinable.groups union rightJoinable.groups
              )
            )
        }
      }
    }

    sealed trait BorgNode {
      def keys: Seq[TicVar]
    }

    case class BorgResultNode(result: BorgResult) extends BorgNode {
      def keys = result.groupKeys
    }

    case class BorgVictimNode(independent: NodeSubset) extends BorgNode {
      def keys = independent.groupKeyTrans.keyOrder
    }

    case class BorgEdge(left: BorgNode, right: BorgNode) {
      def sharedKeys = left.keys intersect right.keys
    }

    /* Take the distinctiveness of each node (in terms of group keys) and add it to the uber-cogrouped-all-knowing borgset */
    def borg(spanningGraph: MergeGraph, connectedSubgraph: Set[NodeSubset], requiredOrders: Map[MergeNode, Set[Seq[TicVar]]]): M[BorgResult] = {
      def assimilate(edges: Set[BorgEdge]): M[BorgResult] = {
        //println("assimilate: edges = " + edges)
        val largestEdge = edges.maxBy(_.sharedKeys.size)

        //val prunedRequirements = orderingIndex.foldLeft(Map.empty[MergeNode, Set[Seq[TicVar]]]) {
        //  case (acc, (key, nodes)) => nodes.foldLeft(acc) {
        //    case (acc, node) => acc + (node -> (acc.getOrElse(node, Set()) + key))
        //  }
        //}

        for {
          assimilated <- join(largestEdge.left, largestEdge.right, requiredOrders)
          result <- {
            val edges0 = (edges - largestEdge) map {
              case BorgEdge(a, b) if a == largestEdge.left || a == largestEdge.right => BorgEdge(assimilated, b) 
              case BorgEdge(a, b) if b == largestEdge.left || b == largestEdge.right => BorgEdge(a, assimilated) 
              case other => other
            }

            if (edges0.isEmpty) assimilated.result.point[M] else assimilate(edges0)
          }
        } yield result
      }

      assert(connectedSubgraph.nonEmpty)
      if (connectedSubgraph.size == 1) {
        val victim = connectedSubgraph.head
        resortVictimToBorgResult(victim, victim.groupKeyTrans.keyOrder)
      } else {
        val borgNodes = connectedSubgraph.map(BorgVictimNode.apply)
        val victims: Map[MergeNode, BorgNode] = borgNodes.map(s => s.independent.node -> s).toMap
        val borgEdges = spanningGraph.edges.map {
          case MergeEdge(a, b) => BorgEdge(victims(a), victims(b))
        }

        //val orderingIndex = requiredOrders.foldLeft(Map.empty[Seq[TicVar], Set[MergeNode]])  {
        //  case (acc, (orderings, node)) => 
        //    orderings.foldLeft(acc) { 
        //      case (acc, o) => acc + (o -> (acc.getOrElse(o, Set()) + node))
        //    }
        //}
        assimilate(borgEdges)
      }
    }

    def crossAllTrans(leftKeySize: Int, rightKeySize: Int): TransSpec2 = {
      import BorgResult._
      val keyTransLeft = groupKeySpec(SourceLeft)

      // remap the group keys on the right so that they don't conflict with the left
      // and respect the composite ordering of the left and right
      val keyTransRight = OuterObjectConcat(
        (0 until rightKeySize) map { i =>
          GroupKeyTrans.reindex(groupKeySpec(SourceRight), i, i + leftKeySize)
        }: _*
      )

      val groupKeyTrans2 = wrapGroupKeySpec(OuterObjectConcat(keyTransLeft, keyTransRight))
      val idTrans2 = wrapIdentSpec(OuterObjectConcat(identSpec(SourceLeft), identSpec(SourceRight)))
      val recordTrans2 = wrapValueSpec(OuterObjectConcat(valueSpec(SourceLeft), valueSpec(SourceRight)))

      OuterObjectConcat(groupKeyTrans2, idTrans2, recordTrans2)
    }

    def crossAll(borgResults: Set[BorgResult]): BorgResult = {
      import TransSpec._
      def cross2(left: BorgResult, right: BorgResult): BorgResult = {
        val omniverseTrans = crossAllTrans(left.groupKeys.size, right.groupKeys.size)

        BorgResult(left.table.cross(right.table)(omniverseTrans),
                   left.groupKeys ++ right.groupKeys,
                   left.groups ++ right.groups)
      }

      borgResults.reduceLeft(cross2)
    }

    // Create the omniverse
    def unionAll(borgResults: Set[BorgResult]): BorgResult = {
      import TransSpec._

      def union2(left: BorgResult, right: BorgResult): BorgResult = {
        // At the point that we union, both sides should have the same ticvars, although they
        // may not be in the same order. If a reorder is needed, we'll have to remap since
        // groupKeys are identified by index.
        val (rightRemapped, groupKeys) = if (left.groupKeys == right.groupKeys) {
          (right.table, left.groupKeys)
        } else {
          val extraRight = (right.groupKeys diff left.groupKeys).toArray
          val leftKeys = left.groupKeys.toArray
          val rightKeys = right.groupKeys.zipWithIndex

          val remapKeyTrans = OuterObjectConcat((
            // Remap the keys that exist on the left into the proper order
            ((0 until leftKeys.length) flatMap { leftIndex: Int =>
              rightKeys.find(_._1 == leftKeys(leftIndex)).map {
                case (_, rightIndex) => {
                  GroupKeyTrans.reindex(
                    DerefObjectStatic(Leaf(Source), CPathField("groupKeys")),
                    rightIndex,
                    leftIndex
                  )
                }
              }
            }) ++
            // Remap the extra keys from the right, if any
            ((0 until extraRight.length) map { extraIndex: Int =>
              rightKeys.find(_._1 == extraRight(extraIndex)).map {
                case (_, rightIndex) => {
                  GroupKeyTrans.reindex(
                    DerefObjectStatic(Leaf(Source), CPathField("groupKeys")),
                    rightIndex,
                    leftKeys.length + extraIndex
                  )
                }
              }.get
            })
          ): _*)

          val remapFullSpec = OuterObjectConcat(
            WrapObject(remapKeyTrans, "groupKeys"),
            WrapObject(DerefObjectStatic(Leaf(Source), CPathField("identities")), "identities"),
            WrapObject(DerefObjectStatic(Leaf(Source), CPathField("values")), "values")
          )

          (right.table.transform(remapFullSpec), left.groupKeys ++ extraRight.toSeq)
        }

        BorgResult(Table(left.table.slices ++ rightRemapped.slices),
                   groupKeys,
                   left.groups ++ right.groups)
      }

      borgResults.reduceLeft(union2)
    }

    /**
     * Merge controls the iteration over the table of group key values. 
     */
    def merge(grouping: GroupingSpec)(body: (Table, GroupId => M[Table]) => M[Table]): M[Table] = {
      import BorgResult._

      // all of the universes will be unioned together.
      val universes = findBindingUniverses(grouping)
      val borgedUniverses: M[Stream[BorgResult]] = universes.toStream.map { universe =>
        val alignedSpanningGraphsM: M[Set[(MergeGraph, Map[MergeNode, Set[Seq[TicVar]]], Map[GroupId, Set[NodeSubset]])]] = 
          universe.spanningGraphs.map { spanningGraph =>
            // Compute required sort orders based on graph traversal
            val requiredSorts: Map[MergeNode, Set[Seq[TicVar]]] = findRequiredSorts(spanningGraph)
            for (aligned <- alignOnEdges(spanningGraph, requiredSorts))
              yield (spanningGraph, requiredSorts, aligned)
          }.sequence

        val minimizedSpanningGraphsM: M[Set[(MergeGraph, Set[NodeSubset], Map[MergeNode, Set[Seq[TicVar]]])]] = for {
          aligned      <- alignedSpanningGraphsM
          intersected  <- aligned.map { 
                            case (spanningGraph, requiredSorts, alignment) => 
                              for (intersected <- alignment.values.toStream.map(intersect(_, requiredSorts)).sequence)
                                yield (spanningGraph, intersected.toSet, requiredSorts)
                          }.sequence
          //_ = println("intersected: " + System.currentTimeMillis)
        } yield intersected

        for {
          spanningGraphs <- minimizedSpanningGraphsM
          //_ = println("spanned: " + System.currentTimeMillis)
          borgedGraphs <- spanningGraphs.map(Function.tupled(borg)).sequence
          //_ = println("borged: " + System.currentTimeMillis)
          // cross all of the disconnected subgraphs within a single universe
          crossed = crossAll(borgedGraphs)
          //json <- crossed.table.toJson
          //_ = println("crossed universe: " + json.toList)
          //_ = println("crossed: " + System.currentTimeMillis)
        } yield crossed
      }.sequence

      for {
        omniverse <- borgedUniverses.map(s => unionAll(s.toSet))
        //json <- omniverse.table.toJson
        //_ = println("omniverse: \n" + json.mkString("\n"))
        sorted <- omniverse.table.compact(groupKeySpec(Source)).sort(groupKeySpec(Source))
        result <- sorted.partitionMerge(DerefObjectStatic(Leaf(Source), CPathField("groupKeys"))) { partition =>
          val groupKeyTrans = OuterObjectConcat(
            omniverse.groupKeys.zipWithIndex map { case (ticvar, i) =>
              WrapObject(
                DerefObjectStatic(groupKeySpec(Source), CPathField(GroupKeyTrans.keyName(i))),
                ticvar.name
              )
            } : _*
          )

          val groups: M[Map[GroupId, Table]] = 
            for {
              grouped <- omniverse.groups.map { groupId =>
                           val recordTrans = OuterObjectConcat(
                             WrapObject(DerefObjectStatic(identSpec(Source), CPathField(groupId.shows)), "0"),
                             WrapObject(DerefObjectStatic(valueSpec(Source), CPathField(groupId.shows)), "1")
                           )

                           val sortByTrans = DerefObjectStatic(Leaf(Source), CPathField("0"))
                           // transform to get just the information related to the particular groupId,
                           for {
                             partitionSorted <- partition.transform(recordTrans).sort(sortByTrans, unique = true)
                             //json <- partitionSorted.toJson
                             //_ = println("group " + groupId + " partition: " + json.mkString("\n"))
                           } yield {
                             groupId -> partitionSorted.transform(DerefObjectStatic(Leaf(Source), CPathField("1")))
                           }
                         }.sequence
            } yield grouped.toMap

          val groupKeyForBody = partition.takeRange(0, 1).transform(groupKeyTrans) 
          body(
            groupKeyForBody,
            (groupId: GroupId) => for {
              groupIdJson <- groupKeyForBody.toJson
              groupTable <- groups.map(_(groupId))
            } yield groupTable
          )
        }
      } yield result
    }
  }

  abstract class ColumnarTable(slices0: StreamT[M, Slice], val size: TableSize) extends TableLike { self: Table =>
    import SliceTransform._

    private final val readStarts = new java.util.concurrent.atomic.AtomicInteger
    private final val blockReads = new java.util.concurrent.atomic.AtomicInteger

    val slices = StreamT(
      StreamT.Skip({
        readStarts.getAndIncrement
        slices0.map(s => { blockReads.getAndIncrement; s })
      }).point[M]
    )

    /**
     * Folds over the table to produce a single value (stored in a singleton table).
     */

    def reduce[A](reducer: Reducer[A])(implicit monoid: Monoid[A]): M[A] = {  
      def rec(stream: StreamT[M, A], acc: A): M[A] = {
        stream.uncons flatMap {
          case Some((head, tail)) => rec(tail, head |+| acc) 
          case None => M.point(acc)
        }    
      }    

      rec(slices map { s => reducer.reduce(s.logicalColumns, 0 until s.size) }, monoid.zero)
    }    

    def compact(spec: TransSpec1): Table = {
      val specTransform = SliceTransform.composeSliceTransform(spec)
      val compactTransform = SliceTransform.composeSliceTransform(Leaf(Source)).zip(specTransform) { (s1, s2) => s1.compact(s2, AnyDefined) }
      Table(Table.transformStream(compactTransform, slices), size).normalize
    }

    /**
     * Performs a one-pass transformation of the keys and values in the table.
     * If the key transform is not identity, the resulting table will have
     * unknown sort order.
     */
    def transform(spec: TransSpec1): Table = {
      Table(Table.transformStream(composeSliceTransform(spec), slices), this.size)
    }
    
    def force: M[Table] = this.sort(Scan(Leaf(Source), freshIdScanner), SortAscending)
    
    def paged(limit: Int): Table = {
      val slices2 = slices flatMap { slice =>
        StreamT.unfoldM(0) { idx =>
          val back = if (idx >= slice.size)
            None
          else
            Some((slice.takeRange(idx, limit), idx + limit))
          
          M.point(back)
        }
      }
      
      Table(slices2, size)
    }

    /**
     * Cogroups this table with another table, using equality on the specified
     * transformation on rows of the table.
     */
    def cogroup(leftKey: TransSpec1, rightKey: TransSpec1, that: Table)(leftResultTrans: TransSpec1, rightResultTrans: TransSpec1, bothResultTrans: TransSpec2): Table = {
      //println("Cogrouping with respect to\nleftKey: " + leftKey + "\nrightKey: " + rightKey)
      class IndexBuffers(lInitialSize: Int, rInitialSize: Int) {
        val lbuf = new ArrayIntList(lInitialSize)
        val rbuf = new ArrayIntList(rInitialSize)
        val leqbuf = new ArrayIntList(lInitialSize max rInitialSize)
        val reqbuf = new ArrayIntList(lInitialSize max rInitialSize)

        @inline def advanceLeft(lpos: Int): Unit = {
          lbuf.add(lpos)
          rbuf.add(-1)
          leqbuf.add(-1)
          reqbuf.add(-1)
        }

        @inline def advanceRight(rpos: Int): Unit = {
          lbuf.add(-1)
          rbuf.add(rpos)
          leqbuf.add(-1)
          reqbuf.add(-1)
        }

        @inline def advanceBoth(lpos: Int, rpos: Int): Unit = {
          lbuf.add(-1)
          rbuf.add(-1)
          leqbuf.add(lpos)
          reqbuf.add(rpos)
        }

        def cogrouped[LR, RR, BR](lslice: Slice, 
                                  rslice: Slice, 
                                  leftTransform:  SliceTransform1[LR], 
                                  rightTransform: SliceTransform1[RR], 
                                  bothTransform:  SliceTransform2[BR]): (Slice, LR, RR, BR) = {

          val remappedLeft = lslice.remap(lbuf)
          val remappedRight = rslice.remap(rbuf)

          val remappedLeq = lslice.remap(leqbuf)
          val remappedReq = rslice.remap(reqbuf)

          val (ls0, lx) = leftTransform(remappedLeft)
          val (rs0, rx) = rightTransform(remappedRight)
          val (bs0, bx) = bothTransform(remappedLeq, remappedReq)

          assert(lx.size == rx.size && rx.size == bx.size)
          val resultSlice = lx zip rx zip bx

          (resultSlice, ls0, rs0, bs0)
        }

        override def toString = {
          "left: " + lbuf.toArray.mkString("[", ",", "]") + "\n" + 
          "right: " + rbuf.toArray.mkString("[", ",", "]") + "\n" + 
          "both: " + (leqbuf.toArray zip reqbuf.toArray).mkString("[", ",", "]")
        }
      }

      sealed trait NextStep
      case class SplitLeft(lpos: Int) extends NextStep
      case class SplitRight(rpos: Int) extends NextStep
      case class AppendLeft(lpos: Int, rpos: Int, rightCartesian: Option[(Int, Option[Int])]) extends NextStep
      case class AppendRight(lpos: Int, rpos: Int, rightCartesian: Option[(Int, Option[Int])]) extends NextStep
      def cogroup0[LK, RK, LR, RR, BR](stlk: SliceTransform1[LK], strk: SliceTransform1[RK], stlr: SliceTransform1[LR], strr: SliceTransform1[RR], stbr: SliceTransform2[BR]) = {
        case class SlicePosition[K](
          /** The position in the current slice. This will only be nonzero when the slice has been appended
            * to as a result of a cartesian crossing the slice boundary */
          pos: Int, 
          /** Present if not in a final right or left run. A pair of a key slice that is parallel to the 
            * current data slice, and the value that is needed as input to sltk or srtk to produce the next key. */
          keyState: K,
          key: Slice, 
          /** The current slice to be operated upon. */
          data: Slice, 
          /** The remainder of the stream to be operated upon. */
          tail: StreamT[M, Slice])

        sealed trait CogroupState
        case class EndLeft(lr: LR, lhead: Slice, ltail: StreamT[M, Slice]) extends CogroupState
        case class Cogroup(lr: LR, rr: RR, br: BR, left: SlicePosition[LK], right: SlicePosition[RK], rightReset: Option[(Int, Option[Int])]) extends CogroupState
        case class EndRight(rr: RR, rhead: Slice, rtail: StreamT[M, Slice]) extends CogroupState
        case object CogroupDone extends CogroupState

        val Reset = -1
        
        // step is the continuation function fed to uncons. It is called once for each emitted slice
        def step(state: CogroupState): M[Option[(Slice, CogroupState)]] = {

          // step0 is the inner monadic recursion needed to cross slice boundaries within the emission of a slice
          def step0(lr: LR, rr: RR, br: BR, leftPosition: SlicePosition[LK], rightPosition: SlicePosition[RK], rightReset: Option[(Int, Option[Int])])
                   (ibufs: IndexBuffers = new IndexBuffers(leftPosition.key.size, rightPosition.key.size)): M[Option[(Slice, CogroupState)]] = {

            val SlicePosition(lpos0, lkstate, lkey, lhead, ltail) = leftPosition
            val SlicePosition(rpos0, rkstate, rkey, rhead, rtail) = rightPosition

            val comparator = Slice.rowComparatorFor(lkey, rkey) { slice => 
              // since we've used the key transforms, and since transforms are contracturally
              // forbidden from changing slice size, we can just use all
              slice.columns.keys.toList.sorted
            }

            // the inner tight loop; this will recur while we're within the bounds of
            // a pair of slices. Any operation that must cross slice boundaries
            // must exit this inner loop and recur through the outer monadic loop
            // xrstart is an int with sentinel value for effieiency, but is Option at the slice level.
            @inline @tailrec def buildRemappings(lpos: Int, rpos: Int, xrstart: Int, xrend: Int, endRight: Boolean): NextStep = {
              //println("lpos = %d, rpos = %d, xrstart = %d, xrend = %d, endRight = %s" format (lpos, rpos, xrstart, xrend, endRight))
              //println("Left key: " + lkey.toJson(lpos))
              //println("Right key: " + rkey.toJson(rpos))
              //println("Left data: " + lhead.toJson(lpos))
              //println("Right data: " + rhead.toJson(rpos))

              if (xrstart != -1) {
                // We're currently in a cartesian. 
                if (lpos < lhead.size && rpos < rhead.size) {
                  comparator.compare(lpos, rpos) match {
                    case LT => 
                      buildRemappings(lpos + 1, xrstart, xrstart, rpos, endRight)
                    case GT => 
                      // catch input-out-of-order errors early
                      if (xrend == -1) {
                        //println("lhead\n" + lhead.toJsonString())
                        //println("rhead\n" + rhead.toJsonString())
                        sys.error("Inputs are not sorted; value on the left exceeded value on the right at the end of equal span. lpos = %d, rpos = %d".format(lpos, rpos))
                      }

                      buildRemappings(lpos, xrend, Reset, Reset, endRight)
                    case EQ => 
                      ibufs.advanceBoth(lpos, rpos)
                      buildRemappings(lpos, rpos + 1, xrstart, xrend, endRight)
                  }
                } else if (lpos < lhead.size) {
                  if (endRight) {
                    // we know there won't be another slice on the RHS, so just keep going to exhaust the left
                    buildRemappings(lpos + 1, xrstart, xrstart, rpos, endRight)
                  } else {
                    // right slice is exhausted, so we need to append to that slice from the right tail
                    // then continue in the cartesian
                    AppendRight(lpos, rpos, Some((xrstart, (xrend != -1).option(xrend))))
                  }
                } else if (rpos < rhead.size) {
                  // left slice is exhausted, so we need to append to that slice from the left tail
                  // then continue in the cartesian
                  AppendLeft(lpos, rpos, Some((xrstart, (xrend != -1).option(xrend))))
                } else {
                  sys.error("This state should be unreachable, since we only increment one side at a time.")
                }
              } else {
                // not currently in a cartesian, hence we can simply proceed.
                if (lpos < lhead.size && rpos < rhead.size) {
                  comparator.compare(lpos, rpos) match {
                    case LT => 
                      ibufs.advanceLeft(lpos)
                      buildRemappings(lpos + 1, rpos, Reset, Reset, endRight)
                    case GT => 
                      ibufs.advanceRight(rpos)
                      buildRemappings(lpos, rpos + 1, Reset, Reset, endRight)
                    case EQ =>
                      ibufs.advanceBoth(lpos, rpos)
                      buildRemappings(lpos, rpos + 1, rpos, Reset, endRight)
                  }
                } else if (lpos < lhead.size) {
                  // right side is exhausted, so we should just split the left and emit 
                  SplitLeft(lpos)
                } else if (rpos < rhead.size) {
                  // left side is exhausted, so we should just split the right and emit
                  SplitRight(rpos)
                } else {
                  sys.error("This state should be unreachable, since we only increment one side at a time.")
                }
              }
            }

            def continue(nextStep: NextStep): M[Option[(Slice, CogroupState)]] = nextStep match {
              case SplitLeft(lpos) =>

                val (lpref, lsuf) = lhead.split(lpos)
                val (_, lksuf) = lkey.split(lpos)
                val (completeSlice, lr0, rr0, br0) = ibufs.cogrouped(lpref, rhead, 
                                                                     SliceTransform1[LR](lr, stlr.f),
                                                                     SliceTransform1[RR](rr, strr.f),
                                                                     SliceTransform2[BR](br, stbr.f))

                rtail.uncons map {
                  case Some((nextRightHead, nextRightTail)) => 
                    val (rkstate0, rkey0) = strk.f(rkstate, nextRightHead)
                    val nextState = Cogroup(lr0, rr0, br0, 
                                            SlicePosition(0, lkstate,  lksuf, lsuf, ltail),
                                            SlicePosition(0, rkstate0, rkey0, nextRightHead, nextRightTail), None) 

                    Some(completeSlice -> nextState)

                  case None => 
                    val nextState = EndLeft(lr0, lsuf, ltail)
                    Some(completeSlice -> nextState)
                }

              case SplitRight(rpos) => 

                val (rpref, rsuf) = rhead.split(rpos)
                val (_, rksuf) = rkey.split(rpos)
                val (completeSlice, lr0, rr0, br0) = ibufs.cogrouped(lhead, rpref, 
                                                                     SliceTransform1[LR](lr, stlr.f),
                                                                     SliceTransform1[RR](rr, strr.f),
                                                                     SliceTransform2[BR](br, stbr.f))


                ltail.uncons map {
                  case Some((nextLeftHead, nextLeftTail)) =>
                    val (lkstate0, lkey0) = stlk.f(lkstate, nextLeftHead)
                    val nextState = Cogroup(lr0, rr0, br0,
                                            SlicePosition(0, lkstate0, lkey0, nextLeftHead, nextLeftTail),
                                            SlicePosition(0, rkstate,  rksuf, rsuf, rtail), None)

                    Some(completeSlice -> nextState)

                  case None =>
                    val nextState = EndRight(rr0, rsuf, rtail)
                    Some(completeSlice -> nextState)
                }

              case AppendLeft(lpos, rpos, rightReset) => 

                ltail.uncons flatMap {
                  case Some((nextLeftHead, nextLeftTail)) =>
                    val (lkstate0, lkey0) = stlk.f(lkstate, nextLeftHead)
                    step0(lr, rr, br,
                          SlicePosition(lpos, lkstate0, lkey append lkey0, lhead append nextLeftHead, nextLeftTail),
                          SlicePosition(rpos, rkstate, rkey, rhead, rtail), 
                          rightReset)(ibufs)

                  case None => 
                    rightReset.flatMap(_._2) map { rend =>
                      // We've found an actual end to the cartesian on the right, and have run out of 
                      // data inside the cartesian on the left, so we have to split the right, emit,
                      // and then end right
                      val (rpref, rsuf) = rhead.split(rend)
                      val (completeSlice, lr0, rr0, br0) = ibufs.cogrouped(lhead, rpref,
                                                                           SliceTransform1[LR](lr, stlr.f),
                                                                           SliceTransform1[RR](rr, strr.f),
                                                                           SliceTransform2[BR](br, stbr.f))

                      val nextState = EndRight(rr0, rsuf, rtail)
                      M.point(Some((completeSlice -> nextState)))
                    } getOrElse {
                      // the end of the cartesian must be found on the right before trying to find the end
                      // on the left, so if we're here then the right must be 
                      val (completeSlice, lr0, rr0, br0) = ibufs.cogrouped(lhead, rhead,
                                                                           SliceTransform1[LR](lr, stlr.f),
                                                                           SliceTransform1[RR](rr, strr.f),
                                                                           SliceTransform2[BR](br, stbr.f))
                      M.point(Some(completeSlice -> CogroupDone))
                    }
                }

              case AppendRight(lpos, rpos, rightReset) => 
                rtail.uncons flatMap {
                  case Some((nextRightHead, nextRightTail)) =>
                    val (rkstate0, rkey0) = strk.f(rkstate, nextRightHead)
                    step0(lr, rr, br, 
                          SlicePosition(lpos, lkstate, lkey, lhead, ltail), 
                          SlicePosition(rpos, rkstate0, rkey append rkey0, rhead append nextRightHead, nextRightTail),
                          rightReset)(ibufs)

                  case None =>
                    // run out the left hand side, since the right will never advance
                    continue(buildRemappings(lpos, rpos, rightReset.map(_._1).getOrElse(Reset), rightReset.flatMap(_._2).getOrElse(Reset), true))
                }
            }

            continue(buildRemappings(lpos0, rpos0, rightReset.map(_._1).getOrElse(Reset), rightReset.flatMap(_._2).getOrElse(Reset), false))
          } // end of step0 

          state match {
            case EndLeft(lr, data, tail) =>
              val (lr0, leftResult) = stlr.f(lr, data)
              tail.uncons map { unconsed =>
                Some(leftResult -> (unconsed map { case (nhead, ntail) => EndLeft(lr0, nhead, ntail) } getOrElse CogroupDone))
              }

            case Cogroup(lr, rr, br, left, right, rightReset) =>
              step0(lr, rr, br, left, right, rightReset)()

            case EndRight(rr, data, tail) =>
              val (rr0, rightResult) = strr.f(rr, data)
              tail.uncons map { unconsed =>
                Some(rightResult -> (unconsed map { case (nhead, ntail) => EndRight(rr0, nhead, ntail) } getOrElse CogroupDone))
              }

            case CogroupDone => M.point(None)
          }
        } // end of step

        val initialState = for {
          // We have to compact both sides to avoid any rows for which the key is completely undefined
          leftUnconsed  <- self.compact(leftKey).slices.uncons
          rightUnconsed <- that.compact(rightKey).slices.uncons
        } yield {
          val cogroup = for {
            (leftHead, leftTail)   <- leftUnconsed
            (rightHead, rightTail) <- rightUnconsed
          } yield {
            val (lkstate, lkey) = stlk(leftHead)
            val (rkstate, rkey) = strk(rightHead)
            Cogroup(stlr.initial, strr.initial, stbr.initial, 
                    SlicePosition(0, lkstate, lkey, leftHead,  leftTail), 
                    SlicePosition(0, rkstate, rkey, rightHead, rightTail), None)
          } 

          cogroup orElse {
            leftUnconsed map {
              case (head, tail) => EndLeft(stlr.initial, head, tail)
            }
          } orElse {
            rightUnconsed map {
              case (head, tail) => EndRight(strr.initial, head, tail)
            }
          }
        }

        Table(StreamT.wrapEffect(initialState map { state => StreamT.unfoldM[M, Slice, CogroupState](state getOrElse CogroupDone)(step) }))
      }

      cogroup0(composeSliceTransform(leftKey), 
               composeSliceTransform(rightKey), 
               composeSliceTransform(leftResultTrans), 
               composeSliceTransform(rightResultTrans), 
               composeSliceTransform2(bothResultTrans))
    }

    /**
     * Performs a full cartesian cross on this table with the specified table,
     * applying the specified transformation to merge the two tables into
     * a single table.
     */
    def cross(that: Table)(spec: TransSpec2): Table = {
      def cross0[A](transform: SliceTransform2[A]): M[StreamT[M, Slice]] = {
        case class CrossState(a: A, position: Int, tail: StreamT[M, Slice])

        def crossLeftSingle(lhead: Slice, right: StreamT[M, Slice]): StreamT[M, Slice] = {
          def step(state: CrossState): M[Option[(Slice, CrossState)]] = {
            if (state.position < lhead.size) {
              state.tail.uncons flatMap {
                case Some((rhead, rtail0)) =>
                  val lslice = new Slice {
                    val size = rhead.size
                    val columns = lhead.columns.mapValues(Remap(i => state.position)(_).get)
                  }

                  val (a0, resultSlice) = transform.f(state.a, lslice, rhead)
                  M.point(Some((resultSlice, CrossState(a0, state.position, rtail0))))
                  
                case None => 
                  step(CrossState(state.a, state.position + 1, right))
              }
            } else {
              M.point(None)
            }
          }

          StreamT.unfoldM(CrossState(transform.initial, 0, right))(step _)
        }
        
        def crossRightSingle(left: StreamT[M, Slice], rhead: Slice): StreamT[M, Slice] = {
          def step(state: CrossState): M[Option[(Slice, CrossState)]] = {
            state.tail.uncons map {
              case Some((lhead, ltail0)) =>
                val lslice = new Slice {
                  val size = rhead.size * lhead.size
                  val columns = if (rhead.size == 0)
                    lhead.columns.mapValues(Empty(_).get)
                  else
                    lhead.columns.mapValues(Remap(_ / rhead.size)(_).get)
                }

                val rslice = new Slice {
                  val size = rhead.size * lhead.size
                  val columns = if (rhead.size == 0)
                    rhead.columns.mapValues(Empty(_).get)
                  else
                    rhead.columns.mapValues(Remap(_ % rhead.size)(_).get)
                }

                val (a0, resultSlice) = transform.f(state.a, lslice, rslice)
                Some((resultSlice, CrossState(a0, state.position, ltail0)))
                
              case None => None
            }
          }

          StreamT.unfoldM(CrossState(transform.initial, 0, left))(step _)
        }

        def crossBoth(ltail: StreamT[M, Slice], rtail: StreamT[M, Slice]): StreamT[M, Slice] = {
          ltail.flatMap(crossLeftSingle(_ :Slice, rtail))
        }

        this.slices.uncons flatMap {
          case Some((lhead, ltail)) =>
            that.slices.uncons flatMap {
              case Some((rhead, rtail)) =>
                for {
                  lempty <- ltail.isEmpty //TODO: Scalaz result here is negated from what it should be!
                  rempty <- rtail.isEmpty
                } yield {
                  
                  if (lempty) {
                    // left side is a small set, so restart it in memory
                    crossLeftSingle(lhead, rhead :: rtail)
                  } else if (rempty) {
                    // right side is a small set, so restart it in memory
                    crossRightSingle(lhead :: ltail, rhead)
                  } else {
                    // both large sets, so just walk the left restarting the right.
                    crossBoth(this.slices, that.slices)
                  }
                }

              case None => M.point(StreamT.empty[M, Slice])
            }

          case None => M.point(StreamT.empty[M, Slice])
        }
      }
      
      // TODO: We should be able to fully compute the size of the result above.
      val newSize = (size, that.size) match {
        case (ExactSize(l), ExactSize(r))         => EstimateSize(l max r, l * r)
        case (EstimateSize(ln, lx), ExactSize(r)) => EstimateSize(ln max r, lx * r)
        case (ExactSize(l), EstimateSize(rn, rx)) => EstimateSize(l max rn, l * rx)
        case _ => UnknownSize // Bail on anything else for now (see above TODO)
      }
      Table(StreamT(cross0(composeSliceTransform2(spec)) map { tail => StreamT.Skip(tail) }), newSize)
    }
    
    /**
     * Yields a new table with distinct rows. Assumes this table is sorted.
     */
    def distinct(spec: TransSpec1): Table = {
      def distinct0[T](id: SliceTransform1[Option[Slice]], filter: SliceTransform1[T]): Table = {
        def stream(state: (Option[Slice], T), slices: StreamT[M, Slice]): StreamT[M, Slice] = StreamT(
          for {
            head <- slices.uncons
          } yield
            head map { case (s, sx) =>
              val (prevFilter, cur) = id.f(state._1, s)
              val (nextT, curFilter) = filter.f(state._2, s)
              
              val next = cur.distinct(prevFilter, curFilter)
              
              StreamT.Yield(next, stream((if (next.size > 0) Some(curFilter) else prevFilter, nextT), sx))
            } getOrElse {
              StreamT.Done
            }
        )
        
        Table(stream((id.initial, filter.initial), slices))
      }

      distinct0(SliceTransform.identity(None : Option[Slice]), composeSliceTransform(spec))
    }
    
    def takeRange(startIndex: Long, numberToTake: Long): Table = {
      def loop(stream: StreamT[M, Slice], readSoFar: Long): M[StreamT[M, Slice]] = stream.uncons flatMap {
        // Prior to first needed slice, so skip
        case Some((head, tail)) if (readSoFar + head.size) < (startIndex + 1) => loop(tail, readSoFar + head.size)
        // Somewhere in between, need to transition to splitting/reading
        case Some(_) if readSoFar < (startIndex + 1) => inner(stream, 0, (startIndex - readSoFar).toInt)
        // Read off the end (we took nothing)
        case _ => M.point(StreamT.empty[M, Slice])
      }
          
      def inner(stream: StreamT[M, Slice], takenSoFar: Long, sliceStartIndex: Int): M[StreamT[M, Slice]] = stream.uncons flatMap {
        case Some((head, tail)) if takenSoFar < numberToTake => {
          val needed = head.takeRange(sliceStartIndex, (numberToTake - takenSoFar).toInt)
          inner(tail, takenSoFar + (head.size - (sliceStartIndex)), 0).map(needed :: _)
        }
        case _ => M.point(StreamT.empty[M, Slice])
      }
      
      def calcNewSize(current: Long): Long = ((current-startIndex) max 0) min numberToTake

<<<<<<< HEAD
      val newSize = size match {
        case ExactSize(sz) => ExactSize(calcNewSize(sz))
        case EstimateSize(sMin, sMax) => EstimateSize(calcNewSize(sMin), calcNewSize(sMax))
        case UnknownSize => UnknownSize
      }

      Table(StreamT.fromStream(slices.toStream.map(loop(_, 0))), newSize)
=======
      Table(StreamT.wrapEffect(loop(slices, 0)))
>>>>>>> 1d963499
    }

    /**
     * In order to call partitionMerge, the table must be sorted according to 
     * the values specified by the partitionBy transspec.
     */
    def partitionMerge(partitionBy: TransSpec1)(f: Table => M[Table]): M[Table] = {
      // Find the first element that compares LT
      @tailrec def findEnd(compare: Int => Ordering, imin: Int, imax: Int): Int = {
        val minOrd = compare(imin)
        if (minOrd eq EQ) {
          val maxOrd = compare(imax) 
          if (maxOrd eq EQ) {
            imax + 1
          } else if (maxOrd eq LT) {
            val imid = imin + ((imax - imin) / 2)
            val midOrd = compare(imid)
            if (midOrd eq LT) {
              findEnd(compare, imin, imid - 1)
            } else if (midOrd eq EQ) {
              findEnd(compare, imid, imax - 1)
            } else {
              sys.error("Inputs to partitionMerge not sorted.")
            }
          } else {
            sys.error("Inputs to partitionMerge not sorted.")
          }
        } else if ((minOrd eq LT) && (compare(imax) eq LT)) {
          imin
        } else {
          sys.error("Inputs to partitionMerge not sorted.")
        }
      }

      def subTable(comparatorGen: Slice => (Int => Ordering), slices: StreamT[M, Slice]): M[Table] = {
        def subTable0(slices: StreamT[M, Slice], subSlices: StreamT[M, Slice], size: Int): M[Table] = {
          slices.uncons flatMap {
            case Some((head, tail)) =>
              val headComparator = comparatorGen(head)
              val spanEnd = findEnd(headComparator, 0, head.size - 1)
              if (spanEnd < head.size) {
                M.point(Table(subSlices ++ (head.take(spanEnd) :: StreamT.empty[M, Slice]), ExactSize(size+spanEnd)))
              } else {
                subTable0(tail, subSlices ++ (head :: StreamT.empty[M, Slice]), size+head.size)
              }
              
            case None =>
              M.point(Table(subSlices, ExactSize(size)))
          }
        }
        
        subTable0(slices, StreamT.empty[M, Slice], 0)
      }

      def dropAndSplit(comparatorGen: Slice => (Int => Ordering), slices: StreamT[M, Slice], spanStart: Int): StreamT[M, Slice] = StreamT.wrapEffect {
        slices.uncons map {
          case Some((head, tail)) =>
            val headComparator = comparatorGen(head)
            val spanEnd = findEnd(headComparator, spanStart, head.size - 1)
            if (spanEnd < head.size) {
              stepPartition(head, spanEnd, tail)
            } else {
              dropAndSplit(comparatorGen, tail, 0)
            }
            
          case None =>
            StreamT.empty[M, Slice]
        }
      }

      def stepPartition(head: Slice, spanStart: Int, tail: StreamT[M, Slice]): StreamT[M, Slice] = {
        val comparatorGen = (s: Slice) => {
          val rowComparator = Slice.rowComparatorFor(head, s) {
            (s0: Slice) => s0.columns.keys.collect({ case ref @ ColumnRef(CPath(CPathField("0"), _ @ _*), _) => ref }).toList.sorted
          }

          (i: Int) => rowComparator.compare(spanStart, i)
        }
        
        val groupTable = subTable(comparatorGen, head.drop(spanStart) :: tail)
        val groupedM = groupTable.map(_.transform(DerefObjectStatic(Leaf(Source), CPathField("1")))).flatMap(f)
        val groupedStream: StreamT[M, Slice] = StreamT.wrapEffect(groupedM.map(_.slices))

        groupedStream ++ dropAndSplit(comparatorGen, head :: tail, spanStart)
      }

      val keyTrans = OuterObjectConcat(
        WrapObject(partitionBy, "0"),
        WrapObject(Leaf(Source), "1")
      )

      this.transform(keyTrans).compact(TransSpec1.Id).slices.uncons map {
        case Some((head, tail)) =>
          Table(stepPartition(head, 0, tail))
        case None =>
          Table.empty
      }
    }

    def normalize: Table = Table(slices.filter(!_.isEmpty), size)
    
    def renderJson(delimiter: Char = '\n'): StreamT[M, CharBuffer] = {
      val delimiterBuffer = {
        val back = CharBuffer.allocate(1)
        back.put(delimiter)
        back.flip()
        back
      }
      
      val delimitStream = delimiterBuffer :: StreamT.empty[M, CharBuffer]
      
      def foldFlatMap(slices: StreamT[M, Slice], rendered: Boolean): StreamT[M, CharBuffer] = {
        StreamT[M, CharBuffer](slices.step map {
          case StreamT.Yield(slice, tail) => {
            val (stream, rendered2) = slice.renderJson[M](delimiter)
            
            val stream2 = if (rendered && rendered2)
              delimitStream ++ stream
            else
              stream
            
            StreamT.Skip(stream2 ++ foldFlatMap(tail(), rendered || rendered2))
          }
          
          case StreamT.Skip(tail) => StreamT.Skip(foldFlatMap(tail(), rendered))
          
          case StreamT.Done => StreamT.Done
        })
      }
      
      foldFlatMap(slices, false)
    }

    def slicePrinter(prelude: String)(f: Slice => String): Table = {
      Table(StreamT(StreamT.Skip({println(prelude); slices map { s => println(f(s)); s }}).point[M]))
    }

    def logged(logger: Logger, logPrefix: String = "", prelude: String = "", appendix: String = "")(f: Slice => String): Table = {
      val preludeEffect = StreamT(StreamT.Skip({logger.debug(logPrefix + " " + prelude); StreamT.empty[M, Slice]}).point[M])
      val appendixEffect = StreamT(StreamT.Skip({logger.debug(logPrefix + " " + appendix); StreamT.empty[M, Slice]}).point[M])
      val sliceEffect = if (logger.isTraceEnabled) slices map { s => logger.trace(logPrefix + " " + f(s)); s } else slices
      Table(preludeEffect ++ sliceEffect ++ appendixEffect)
    }

    def printer(prelude: String = "", flag: String = ""): Table = slicePrinter(prelude)(s => s.toJsonString(flag))

    def toStrings: M[Iterable[String]] = {
      toEvents { (slice, row) => slice.toString(row) }
    }
    
    def toJson: M[Iterable[JValue]] = {
      toEvents { (slice, row) => slice.toJson(row) }
    }

    private def toEvents[A](f: (Slice, RowId) => Option[A]): M[Iterable[A]] = {
      for (stream <- self.compact(Leaf(Source)).slices.toStream) yield {
        for (slice <- stream; i <- 0 until slice.size; a <- f(slice, i)) yield a
      }
    }

    def metrics = TableMetrics(readStarts.get, blockReads.get)
  }
}
// vim: set ts=4 sw=4 et:<|MERGE_RESOLUTION|>--- conflicted
+++ resolved
@@ -2399,17 +2399,13 @@
       
       def calcNewSize(current: Long): Long = ((current-startIndex) max 0) min numberToTake
 
-<<<<<<< HEAD
       val newSize = size match {
         case ExactSize(sz) => ExactSize(calcNewSize(sz))
         case EstimateSize(sMin, sMax) => EstimateSize(calcNewSize(sMin), calcNewSize(sMax))
         case UnknownSize => UnknownSize
       }
 
-      Table(StreamT.fromStream(slices.toStream.map(loop(_, 0))), newSize)
-=======
       Table(StreamT.wrapEffect(loop(slices, 0)))
->>>>>>> 1d963499
     }
 
     /**

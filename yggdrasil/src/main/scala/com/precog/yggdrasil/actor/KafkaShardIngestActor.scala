--- conflicted
+++ resolved
@@ -49,12 +49,8 @@
 import _root_.kafka.message.MessageSet
 
 import blueeyes.json._
-<<<<<<< HEAD
-import blueeyes.json.serialization.Extractor.Error
-=======
 import blueeyes.json.serialization._
 import blueeyes.json.serialization.Extractor._
->>>>>>> e01d2c56
 import blueeyes.json.serialization.DefaultSerialization._
 
 import scalaz._
@@ -68,15 +64,13 @@
 import scala.collection.mutable
 import scala.collection.JavaConverters._
 import scala.collection.immutable.TreeMap
-<<<<<<< HEAD
-=======
+
 import scalaz._
 import scalaz.Validation._
 import scalaz.effect._
 import scalaz.syntax.apply._
 import scalaz.syntax.bifunctor._
 import scalaz.syntax.monoid._
->>>>>>> e01d2c56
 
 //////////////
 // MESSAGES //
@@ -177,13 +171,9 @@
                                      initialCheckpoint: YggCheckpoint,
                                      consumer: SimpleConsumer,
                                      topic: String,
-<<<<<<< HEAD
                                      ingestEnabled: Boolean,
                                      accountFinder: AccountFinder[Future],
-=======
-                                     accountManager: BasicAccountManager[Future],
                                      ingestFailureLog: IngestFailureLog,
->>>>>>> e01d2c56
                                      fetchBufferSize: Int = 1024 * 1024,
                                      ingestTimeout: Timeout = 120 seconds, 
                                      maxCacheSize: Int = 5,
@@ -195,11 +185,7 @@
 
   private var failureLog = ingestFailureLog
   private var totalConsecutiveFailures = 0
-<<<<<<< HEAD
-  private var ingestCache = TreeMap.empty[YggCheckpoint, Vector[EventMessage]] 
-=======
   private var ingestCache = TreeMap.empty[YggCheckpoint, Vector[(Long, IngestMessage)]] 
->>>>>>> e01d2c56
   private var pendingCompletes = Vector.empty[BatchComplete]
 
   implicit def M: Monad[Future]
@@ -249,7 +235,7 @@
         logger.error("Ingest will continue, but query results may be inconsistent until the problem is resolved.")
         for (messages <- ingestCache.get(checkpoint).toSeq; (offset, ingestMessage) <- messages) {
           failureLog = failureLog.logFailed(offset, ingestMessage, lastCheckpoint)
-        }
+      }
 
         // Blow up in spectacular fashion.
         //self ! PoisonPill
@@ -257,8 +243,6 @@
 
     case GetMessages(requestor) => try {
       logger.trace("Responding to GetMessages starting from checkpoint: " + lastCheckpoint)
-<<<<<<< HEAD
-      if (ingestEnabled) {
         if (ingestCache.size < maxCacheSize) {
           readRemote(lastCheckpoint).foreach {
             case Success((messages, checkpoint)) =>
@@ -272,7 +256,7 @@
                 // create a handler for the batch, then reply to the sender with the message set
                 // using that handler reference as the sender to which the ingest system will reply
                 val batchHandler = context.actorOf(Props(new BatchHandler(self, sender, checkpoint, ingestTimeout))) 
-                requestor.tell(IngestData(messages), batchHandler)
+              requestor.tell(IngestData(messages.map(_._2)), batchHandler)
               } else {
                 logger.trace("No new data found after checkpoint: " + checkpoint)
                 requestor ! IngestData(Nil)
@@ -285,40 +269,12 @@
         } else {
           logger.warn("Concurrent ingest window full (%d). Cannot start new ingest batch".format(ingestCache.size))
           requestor ! IngestData(Nil)
-=======
-      if (ingestCache.size < maxCacheSize) {
-        readRemote(lastCheckpoint).foreach {
-          case Success((messages, checkpoint)) =>
-            if (messages.size > 0) {
-              logger.debug("Sending " + messages.size + " events to batch ingest handler.")
-
-              // update the cache
-              lastCheckpoint = checkpoint
-              ingestCache += (checkpoint -> messages)
-
-              // create a handler for the batch, then reply to the sender with the message set
-              // using that handler reference as the sender to which the ingest system will reply
-              val batchHandler = context.actorOf(Props(new BatchHandler(self, sender, checkpoint, ingestTimeout))) 
-              requestor.tell(IngestData(messages.map(_._2)), batchHandler)
-            } else {
-              logger.trace("No new data found after checkpoint: " + checkpoint)
-              requestor ! IngestData(Nil)
-            }
-
-          case Failure(error)    => 
-            logger.error("An error occurred retrieving data from Kafka.", error)
-            requestor ! IngestErrors(List("An error occurred retrieving data from Kafka: " + error.getMessage))
->>>>>>> e01d2c56
         }
-      } else {
-        logger.warn("Concurrent ingest window full (%d). Cannot start new ingest batch".format(ingestCache.size))
-        requestor ! IngestData(Nil)
-      }
     } catch {
       case t: Throwable => 
         logger.error("Exception caught during ingest poll", t)
         requestor ! IngestErrors(List("Exception during poll: " + t.getMessage))
-    }
+      }
   }
 
   /**
@@ -326,13 +282,7 @@
    */
   protected def handleBatchComplete(pendingCheckpoint: YggCheckpoint, updates: Seq[(ProjectionDescriptor, Option[ColumnMetadata])]): Unit
 
-<<<<<<< HEAD
-  private def readRemote(fromCheckpoint: YggCheckpoint): Future[Validation[Error, (Vector[EventMessage], YggCheckpoint)]] = {
-=======
-  private def readRemote(fromCheckpoint: YggCheckpoint):
-    Future[Validation[Throwable, (Vector[(Long, IngestMessage)], YggCheckpoint)]] = {
-
->>>>>>> e01d2c56
+  private def readRemote(fromCheckpoint: YggCheckpoint): Future[Validation[Error, (Vector[(Long, EventMessage)], YggCheckpoint)]] = {
     // The shard ingest actor needs to compute the maximum offset, so it has
     // to traverse the full message set in process; to avoid traversing it
     // twice, we simply read the payload into event messages at this point.
@@ -340,10 +290,9 @@
     // initial message, or using all inserts up to that point
     @tailrec
     def buildBatch(
-<<<<<<< HEAD
-        input: List[(EventMessage, Long)],
+        input: List[(Long, EventMessage)],
         apiKeyMap: Map[APIKey, AccountId],
-        batch: Vector[EventMessage],
+        batch: Vector[(Long, EventMessage)],
         checkpoint: YggCheckpoint): (Vector[EventMessage], YggCheckpoint) = {
 
       input match {
@@ -370,54 +319,23 @@
               buildBatch(tail, apiKeyMap, batch, newCheckpoint)
           }
         
-        case (ar: ArchiveMessage, offset) :: tail if batch.nonEmpty =>
+        case (offset, ar: ArchiveMessage) :: tail if batch.nonEmpty =>
           logger.debug("Batch stopping on receipt of ArchiveMessage at offset/id %d/%d".format(offset, ar.eventId.uid))
           (batch, checkpoint)
 
-        case (ar @ ArchiveMessage(EventId(pid, sid), _), offset) :: tail =>
+        case (offset, ar @ ArchiveMessage(EventId(pid, sid), _)) :: tail =>
           // TODO: Where is the authorization checking credentials for the archive done?
           logger.debug("Singleton batch of ArchiveMessage at offset/id %d/%d".format(offset, ar.eventId.uid))
-          (Vector(ar), checkpoint.update(offset, pid, sid))
-      }
-=======
-      input: List[(Long, IngestMessage)],
-      apiKeyMap: Map[APIKey, Set[AccountId]],
-      batch: Vector[(Long, IngestMessage)],
-      checkpoint: YggCheckpoint
-    ): (Vector[(Long, IngestMessage)], YggCheckpoint) = input match {
-      case Nil =>
-        (batch, checkpoint)
-
-      case (offset, emOrig @ EventMessage(eid @ EventId(pid, sid), event)) :: tail => 
-        val accountIds = apiKeyMap(event.apiKey)
-        if (accountIds.size == 0 || failureLog.checkFailed(eid)) {
-          // Non-existent account or previously failed event Id means it must be discarded/skipped
-          buildBatch(tail, apiKeyMap, batch, checkpoint.update(offset, pid, sid))
-        } else {
-          if (accountIds.size != 1) {
-            throw new Exception("Invalid account ID results for apiKey %s : %s".format(accountIds, event.apiKey))
+          if (failureLog.checkFailed(ar.eventId)) {
+            // skip the message and continue without deletion.
+            // FIXME: This is very dangerous; once we see these errors, we'll have to do a full reingest
+            // from before the start of the error range.
+            buildBatch(tail, apiKeyMap, batch, checkpoint.update(offset, pid, sid))
           } else {
-            val em = if (event.ownerAccountId.isDefined) emOrig else emOrig.copy(event = event.copy(ownerAccountId = Some(accountIds.head)))
-            buildBatch(tail, apiKeyMap, batch :+ (offset, em), checkpoint.update(offset, pid, sid))
-          }
-        }
-      
-      case (offset, ar: ArchiveMessage) :: tail if batch.nonEmpty =>
-        logger.debug("Batch stopping on receipt of ArchiveMessage at offset/id %d/%d".format(offset, ar.archiveId.uid))
-        (batch, checkpoint)
-
-      case (offset, ar @ ArchiveMessage(ArchiveId(pid, sid), _)) :: tail =>
-        logger.debug("Singleton batch of ArchiveMessage at offset/id %d/%d".format(offset, ar.archiveId.uid))
-        if (failureLog.checkFailed(ar.eventId)) {
-          // skip the message and continue without deletion.
-          // FIXME: This is very dangerous; once we see these errors, we'll have to do a full reingest
-          // from before the start of the error range.
-          buildBatch(tail, apiKeyMap, batch, checkpoint.update(offset, pid, sid))
-        } else {
-          // return the archive as a standalone message
-          (Vector(offset -> ar), checkpoint.update(offset, pid, sid))
-        }
->>>>>>> e01d2c56
+            // return the archive as a standalone message
+            (Vector(offset -> ar), checkpoint.update(offset, pid, sid))
+          }
+      }
     }
 
     val read = M.point {
@@ -428,14 +346,13 @@
         maxSize = fetchBufferSize
       )
 
-<<<<<<< HEAD
       // read a fetch buffer worth of messages from kafka, deserializing each one
       // and recording the offset
-      val eventMessages: List[Validation[Error, (EventMessage, Long)]] = consumer.fetch(req).toList.map { msgAndOffset =>
-        EventMessageEncoding.read(msgAndOffset.message.payload) map { (_, msgAndOffset.offset) }
-      }
-
-      val batched: Validation[Error, Future[(Vector[EventMessage], YggCheckpoint)]] = 
+      val eventMessages: List[Validation[Error, (Long, EventMessage)]] = consumer.fetch(req).toList.map { msgAndOffset =>
+        EventMessageEncoding.read(msgAndOffset.message.payload) map { (msgAndOffset.offset, _) }
+      }
+
+      val batched: Validation[Error, Future[(Vector[(Long, EventMessage)], YggCheckpoint)]] = 
         eventMessages.sequence[({ type λ[α] = Validation[Error, α] })#λ, (EventMessage, Long)] map { messageSet =>
           val apiKeys = messageSet collect { 
             case (IngestMessage(apiKey, _, _, _, _), _) => apiKey 
@@ -446,22 +363,7 @@
           }
         }
 
-      batched.sequence[Future, (Vector[EventMessage], YggCheckpoint)]
-=======
-      consumer.fetch(req).toList.map { msgAndOffset =>
-        (msgAndOffset.offset, IngestMessageSerialization.read(msgAndOffset.message.payload))
-      }
-    } match {
-      case Success(messageSet) => 
-        accountManager.mapAccountIds(messageSet.collect { case (_, EventMessage(_, event)) => event.apiKey }.toSet).map { apiKeyMap =>
-          Success(buildBatch(messageSet, apiKeyMap, Vector.empty, fromCheckpoint))
-        }
-      
-      case Failure(t) => 
-        import context.system
-        implicit val executor = ExecutionContext.defaultExecutionContext
-        Future(Failure[Throwable, (Vector[(Long, IngestMessage)], YggCheckpoint)](t))
->>>>>>> e01d2c56
+      batched.sequence[Future, (Vector[(Long, EventMessage)], YggCheckpoint)]
     }
 
     read.join

--- conflicted
+++ resolved
@@ -21,13 +21,11 @@
 package actor
 
 import metadata._
-<<<<<<< HEAD
-=======
 import com.precog.util._
->>>>>>> 2b0a9edc
 import com.precog.common._
 import com.precog.common.ingest._
 import com.precog.util.PrecogUnit
+import com.precog.yggdrasil.util._
 
 import akka.actor.Actor
 import akka.actor.Props
@@ -68,38 +66,38 @@
 //////////////
 
 // To simplify routing, tag all messages for the ProjectionLike actor
-<<<<<<< HEAD
-sealed trait ShardProjectionAction
-
-case class AcquireProjection(descriptor: ProjectionDescriptor, purpose: LockPurpose) extends ShardProjectionAction
-case class ReleaseProjection(descriptor: ProjectionDescriptor) extends ShardProjectionAction
+sealed trait ShardProjectionAction {
+  def descriptor: ProjectionDescriptor
+}
 
 sealed trait ProjectionUpdate extends ShardProjectionAction {
-=======
-sealed trait ShardProjectionAction {
->>>>>>> 2b0a9edc
-  def descriptor: ProjectionDescriptor
   def fold[A](insertf: ProjectionInsert => A, archivef: ProjectionArchive => A): A
 }
 
 case class ProjectionInsert(descriptor: ProjectionDescriptor, rows: Seq[ProjectionInsert.Row]) extends ProjectionUpdate {
   def fold[A](insertf: ProjectionInsert => A, archivef: ProjectionArchive => A): A = insertf(this)
-}
-
-<<<<<<< HEAD
-=======
-case class ProjectionInsert(descriptor: ProjectionDescriptor, rows: Seq[ProjectionInsert.Row]) extends ShardProjectionAction
->>>>>>> 2b0a9edc
+
+  def toJValues: Seq[JValue] = {
+    rows map { row =>
+      assert(descriptor.columns.size == row.values.size)
+      (descriptor.columns zip row.values).foldLeft[JValue](JObject(Nil)) {
+        case (acc, (colDesc, cv)) => {
+          CPathUtils.cPathToJPaths(colDesc.selector, cv).foldLeft(acc) {
+            case (acc, (path, value)) => acc.set(path, value.toJValue)
+          }
+        }
+      }
+    }
+  }
+}
+
 object ProjectionInsert {
   case class Row(id: EventId, values: Seq[CValue], metadata: Seq[Set[Metadata]])
 }
 
-<<<<<<< HEAD
 case class ProjectionArchive(descriptor: ProjectionDescriptor, id: EventId) extends ProjectionUpdate {
   def fold[A](insertf: ProjectionInsert => A, archivef: ProjectionArchive => A): A = archivef(this)
 }
-=======
-case class ProjectionArchive(descriptor: ProjectionDescriptor, id: ArchiveId) extends ShardProjectionAction
 
 case class ProjectionRequest(descriptor: ProjectionDescriptor) extends ShardProjectionAction
 
@@ -108,7 +106,6 @@
 case object ProjectionIdleTimeout 
 
 /////////////////
->>>>>>> 2b0a9edc
 
 case class InsertMetadata(descriptor: ProjectionDescriptor, metadata: ColumnMetadata)
 case class ArchiveMetadata(descriptor: ProjectionDescriptor)

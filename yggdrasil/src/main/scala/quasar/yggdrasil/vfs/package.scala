/*
 * Copyright 2014–2018 SlamData Inc.
 *
 * Licensed under the Apache License, Version 2.0 (the "License");
 * you may not use this file except in compliance with the License.
 * You may obtain a copy of the License at
 *
 *     http://www.apache.org/licenses/LICENSE-2.0
 *
 * Unless required by applicable law or agreed to in writing, software
 * distributed under the License is distributed on an "AS IS" BASIS,
 * WITHOUT WARRANTIES OR CONDITIONS OF ANY KIND, either express or implied.
 * See the License for the specific language governing permissions and
 * limitations under the License.
 */

package quasar.yggdrasil

import quasar.contrib.scalaz.catchable
import quasar.contrib.iota.{:<<:, ACopK}

import fs2.util.Catchable

<<<<<<< HEAD
import scalaz.{:<:, Coproduct, Free}
=======
import scalaz.{~>, Free}
>>>>>>> c46f91dc
import scalaz.concurrent.Task
import iotaz.{CopK, TNilK}
import iotaz.TListK.:::

import scala.util.Either

package object vfs {
  type POSIX[A] = Free[POSIXOp, A]
  type POSIXWithTaskCopK[A] = CopK[POSIXOp ::: Task ::: TNilK, A]
  type POSIXWithTask[A] = Free[POSIXWithTaskCopK, A]

  // this is needed kind of a lot
  private[vfs] implicit def catchableForS[S[a] <: ACopK[a]](implicit I: Task :<<: S): Catchable[Free[S, ?]] = {
    val delegate = catchable.copKinjectableTaskCatchable[S]

    new Catchable[Free[S, ?]] {

      def pure[A](a: A): Free[S, A] =
        Free.pure[S, A](a)

      def attempt[A](fa: Free[S, A]): Free[S, Either[Throwable, A]] =
        delegate.attempt(fa).map(_.toEither)

      def fail[A](err: Throwable): Free[S, A] =
        delegate.fail(err)

      def flatMap[A, B](fa: Free[S, A])(f: A => Free[S, B]): Free[S, B] =
        fa.flatMap(f)
    }
  }

<<<<<<< HEAD
=======
  object POSIXWithTask {
    def generalize[S[a] <: ACopK[a]]: GeneralizeSyntax[S] = new GeneralizeSyntax[S] {}

    private val JP = CopK.Inject[POSIXOp, POSIXWithTaskCopK]
    private val JT = CopK.Inject[Task, POSIXWithTaskCopK]

    trait GeneralizeSyntax[S[a] <: ACopK[a]] {
      def apply[A](pwt: POSIXWithTask[A])(implicit IP: POSIXOp :<<: S, IT: Task :<<: S): Free[S, A] =
        pwt.mapSuspension(λ[POSIXWithTaskCopK ~> S] {
          case JP(p) => IP(p)
          case JT(t) => IT(t)
        })
    }
  }

  final case class Version(value: UUID) extends AnyVal

  object Version extends (UUID => Version) {
    import Argonaut._

    implicit val codec: CodecJson[Version] =
      CodecJson[Version](v => jString(v.value.toString), { c =>
        c.as[String] flatMap { str =>
          try {
            DecodeResult.ok(Version(UUID.fromString(str)))
          } catch {
            case _: IllegalArgumentException =>
              DecodeResult.fail(s"string '${str}' is not a valid UUID", c.history)
          }
        }
      })
  }

  final case class Blob(value: UUID) extends AnyVal

  object Blob extends (UUID => Blob) {
    import Argonaut._

    implicit val codec: CodecJson[Blob] =
      CodecJson[Blob](v => jString(v.value.toString), { c =>
        c.as[String] flatMap { str =>
          try {
            DecodeResult.ok(Blob(UUID.fromString(str)))
          } catch {
            case _: IllegalArgumentException =>
              DecodeResult.fail(s"string '${str}' is not a valid UUID", c.history)
          }
        }
      })
  }
>>>>>>> c46f91dc
}<|MERGE_RESOLUTION|>--- conflicted
+++ resolved
@@ -21,11 +21,7 @@
 
 import fs2.util.Catchable
 
-<<<<<<< HEAD
-import scalaz.{:<:, Coproduct, Free}
-=======
-import scalaz.{~>, Free}
->>>>>>> c46f91dc
+import scalaz.Free
 import scalaz.concurrent.Task
 import iotaz.{CopK, TNilK}
 import iotaz.TListK.:::
@@ -57,57 +53,5 @@
     }
   }
 
-<<<<<<< HEAD
-=======
-  object POSIXWithTask {
-    def generalize[S[a] <: ACopK[a]]: GeneralizeSyntax[S] = new GeneralizeSyntax[S] {}
 
-    private val JP = CopK.Inject[POSIXOp, POSIXWithTaskCopK]
-    private val JT = CopK.Inject[Task, POSIXWithTaskCopK]
-
-    trait GeneralizeSyntax[S[a] <: ACopK[a]] {
-      def apply[A](pwt: POSIXWithTask[A])(implicit IP: POSIXOp :<<: S, IT: Task :<<: S): Free[S, A] =
-        pwt.mapSuspension(λ[POSIXWithTaskCopK ~> S] {
-          case JP(p) => IP(p)
-          case JT(t) => IT(t)
-        })
-    }
-  }
-
-  final case class Version(value: UUID) extends AnyVal
-
-  object Version extends (UUID => Version) {
-    import Argonaut._
-
-    implicit val codec: CodecJson[Version] =
-      CodecJson[Version](v => jString(v.value.toString), { c =>
-        c.as[String] flatMap { str =>
-          try {
-            DecodeResult.ok(Version(UUID.fromString(str)))
-          } catch {
-            case _: IllegalArgumentException =>
-              DecodeResult.fail(s"string '${str}' is not a valid UUID", c.history)
-          }
-        }
-      })
-  }
-
-  final case class Blob(value: UUID) extends AnyVal
-
-  object Blob extends (UUID => Blob) {
-    import Argonaut._
-
-    implicit val codec: CodecJson[Blob] =
-      CodecJson[Blob](v => jString(v.value.toString), { c =>
-        c.as[String] flatMap { str =>
-          try {
-            DecodeResult.ok(Blob(UUID.fromString(str)))
-          } catch {
-            case _: IllegalArgumentException =>
-              DecodeResult.fail(s"string '${str}' is not a valid UUID", c.history)
-          }
-        }
-      })
-  }
->>>>>>> c46f91dc
 }
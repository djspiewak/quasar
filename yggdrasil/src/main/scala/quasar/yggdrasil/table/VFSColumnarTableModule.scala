/*
 * Copyright 2014–2017 SlamData Inc.
 *
 * Licensed under the Apache License, Version 2.0 (the "License");
 * you may not use this file except in compliance with the License.
 * You may obtain a copy of the License at
 *
 *     http://www.apache.org/licenses/LICENSE-2.0
 *
 * Unless required by applicable law or agreed to in writing, software
 * distributed under the License is distributed on an "AS IS" BASIS,
 * WITHOUT WARRANTIES OR CONDITIONS OF ANY KIND, either express or implied.
 * See the License for the specific language governing permissions and
 * limitations under the License.
 */

package quasar.yggdrasil.table

import quasar.blueeyes.json.JValue
import quasar.contrib.pathy.{firstSegmentName, ADir, AFile, APath, PathSegment}
import quasar.fs.MoveSemantics
import quasar.niflheim.NIHDB
import quasar.precog.common.{Path => PrecogPath}
import quasar.yggdrasil.{ExactSize, Schema}
import quasar.yggdrasil.bytecode.JType
import quasar.yggdrasil.nihdb.NIHDBProjection
import quasar.yggdrasil.vfs._

import akka.actor.{ActorRef, ActorSystem}

import delorean._

import fs2.Stream
import fs2.interop.scalaz._

import org.slf4s.Logging

import pathy.Path

import scalaz.{-\/, \/, EitherT, Monad, OptionT, StreamT}
import scalaz.concurrent.Task
import scalaz.std.list._
import scalaz.syntax.either._
import scalaz.syntax.monad._
import scalaz.syntax.traverse._

import scala.concurrent.Future
import scala.concurrent.ExecutionContext.Implicits.global // FIXME what is this thing
import scala.concurrent.duration._

import java.util.concurrent.{ConcurrentHashMap, ScheduledThreadPoolExecutor, ThreadFactory}
import java.util.concurrent.atomic.AtomicInteger

trait VFSColumnarTableModule extends BlockStoreColumnarTableModule[Future] with Logging {
  private type ET[F[_], A] = EitherT[F, ResourceError, A]

  private val dbs = new ConcurrentHashMap[(Blob, Version), NIHDB]

  // TODO 20 is the old default size; need to actually tune this
  private val TxLogScheduler = new ScheduledThreadPoolExecutor(20,
    new ThreadFactory {
      private val counter = new AtomicInteger(0)

      def newThread(r: Runnable): Thread = {
        val t = new Thread(r)
        t.setName("HOWL-sched-%03d".format(counter.getAndIncrement()))

        t
      }
    })

  def CookThreshold: Int
  def StorageTimeout: FiniteDuration

  def actorSystem: ActorSystem
  private[this] implicit def _actorSystem = actorSystem

  def vfs: SerialVFS

  def masterChef: ActorRef

  def openDB(path: AFile): OptionT[Task, ResourceError \/ NIHDB] = {
    val failure = ResourceError.fromExtractorError(s"failed to open NIHDB in path $path")

    for {
      blob <- OptionT(vfs.readPath(path))
      version <- OptionT(vfs.headOfBlob(blob))

      cached <- Task.delay(Option(dbs.get((blob, version)))).liftM[OptionT]

      nihdb <- cached match {
        case Some(nihdb) =>
          nihdb.right[ResourceError].point[OptionT[Task, ?]]

        case None =>
          for {
            dir <- vfs.underlyingDir(blob, version).liftM[OptionT]

            tndb = Task delay {
              NIHDB.open(
                masterChef,
                dir,
                CookThreshold,
                StorageTimeout,
                TxLogScheduler).unsafePerformIO()
            }

            validation <- OptionT(tndb)

            back <- validation.disjunction.leftMap(failure) traverse { nihdb: NIHDB =>
              for {
                check <- Task.delay(dbs.putIfAbsent((blob, version), nihdb)).liftM[OptionT]

                back <- if (check == null)
                  nihdb.right[ResourceError].point[OptionT[Task, ?]]
                else
                  nihdb.close.toTask.liftM[OptionT] >> openDB(path)
              } yield back
            }
          } yield back.flatMap(x => x)
      }
    } yield nihdb
  }

  def createDB(path: AFile): Task[ResourceError \/ (Blob, Version, NIHDB)] = {
    val failure = ResourceError.fromExtractorError(s"Failed to create NIHDB in $path")

    val createBlob: Task[Blob] = for {
      blob <- vfs.scratch
      _ <- vfs.link(blob, path)   // should be `true` because we already looked for path
    } yield blob

    for {
      maybeBlob <- vfs.readPath(path)
      blob <- maybeBlob.map(Task.now(_)).getOrElse(createBlob)

      version <- vfs.fresh(blob)    // overwrite any previously-existing HEAD
      dir <- vfs.underlyingDir(blob, version)

      validation <- Task delay {
        NIHDB.create(
          masterChef,
          dir,
          CookThreshold,
          StorageTimeout,
          TxLogScheduler).unsafePerformIO()
      }

      disj = validation.disjunction.leftMap(failure)
    } yield disj.map(n => (blob, version, n))
  }

  def commitDB(blob: Blob, version: Version, db: NIHDB): Task[Unit] = {
    // last-wins semantics
    lazy val replaceM: OptionT[Task, Unit] = for {
      oldHead <- OptionT(vfs.headOfBlob(blob))
      oldDB <- OptionT(Task.delay(Option(dbs.get((blob, oldHead)))))

      check <- Task.delay(dbs.replace((blob, oldHead), oldDB, db)).liftM[OptionT]

      _ <- if (check)
        oldDB.close.toTask.liftM[OptionT]
      else
        replaceM
    } yield ()

    val insert = for {
      check <- Task.delay(dbs.putIfAbsent((blob, version), db))

      _ <- if (check == null)
        vfs.commit(blob, version)
      else
        commitDB(blob, version, db)
    } yield ()

    for {
      _ <- Task.delay(log.trace(s"attempting to commit blob/version: $blob/$version"))
      _ <- replaceM.getOrElseF(insert)
    } yield ()
  }

  def ingest(path: PrecogPath, ingestion: Stream[Task, JValue]): EitherT[Task, ResourceError, Unit] = {
    for {
      afile <- pathToAFileET[Task](path)
      triple <- EitherT.eitherT(createDB(afile))
      (blob, version, nihdb) = triple

      actions = ingestion.chunks.zipWithIndex evalMap {
        case (jvs, offset) =>
          // insertVerified forces sequential behavior and backpressure
          nihdb.insertVerified(NIHDB.Batch(offset, jvs.toList) :: Nil).toTask
      }

      driver = actions.drain ++ Stream.eval(commitDB(blob, version, nihdb))

      _ <- EitherT.rightT[Task, ResourceError, Unit](driver.run)
    } yield ()
  }

  // note: this function should almost always be unnecessary, since nihdb includes the append log in snapshots
  def flush(path: AFile): Task[Unit] = {
    val ot = for {
      blob <- OptionT(vfs.readPath(path))
      head <- OptionT(vfs.headOfBlob(blob))
      db <- OptionT(Task.delay(Option(dbs.get((blob, head)))))
      _ <- db.cook.toTask.liftM[OptionT]
    } yield ()

    ot.getOrElse(Task.now(()))
  }

  object fs {
    def listContents(dir: ADir): Task[Set[PathSegment]] = {
      vfs.ls(dir) map { paths =>
        paths.map(firstSegmentName).flatMap(_.toList).toSet
      }
    }

    def exists(path: APath): Task[Boolean] = vfs.exists(path)

    def moveFile(from: AFile, to: AFile, semantics: MoveSemantics): Task[Boolean] =
      vfs.moveFile(from, to, semantics)

    def moveDir(from: ADir, to: ADir, semantics: MoveSemantics): Task[Boolean] =
      vfs.moveDir(from, to, semantics)

    def delete(target: APath): Task[Boolean] = {
      def deleteFile(target: AFile) = {
        for {
          _ <- {
            val ot = for {
              blob <- OptionT(vfs.readPath(target))
              version <- OptionT(vfs.headOfBlob(blob))
              nihdb <- OptionT(Task.delay(Option(dbs.get((blob, version)))))

              removed <- Task.delay(dbs.remove((blob, version), nihdb)).liftM[OptionT]

              _ <- if (removed)
                nihdb.close.toTask.liftM[OptionT]
              else
                ().point[OptionT[Task, ?]]
            } yield ()

            ot.run
          }

          back <- vfs.delete(target)
        } yield back
      }

      def deleteDir(target: ADir): Task[Boolean] = {
        for {
          paths <- vfs.ls(target)

          results <- paths traverse { path =>
            delete(target </> path)
          }
        } yield results.forall(_ == true)
      }

      Path.refineType(target).fold(deleteDir, deleteFile)
    }
  }

  private def pathToAFile(path: PrecogPath): Option[AFile] = {
    val parent = path.elements.dropRight(1).foldLeft(Path.rootDir)(_ </> Path.dir(_))
    path.elements.lastOption.map(parent </> Path.file(_))
  }

  private def pathToAFileET[F[_]: Monad](path: PrecogPath): EitherT[F, ResourceError, AFile] = {
    pathToAFile(path) match {
      case Some(afile) =>
        EitherT.rightT[F, ResourceError, AFile](afile.point[F])

      case None =>
        EitherT.leftT[F, ResourceError, AFile] {
          val err: ResourceError = ResourceError.notFound(
            s"invalid path does not contain file element: $path")

          err.point[F]
        }
    }
  }

  trait VFSColumnarTableCompanion extends BlockStoreColumnarTableCompanion {

    def load(table: Table, tpe: JType): EitherT[Future, ResourceError, Table] = {
      for {
<<<<<<< HEAD
        _ <- EitherT.right(table.toJson.map(json => log.trace("Starting load from " + json.toList.map(_.toJValue.renderCompact))))
        paths <- EitherT.right(pathsM(table))
=======
        _ <- EitherT.rightT(table.toJson.map(json => log.trace("Starting load from " + json.toList.map(_.renderCompact))))
        paths <- EitherT.rightT(pathsM(table))
>>>>>>> 92276342

        projections <- paths.toList traverse { path =>
          val etask = for {
            _ <- Task.delay(log.debug("Loading path: " + path)).liftM[ET]

            afile <- pathToAFileET[Task](path)

            nihdb <- EitherT.eitherT[Task, ResourceError, NIHDB](openDB(afile).run map { opt =>
              opt.getOrElse(-\/(ResourceError.notFound(s"unable to locate dataset at path $path")))
            })

            projection <- NIHDBProjection.wrap(nihdb).toTask.liftM[ET]
          } yield projection

          etask.mapT(_.unsafeToFuture)
        }
      } yield {
        val length = projections.map(_.length).sum
        val stream = projections.foldLeft(StreamT.empty[Future, Slice]) { (acc, proj) =>
          // FIXME: Can Schema.flatten return Option[Set[ColumnRef]] instead?
          val constraints = proj.structure.map { struct =>
            Some(Schema.flatten(tpe, struct.toList))
          }

          log.debug("Appending from projection: " + proj)
          acc ++ StreamT.wrapEffect(constraints map { c => proj.getBlockStream(c) })
        }

        Table(stream, ExactSize(length))
      }
    }
  }
}<|MERGE_RESOLUTION|>--- conflicted
+++ resolved
@@ -286,13 +286,8 @@
 
     def load(table: Table, tpe: JType): EitherT[Future, ResourceError, Table] = {
       for {
-<<<<<<< HEAD
-        _ <- EitherT.right(table.toJson.map(json => log.trace("Starting load from " + json.toList.map(_.toJValue.renderCompact))))
-        paths <- EitherT.right(pathsM(table))
-=======
-        _ <- EitherT.rightT(table.toJson.map(json => log.trace("Starting load from " + json.toList.map(_.renderCompact))))
+        _ <- EitherT.rightT(table.toJson.map(json => log.trace("Starting load from " + json.toList.map(_.toJValue.renderCompact))))
         paths <- EitherT.rightT(pathsM(table))
->>>>>>> 92276342
 
         projections <- paths.toList traverse { path =>
           val etask = for {

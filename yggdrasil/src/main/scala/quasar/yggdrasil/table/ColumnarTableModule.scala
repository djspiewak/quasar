--- conflicted
+++ resolved
@@ -635,19 +635,7 @@
 
         import trans._
 
-<<<<<<< HEAD
-        // TODO depending on the id status we may not need to wrap the table
         Table(slices, UnknownSize)
-          .transform(OuterObjectConcat(
-            WrapObject(
-              Scan(Leaf(Source), freshIdScanner),
-              Key.name),
-            WrapObject(
-              Leaf(Source),
-              Value.name)))
-=======
-        Table(slices, UnknownSize)
->>>>>>> dff9c316
       }
     }
 

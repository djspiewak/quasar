/*
 *  ____    ____    _____    ____    ___     ____ 
 * |  _ \  |  _ \  | ____|  / ___|  / _/    / ___|        Precog (R)
 * | |_) | | |_) | |  _|   | |     | |  /| | |  _         Advanced Analytics Engine for NoSQL Data
 * |  __/  |  _ <  | |___  | |___  |/ _| | | |_| |        Copyright (C) 2010 - 2013 SlamData, Inc.
 * |_|     |_| \_\ |_____|  \____|   /__/   \____|        All Rights Reserved.
 *
 * This program is free software: you can redistribute it and/or modify it under the terms of the 
 * GNU Affero General Public License as published by the Free Software Foundation, either version 
 * 3 of the License, or (at your option) any later version.
 *
 * This program is distributed in the hope that it will be useful, but WITHOUT ANY WARRANTY; 
 * without even the implied warranty of MERCHANTABILITY or FITNESS FOR A PARTICULAR PURPOSE. See 
 * the GNU Affero General Public License for more details.
 *
 * You should have received a copy of the GNU Affero General Public License along with this 
 * program. If not, see <http://www.gnu.org/licenses/>.
 *
 */
import AssemblyKeys._

name := "yggdrasil"

// For now, skip column specs because SBT will die a horrible, horrible death
testOptions := Seq(Tests.Filter(s => ! s.contains("ColumnSpec")))

parallelExecution in test := false

libraryDependencies ++= Seq(
  "commons-primitives"          %  "commons-primitives" % "1.0",
  "net.sf.opencsv"              %  "opencsv"             % "2.0",
  "ch.qos.logback"              %  "logback-classic"    % "1.0.0",
  "com.typesafe.akka"           %  "akka-actor"         % "2.0.2",
  "com.typesafe.akka"           %  "akka-testkit"       % "2.0.2" % "test",
  "org.apfloat"                 %  "apfloat"            % "1.6.3",
<<<<<<< HEAD
  "org.spire-math"              %% "spire"              % "0.2.0-M2",
  "org.objectweb.howl"          %  "howl"               % "1.0.1-1"
)

mainClass := Some("com.precog.yggdrasil.util.YggUtils")

test in assembly := {}
=======
  "org.spire-math"              %% "spire"              % "0.2.0-M2"
)
>>>>>>> d82cb3a3
<|MERGE_RESOLUTION|>--- conflicted
+++ resolved
@@ -33,15 +33,6 @@
   "com.typesafe.akka"           %  "akka-actor"         % "2.0.2",
   "com.typesafe.akka"           %  "akka-testkit"       % "2.0.2" % "test",
   "org.apfloat"                 %  "apfloat"            % "1.6.3",
-<<<<<<< HEAD
   "org.spire-math"              %% "spire"              % "0.2.0-M2",
   "org.objectweb.howl"          %  "howl"               % "1.0.1-1"
-)
-
-mainClass := Some("com.precog.yggdrasil.util.YggUtils")
-
-test in assembly := {}
-=======
-  "org.spire-math"              %% "spire"              % "0.2.0-M2"
-)
->>>>>>> d82cb3a3
+)
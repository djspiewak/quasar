/*
 * Copyright 2014–2017 SlamData Inc.
 *
 * Licensed under the Apache License, Version 2.0 (the "License");
 * you may not use this file except in compliance with the License.
 * You may obtain a copy of the License at
 *
 *     http://www.apache.org/licenses/LICENSE-2.0
 *
 * Unless required by applicable law or agreed to in writing, software
 * distributed under the License is distributed on an "AS IS" BASIS,
 * WITHOUT WARRANTIES OR CONDITIONS OF ANY KIND, either express or implied.
 * See the License for the specific language governing permissions and
 * limitations under the License.
 */

package quasar.qscript.qsu

import quasar.Planner.PlannerError
import quasar.{Qspec, TreeMatchers}
import quasar.ejson.EJson
import quasar.fp._
import quasar.qscript.{construction, Hole, ExcludeId, OnUndefined, SrcHole}
import quasar.qscript.qsu.{QScriptUniform => QSU}
import slamdata.Predef.{Map => _, _}

import matryoshka._
import matryoshka.data._
import org.specs2.matcher.{Expectable, MatchResult, Matcher}
import pathy.Path._
import scalaz.{\/, EitherT, Need, StateT}
import scalaz.syntax.applicative._
import scalaz.syntax.either._
import scalaz.syntax.show._

import Fix._
import QSU.Rotation
import QSUGraph.Extractors._

object eshSpec extends Qspec with QSUTTypes[Fix] with TreeMatchers {
  type QSU[A] = QScriptUniform[A]

  val qsu = QScriptUniform.DslT[Fix]
  val func = construction.Func[Fix]

  type F[A] = EitherT[StateT[Need, Long, ?], PlannerError, A]

  val hole: Hole = SrcHole
  def index(i: Int): FreeMapA[QAccess[Hole] \/ Int] =
    i.right[QAccess[Hole]].pure[FreeMapA]

  "convert singly nested LeftShift/ThetaJoin" in {
    val dataset = qsu.leftShift(
      qsu.read(rootDir </> file("dataset")),
      func.Hole,
      ExcludeId,
      OnUndefined.Omit,
      func.RightTarget,
      Rotation.ShiftArray)

    val multiShift = QSUGraph.fromTree(qsu.multiLeftShift(
      dataset,
      List(
        (func.ProjectKeyS(func.Hole, "foo"), ExcludeId, Rotation.ShiftArray),
        (func.ProjectKeyS(func.Hole, "bar"), ExcludeId, Rotation.ShiftArray)
      ),
      OnUndefined.Omit,
      func.Add(index(0), index(1))
    ))

    multiShift must expandTo {
      case qg@Map(
        LeftShift(
          LeftShift(
            LeftShift(
              Read(afile),
              shiftedReadStruct,
              ExcludeId,
              OnUndefined.Omit,
              shiftedReadRepair,
              Rotation.ShiftArray
            ),
            projectFoo,
            ExcludeId,
            OnUndefined.Emit,
            innerRepair,
            Rotation.ShiftArray
          ),
          projectBar,
          ExcludeId,
          OnUndefined.Emit,
          outerRepair,
          Rotation.ShiftArray
        ),
        fm
      ) =>
        fm must beTreeEqual(
          func.Add(
            func.ProjectKeyS(func.Hole, "0"),
            func.ProjectKeyS(func.Hole, "1")))
        projectBar must beTreeEqual(
          func.ProjectKeyS(func.ProjectKeyS(func.Hole, "original"), "bar")
        )
        projectFoo must beTreeEqual(
          func.ProjectKeyS(func.Hole, "foo")
        )
        shiftedReadStruct must beTreeEqual(
          func.Hole
        )
        shiftedReadRepair must beTreeEqual(
          func.RightTarget
        )
        innerRepair must beTreeEqual(
          func.StaticMapS(
            "original" -> func.AccessLeftTarget(Access.valueHole(_)),
            "0" -> func.RightTarget)
        )
        outerRepair must beTreeEqual(
          func.Cond(
            func.Eq(
<<<<<<< HEAD
              func.AccessLeftTarget(Access.id(IdAccess.identity[Fix[EJson]]('qsu0), _)),
              func.AccessLeftTarget(Access.id(IdAccess.identity[Fix[EJson]]('qsu1), _))),
            func.ConcatMaps(
              func.ConcatMaps(
                func.MakeMapS(
                  "original",
                  func.ProjectKeyS(func.AccessLeftTarget(Access.valueHole(_)), "original")),
                func.MakeMapS(
                  "0",
                  func.ProjectKeyS(func.AccessLeftTarget(Access.valueHole(_)), "0"))),
              func.MakeMapS("1", func.RightTarget)),
=======
              func.AccessLeftTarget(Access.id(IdAccess.identity[Fix[EJson]]('esh0), _)),
              func.AccessLeftTarget(Access.id(IdAccess.identity[Fix[EJson]]('esh1), _))),
            func.StaticMapS(
                "original" ->
                  func.ProjectKeyS(func.AccessLeftTarget(Access.valueHole(_)), "original"),
                "0" ->
                  func.ProjectKeyS(func.AccessLeftTarget(Access.valueHole(_)), "0"),
                "1" -> func.RightTarget),
>>>>>>> d47f2592
            func.Undefined
          )
        )
        ok
    }

    ok
  }



  "convert singly nested LeftShift/ThetaJoin with onUndefined = OnUndefined.Emit" in {
    val dataset = qsu.leftShift(
      qsu.read(rootDir </> file("dataset")),
      func.Hole,
      ExcludeId,
      OnUndefined.Omit,
      func.RightTarget,
      Rotation.ShiftArray)

    val multiShift = QSUGraph.fromTree(qsu.multiLeftShift(
      dataset,
      List(
        (func.ProjectKeyS(func.Hole, "foo"), ExcludeId, Rotation.ShiftArray),
        (func.ProjectKeyS(func.Hole, "bar"), ExcludeId, Rotation.ShiftArray)
      ),
      OnUndefined.Emit,
      func.Add(index(0), index(1))
    ))

    multiShift must expandTo {
      case qg@Map(
        LeftShift(
          LeftShift(
            LeftShift(
              Read(afile),
              shiftedReadStruct,
              ExcludeId,
              OnUndefined.Omit,
              shiftedReadRepair,
              Rotation.ShiftArray
            ),
            projectFoo,
            ExcludeId,
            OnUndefined.Emit,
            innerRepair,
            Rotation.ShiftArray
          ),
          projectBar,
          ExcludeId,
          OnUndefined.Emit,
          outerRepair,
          Rotation.ShiftArray
        ),
        fm
      ) => ok
    }

    ok
  }

  "convert doubly nested LeftShift/ThetaJoin" in {
    val dataset = qsu.leftShift(
      qsu.read(rootDir </> file("dataset")),
      func.Hole,
      ExcludeId,
      OnUndefined.Omit,
      func.RightTarget,
      Rotation.ShiftArray)

    val multiShift = QSUGraph.fromTree(qsu.multiLeftShift(
      dataset,
      List(
        (func.ProjectKeyS(func.Hole, "foo"), ExcludeId, Rotation.ShiftArray),
        (func.ProjectKeyS(func.Hole, "bar"), ExcludeId, Rotation.ShiftArray),
        (func.ProjectKeyS(func.Hole, "baz"), ExcludeId, Rotation.ShiftArray)
      ),
      OnUndefined.Omit,
      func.Subtract(func.Add(index(0), index(1)), index(2))
    ))

    multiShift must expandTo {
      case qg @ Map(
        LeftShift(
          LeftShift(
            LeftShift(
              LeftShift(
                Read(afile),
                shiftedReadStruct,
                ExcludeId,
                OnUndefined.Omit,
                shiftedReadRepair,
                Rotation.ShiftArray
              ),
              projectFoo,
              ExcludeId,
              OnUndefined.Emit,
              innermostRepair,
              Rotation.ShiftArray
            ),
            projectBar,
            ExcludeId,
            OnUndefined.Emit,
            innerRepair,
            Rotation.ShiftArray
          ),
          projectBaz,
          ExcludeId,
          OnUndefined.Emit,
          outerRepair,
          Rotation.ShiftArray
        ),
        fm
      ) =>
        fm must beTreeEqual(
          func.Subtract(
            func.Add(
              func.ProjectKeyS(func.Hole, "0"),
              func.ProjectKeyS(func.Hole, "1")),
            func.ProjectKeyS(func.Hole, "2")))
        projectBaz must beTreeEqual(
          func.ProjectKeyS(func.ProjectKeyS(func.Hole, "original"), "baz")
        )
        projectBar must beTreeEqual(
          func.ProjectKeyS(func.ProjectKeyS(func.Hole, "original"), "bar")
        )
        projectFoo must beTreeEqual(
          func.ProjectKeyS(func.Hole, "foo")
        )
        shiftedReadStruct must beTreeEqual(
          func.Hole
        )
        shiftedReadRepair must beTreeEqual(
          func.RightTarget
        )
        innermostRepair must beTreeEqual(
          func.StaticMapS(
            "original" -> func.AccessLeftTarget(Access.valueHole(_)),
            "0" -> func.RightTarget)
        )
        innerRepair must beTreeEqual(
          func.Cond(
            func.Eq(
<<<<<<< HEAD
              func.AccessLeftTarget(Access.id(IdAccess.identity[Fix[EJson]]('qsu0), _)),
              func.AccessLeftTarget(Access.id(IdAccess.identity[Fix[EJson]]('qsu1), _))),
            func.ConcatMaps(
              func.ConcatMaps(
                func.MakeMapS(
                  "original",
                  func.ProjectKeyS(func.AccessLeftTarget(Access.valueHole(_)), "original")),
                func.MakeMapS(
                  "0",
                  func.ProjectKeyS(func.AccessLeftTarget(Access.valueHole(_)), "0"))),
              func.MakeMapS("1", func.RightTarget)),
=======
              func.AccessLeftTarget(Access.id(IdAccess.identity[Fix[EJson]]('esh0), _)),
              func.AccessLeftTarget(Access.id(IdAccess.identity[Fix[EJson]]('esh1), _))),
            func.StaticMapS(
              "original" ->
                func.ProjectKeyS(func.AccessLeftTarget(Access.valueHole(_)), "original"),
              "0" ->
                func.ProjectKeyS(func.AccessLeftTarget(Access.valueHole(_)), "0"),
              "1" -> func.RightTarget),
>>>>>>> d47f2592
            func.Undefined))
        outerRepair must beTreeEqual(
          func.Cond(
            func.Eq(
<<<<<<< HEAD
              func.AccessLeftTarget(Access.id(IdAccess.identity[Fix[EJson]]('qsu1), _)),
              func.AccessLeftTarget(Access.id(IdAccess.identity[Fix[EJson]]('qsu2), _))),
            func.ConcatMaps(
              func.ConcatMaps(
                func.ConcatMaps(
                  func.MakeMapS(
                    "original",
                    func.ProjectKeyS(func.AccessLeftTarget(Access.valueHole(_)), "original")),
                  func.MakeMapS(
                    "0",
                    func.ProjectKeyS(func.AccessLeftTarget(Access.valueHole(_)), "0"))),
                func.MakeMapS(
                  "1",
                  func.ProjectKeyS(func.AccessLeftTarget(Access.valueHole(_)), "1"))),
              func.MakeMapS("2", func.RightTarget)),
=======
              func.AccessLeftTarget(Access.id(IdAccess.identity[Fix[EJson]]('esh1), _)),
              func.AccessLeftTarget(Access.id(IdAccess.identity[Fix[EJson]]('esh2), _))),
            func.StaticMapS(
              "original" ->
                func.ProjectKeyS(func.AccessLeftTarget(Access.valueHole(_)), "original"),
              "0" ->
                func.ProjectKeyS(func.AccessLeftTarget(Access.valueHole(_)), "0"),
              "1" ->
                func.ProjectKeyS(func.AccessLeftTarget(Access.valueHole(_)), "1"),
              "2" -> func.RightTarget),
>>>>>>> d47f2592
            func.Undefined
        ))
        ok
    }

    ok
  }

  def expandTo(pf: PartialFunction[QSUGraph, MatchResult[_]]): Matcher[QSUGraph] =
    new Matcher[QSUGraph] {
      def apply[S <: QSUGraph](s: Expectable[S]): MatchResult[S] = {
        val actual =
          ApplyProvenance[Fix, F](s.value).flatMap(
           ExpandShifts[Fix, F]
          ).run.eval(0).value

        val mapped = actual.toOption.flatMap(aq => pf.lift(aq.graph)) map { r =>
          result(
            r.isSuccess,
            s.description + " is correct: " + r.message,
            s.description + " is incorrect: " + r.message,
            s)
        }

        // TODO Show[QSUGraph[Fix]]
        mapped.getOrElse(
          failure(s"${actual.shows} did not match expected pattern", s))
      }
    }
}<|MERGE_RESOLUTION|>--- conflicted
+++ resolved
@@ -118,19 +118,6 @@
         outerRepair must beTreeEqual(
           func.Cond(
             func.Eq(
-<<<<<<< HEAD
-              func.AccessLeftTarget(Access.id(IdAccess.identity[Fix[EJson]]('qsu0), _)),
-              func.AccessLeftTarget(Access.id(IdAccess.identity[Fix[EJson]]('qsu1), _))),
-            func.ConcatMaps(
-              func.ConcatMaps(
-                func.MakeMapS(
-                  "original",
-                  func.ProjectKeyS(func.AccessLeftTarget(Access.valueHole(_)), "original")),
-                func.MakeMapS(
-                  "0",
-                  func.ProjectKeyS(func.AccessLeftTarget(Access.valueHole(_)), "0"))),
-              func.MakeMapS("1", func.RightTarget)),
-=======
               func.AccessLeftTarget(Access.id(IdAccess.identity[Fix[EJson]]('esh0), _)),
               func.AccessLeftTarget(Access.id(IdAccess.identity[Fix[EJson]]('esh1), _))),
             func.StaticMapS(
@@ -139,7 +126,6 @@
                 "0" ->
                   func.ProjectKeyS(func.AccessLeftTarget(Access.valueHole(_)), "0"),
                 "1" -> func.RightTarget),
->>>>>>> d47f2592
             func.Undefined
           )
         )
@@ -283,19 +269,6 @@
         innerRepair must beTreeEqual(
           func.Cond(
             func.Eq(
-<<<<<<< HEAD
-              func.AccessLeftTarget(Access.id(IdAccess.identity[Fix[EJson]]('qsu0), _)),
-              func.AccessLeftTarget(Access.id(IdAccess.identity[Fix[EJson]]('qsu1), _))),
-            func.ConcatMaps(
-              func.ConcatMaps(
-                func.MakeMapS(
-                  "original",
-                  func.ProjectKeyS(func.AccessLeftTarget(Access.valueHole(_)), "original")),
-                func.MakeMapS(
-                  "0",
-                  func.ProjectKeyS(func.AccessLeftTarget(Access.valueHole(_)), "0"))),
-              func.MakeMapS("1", func.RightTarget)),
-=======
               func.AccessLeftTarget(Access.id(IdAccess.identity[Fix[EJson]]('esh0), _)),
               func.AccessLeftTarget(Access.id(IdAccess.identity[Fix[EJson]]('esh1), _))),
             func.StaticMapS(
@@ -304,28 +277,10 @@
               "0" ->
                 func.ProjectKeyS(func.AccessLeftTarget(Access.valueHole(_)), "0"),
               "1" -> func.RightTarget),
->>>>>>> d47f2592
             func.Undefined))
         outerRepair must beTreeEqual(
           func.Cond(
             func.Eq(
-<<<<<<< HEAD
-              func.AccessLeftTarget(Access.id(IdAccess.identity[Fix[EJson]]('qsu1), _)),
-              func.AccessLeftTarget(Access.id(IdAccess.identity[Fix[EJson]]('qsu2), _))),
-            func.ConcatMaps(
-              func.ConcatMaps(
-                func.ConcatMaps(
-                  func.MakeMapS(
-                    "original",
-                    func.ProjectKeyS(func.AccessLeftTarget(Access.valueHole(_)), "original")),
-                  func.MakeMapS(
-                    "0",
-                    func.ProjectKeyS(func.AccessLeftTarget(Access.valueHole(_)), "0"))),
-                func.MakeMapS(
-                  "1",
-                  func.ProjectKeyS(func.AccessLeftTarget(Access.valueHole(_)), "1"))),
-              func.MakeMapS("2", func.RightTarget)),
-=======
               func.AccessLeftTarget(Access.id(IdAccess.identity[Fix[EJson]]('esh1), _)),
               func.AccessLeftTarget(Access.id(IdAccess.identity[Fix[EJson]]('esh2), _))),
             func.StaticMapS(
@@ -336,7 +291,6 @@
               "1" ->
                 func.ProjectKeyS(func.AccessLeftTarget(Access.valueHole(_)), "1"),
               "2" -> func.RightTarget),
->>>>>>> d47f2592
             func.Undefined
         ))
         ok

--- conflicted
+++ resolved
@@ -40,11 +40,7 @@
 import pathy.Path
 import Path.Sandboxed
 
-<<<<<<< HEAD
-import scalaz.{\/-, EitherT, Equal, Free, IList, Need, StateT}
-=======
 import scalaz.{\/, \/-, EitherT, Equal, Free, IList, Need, StateT}
->>>>>>> d47f2592
 import scalaz.std.anyVal._
 import scalaz.syntax.either._
 // import scalaz.syntax.show._
@@ -499,16 +495,10 @@
         case
           Map(
             LeftShift(
-<<<<<<< HEAD
-              LeftShift(Read(`afile`), _, _, _, _),
-              struct,
-              ExcludeId,
-=======
               LeftShift(Read(`afile`), _, _, _, _, _),
               struct,
               ExcludeId,
               _,
->>>>>>> d47f2592
               repair,
               _),
             fm) =>
@@ -516,15 +506,9 @@
           struct must beTreeEqual(func.Hole)
 
           repair must beTreeEqual(
-<<<<<<< HEAD
-            func.ConcatMaps(
-              func.MakeMapS("0", func.RightTarget),
-              func.MakeMapS("1", func.AccessLeftTarget(Access.valueHole(_)))))
-=======
             func.StaticMapS(
               "0" -> func.RightTarget,
               "1" -> func.AccessLeftTarget(Access.valueHole(_))))
->>>>>>> d47f2592
 
           fm must beTreeEqual(
             func.Add(
@@ -553,21 +537,6 @@
         case
           Map(
             LeftShift(
-<<<<<<< HEAD
-              LeftShift(Read(`afile`), _, _, _, _),
-              struct,
-              ExcludeId,
-              repair,
-              _),
-            fm) =>
-
-          struct must beTreeEqual(HoleF[Fix])
-
-          repair must beTreeEqual(
-            func.ConcatMaps(
-              func.MakeMapS("1", func.RightTarget),
-              func.MakeMapS("0", func.AccessLeftTarget(Access.valueHole(_)))))
-=======
               LeftShift(Read(`afile`), _, _, _, _, _),
               struct,
               ExcludeId,
@@ -582,7 +551,6 @@
             func.StaticMapS(
               "1" -> func.RightTarget,
               "0" -> func.AccessLeftTarget(Access.valueHole(_))))
->>>>>>> d47f2592
 
           fm must beTreeEqual(
             func.Add(
@@ -743,24 +711,15 @@
           Map(
             LeftShift(
               LeftShift(
-<<<<<<< HEAD
-                LeftShift(Read(`afile`), _, _, _, _),
-                structInner,
-                IncludeId,
-=======
                 LeftShift(Read(`afile`), _, _, _, _, _),
                 structInner,
                 IncludeId,
                 OnUndefined.Emit,
->>>>>>> d47f2592
                 repairInner,
                 _),
               structOuter,
               ExcludeId,
-<<<<<<< HEAD
-=======
               OnUndefined.Emit,
->>>>>>> d47f2592
               repairOuter,
               _),
             fm) =>
@@ -776,17 +735,6 @@
             func.ProjectKeyS(func.Hole, "results"))
 
           repairOuter must beTreeEqual(
-<<<<<<< HEAD
-            func.ConcatMaps(
-              func.MakeMapS(
-                "0",
-                func.RightTarget),
-              func.MakeMapS(
-                "1",
-                func.ProjectKeyS(
-                  func.AccessLeftTarget(Access.valueHole(_)),
-                  "original"))))
-=======
             func.StaticMapS(
               "0" ->
                 func.RightTarget,
@@ -794,7 +742,6 @@
                 func.ProjectKeyS(
                   func.AccessLeftTarget(Access.valueHole(_)),
                   "original")))
->>>>>>> d47f2592
 
           fm must beTreeEqual(
             func.Add(
@@ -838,32 +785,20 @@
             LeftShift(
               LeftShift(
                 LeftShift(
-<<<<<<< HEAD
-                  LeftShift(Read(`afile`), _, _, _, _),
-                  structInnerInner,
-                  IncludeId,
-=======
                   LeftShift(Read(`afile`), _, _, _, _, _),
                   structInnerInner,
                   IncludeId,
                   OnUndefined.Emit,
->>>>>>> d47f2592
                   repairInnerInner,
                   Rotation.ShiftArray),
                 structInner,
                 ExcludeId,
-<<<<<<< HEAD
-=======
                 OnUndefined.Emit,
->>>>>>> d47f2592
                 repairInner,
                 Rotation.ShiftMap),
               structOuter,
               ExcludeId,
-<<<<<<< HEAD
-=======
               OnUndefined.Emit,
->>>>>>> d47f2592
               repairOuter,
               Rotation.ShiftArray),
             fm) =>
@@ -878,33 +813,14 @@
           structInner must beTreeEqual(func.ProjectKeyS(func.Hole, "results"))
 
           repairInner must beTreeEqual(
-<<<<<<< HEAD
-            func.ConcatMaps(
-              func.MakeMapS(
-                "original",
-                func.ProjectKeyS(func.AccessLeftTarget(Access.valueHole(_)), "original")),
-              func.MakeMapS("results", func.RightTarget)))
-=======
             func.StaticMapS(
               "original" ->
                 func.ProjectKeyS(func.AccessLeftTarget(Access.valueHole(_)), "original"),
               "results" -> func.RightTarget))
->>>>>>> d47f2592
 
           structOuter must beTreeEqual(func.ProjectKeyS(func.Hole, "results"))
 
           repairOuter must beTreeEqual(
-<<<<<<< HEAD
-            func.ConcatMaps(
-              func.MakeMapS(
-                "0",
-                func.RightTarget),
-              func.MakeMapS(
-                "1",
-                func.ProjectKeyS(
-                  func.AccessLeftTarget(Access.valueHole(_)),
-                  "original"))))
-=======
             func.StaticMapS(
               "0" ->
                 func.RightTarget,
@@ -912,7 +828,6 @@
                 func.ProjectKeyS(
                   func.AccessLeftTarget(Access.valueHole(_)),
                   "original")))
->>>>>>> d47f2592
 
           fm must beTreeEqual(
             func.Add(
@@ -924,11 +839,7 @@
     // c[*] / d[*][*]
     "coalesce uneven shifts" in {
       val shiftedRead =
-<<<<<<< HEAD
-        qsu.leftShift(qsu.read(afile), func.Hole, ExcludeId, func.RightTarget, Rotation.ShiftMap)
-=======
         qsu.leftShift(qsu.read(afile), func.Hole, ExcludeId, OnUndefined.Omit, func.RightTarget, Rotation.ShiftMap)
->>>>>>> d47f2592
 
       val cdivd =
         qsu.autojoin2((
@@ -936,10 +847,7 @@
             shiftedRead,
             func.ProjectKeyS(func.Hole, "c"),
             ExcludeId,
-<<<<<<< HEAD
-=======
             OnUndefined.Omit,
->>>>>>> d47f2592
             func.RightTarget,
             Rotation.ShiftArray),
           qsu.leftShift(
@@ -947,18 +855,12 @@
               shiftedRead,
               func.ProjectKeyS(func.Hole, "d"),
               ExcludeId,
-<<<<<<< HEAD
-=======
               OnUndefined.Omit,
->>>>>>> d47f2592
               func.RightTarget,
               Rotation.ShiftArray),
             func.Hole,
             ExcludeId,
-<<<<<<< HEAD
-=======
             OnUndefined.Omit,
->>>>>>> d47f2592
             func.RightTarget,
             Rotation.ShiftArray),
           _(MapFuncsCore.Divide(_, _))))
@@ -971,15 +873,6 @@
             Map(
               LeftShift(
                 MultiLeftShift(
-<<<<<<< HEAD
-                  LeftShift(Read(_), _, _, _, _),
-                  List(
-                    (cstruct, _, _),
-                    (dstruct, _, _)),
-                  innerRepair),
-                outerStruct,
-                _,
-=======
                   LeftShift(Read(_), _, _, _, _, _),
                   List(
                     (cstruct, _, _),
@@ -989,7 +882,6 @@
                 outerStruct,
                 _,
                 OnUndefined.Emit,
->>>>>>> d47f2592
                 outerRepair,
                 _),
               innerFM),
@@ -999,48 +891,16 @@
           dstruct must beTreeEqual(func.ProjectKeyS(func.Hole, "d"))
 
           innerRepair must beTreeEqual(
-<<<<<<< HEAD
-            func.ConcatMaps(
-              func.MakeMapS(
-                "left",
-                func.MakeMapS("0", Free.pure(0.right[QAccess[Hole]]))),
-              func.MakeMapS(
-                "right",
-                Free.pure(1.right[QAccess[Hole]]))))
-=======
             func.StaticMapS(
               "left" ->
                 func.MakeMapS("0", Free.pure[MapFunc, QAccess[Hole] \/ Int](0.right)),
               "right" ->
                 Free.pure[MapFunc, QAccess[Hole] \/ Int](1.right)))
->>>>>>> d47f2592
 
           outerStruct must beTreeEqual(
             func.ProjectKeyS(func.Hole, "right"))
 
           outerRepair must beTreeEqual(
-<<<<<<< HEAD
-            func.ConcatMaps(
-              func.MakeMapS(
-                "left",
-                func.ProjectKeyS(func.AccessLeftTarget(Access.value(_)), "left")),
-              func.MakeMapS(
-                "right",
-                func.MakeMapS("1", func.RightTarget))))
-
-          innerFM must beTreeEqual(
-            func.ConcatMaps(
-              func.MakeMapS(
-                "0",
-                func.ProjectKeyS(
-                  func.ProjectKeyS(func.Hole, "left"),
-                  "0")),
-              func.MakeMapS(
-                "1",
-                func.ProjectKeyS(
-                  func.ProjectKeyS(func.Hole, "right"),
-                  "1"))))
-=======
             func.StaticMapS(
               "left" ->
                 func.ProjectKeyS(func.AccessLeftTarget(Access.value(_)), "left"),
@@ -1057,7 +917,6 @@
                 func.ProjectKeyS(
                   func.ProjectKeyS(func.Hole, "right"),
                   "1")))
->>>>>>> d47f2592
 
           fm must beTreeEqual(
             func.Divide(
@@ -1128,413 +987,6 @@
         case
           Map(
             Map(
-<<<<<<< HEAD
-              LeftShift(
-                MultiLeftShift(
-                  MultiLeftShift(
-                    LeftShift(Read(`afile`), _, _, _, _),
-                    List(
-                      (innerastruct, _, _),
-                      (innercstruct, _, _),
-                      (innerdstruct, _, _)),
-                    innerMultiRepair),
-                  List(
-                    (outerastruct, _, _),
-                    (outerdstruct, _, _)),
-                  outerMultiRepair),
-                singleStruct,
-                _,
-                singleRepair,
-                _),
-              innerFM),
-            fm) =>
-
-        innerastruct must beTreeEqual(func.ProjectKeyS(func.Hole, "a"))
-        innercstruct must beTreeEqual(func.ProjectKeyS(func.Hole, "c"))
-        innerdstruct must beTreeEqual(func.ProjectKeyS(func.Hole, "d"))
-
-        innerMultiRepair must beTreeEqual(
-          func.ConcatMaps(
-            func.MakeMapS(
-              "left",
-              func.ConcatMaps(
-                func.MakeMapS(
-                  "original",
-                  func.AccessHole.map(_.left[Int])),
-                func.MakeMapS(
-                  "results",
-                  Free.pure(0.right[QAccess[Hole]])))),
-            func.MakeMapS(
-              "right",
-              func.ConcatMaps(
-                func.MakeMapS(
-                  "left",
-                  func.MakeMapS("0", Free.pure(1.right[QAccess[Hole]]))),
-                func.MakeMapS(
-                  "right",
-                  Free.pure(2.right[QAccess[Hole]]))))))
-
-        outerastruct must beTreeEqual(
-          func.ProjectKeyS(
-            func.ProjectKeyS(func.Hole, "left"),
-            "results"))
-
-        outerdstruct must beTreeEqual(
-          func.ProjectKeyS(func.ProjectKeyS(func.Hole, "right"), "right"))
-
-        outerMultiRepair must beTreeEqual(
-          func.ConcatMaps(
-            func.MakeMapS(
-              "left",
-              func.ConcatMaps(
-                func.MakeMapS(
-                  "original",
-                  func.ProjectKeyS(
-                    func.ProjectKeyS(func.AccessHole.map(_.left[Int]), "left"),
-                    "original")),
-                func.MakeMapS(
-                  "results",
-                  Free.pure(0.right[QAccess[Hole]])))),
-            func.MakeMapS(
-              "right",
-              func.MakeMapS(
-                "1",
-                func.ConcatMaps(
-                  func.MakeMapS(
-                    "left",
-                    func.ProjectKeyS(
-                      func.ProjectKeyS(func.AccessHole.map(_.left[Int]), "right"),
-                      "left")),
-                  func.MakeMapS(
-                    "right",
-                    func.MakeMapS("1", Free.pure(1.right[QAccess[Hole]]))))))))
-
-        singleStruct must beTreeEqual(
-          func.ProjectKeyS(func.ProjectKeyS(func.Hole, "left"), "results"))
-
-        singleRepair must beTreeEqual(
-          func.ConcatMaps(
-            func.MakeMapS(
-              "left",
-              func.MakeMapS(
-                "0",
-                func.ConcatMaps(
-                  func.MakeMapS("0", func.RightTarget),
-                  func.MakeMapS(
-                    "1",
-                    func.ProjectKeyS(
-                      func.ProjectKeyS(
-                        func.AccessLeftTarget(Access.value(_)),
-                        "left"),
-                      "original"))))),
-            func.MakeMapS(
-              "right",
-              func.ProjectKeyS(func.AccessLeftTarget(Access.value(_)), "right"))))
-
-        innerFM must beTreeEqual(
-          func.ConcatMaps(
-            func.MakeMapS(
-              "0",
-              func.ProjectKeyS(
-                func.ProjectKeyS(func.Hole, "left"),
-                "0")),
-            func.MakeMapS(
-              "1",
-              func.ProjectKeyS(
-                func.ProjectKeyS(func.Hole, "right"),
-                "1"))))
-
-        fm must beTreeEqual(
-          func.Subtract(
-            func.Add(
-              func.ProjectKeyS(func.ProjectKeyS(func.Hole, "0"), "0"),
-              func.ProjectKeyS(
-                func.ProjectKeyS(func.ProjectKeyS(func.Hole, "0"), "1"),
-                "b")),
-            func.Divide(
-              func.ProjectKeyS(
-                func.ConcatMaps(
-                  func.MakeMapS(
-                    "0",
-                    func.ProjectKeyS(
-                      func.ProjectKeyS(
-                        func.ProjectKeyS(func.Hole, "1"),
-                        "left"),
-                      "0")),
-                  func.MakeMapS(
-                    "1",
-                    func.ProjectKeyS(
-                      func.ProjectKeyS(
-                        func.ProjectKeyS(func.Hole, "1"),
-                        "right"),
-                      "1"))),
-                "0"),
-              func.ProjectKeyS(
-                func.ConcatMaps(
-                  func.MakeMapS(
-                    "0",
-                    func.ProjectKeyS(
-                      func.ProjectKeyS(
-                        func.ProjectKeyS(func.Hole, "1"),
-                        "left"),
-                      "0")),
-                  func.MakeMapS(
-                    "1",
-                    func.ProjectKeyS(
-                      func.ProjectKeyS(
-                        func.ProjectKeyS(func.Hole, "1"),
-                        "right"),
-                      "1"))),
-                "1"))))
-      }
-    }
-
-    // [a, b[*][*]]]
-    "coalesce with proper struct a contextual shift autojoin" in {
-      val shiftedRead =
-        qsu.leftShift(qsu.read(afile), func.Hole, ExcludeId, func.RightTarget, Rotation.ShiftMap)
-
-      val qgraph =
-        QSUGraph.fromTree[Fix](
-          qsu.autojoin2((
-            qsu.map(
-              shiftedRead,
-              func.MakeArray(
-                func.Guard(
-                  func.Hole,
-                  Type.AnyObject,
-                  func.ProjectKeyS(func.Hole, "a"),
-                  func.Undefined))),
-            qsu.map(
-              qsu.leftShift(
-                qsu.leftShift(
-                  qsu.map(
-                    shiftedRead,
-                    func.Guard(
-                      func.Hole,
-                      Type.AnyObject,
-                      func.ProjectKeyS(func.Hole, "b"),
-                      func.Undefined)),
-                  func.Hole,
-                  ExcludeId,
-                  func.RightTarget,
-                  Rotation.ShiftArray),
-                func.Hole,
-                ExcludeId,
-                func.RightTarget,
-                Rotation.ShiftArray),
-              func.MakeArray(func.Hole)),
-            _(MapFuncsCore.ConcatArrays(_, _)))))
-
-      runOn(qgraph) must beLike {
-        case
-          Map(
-            LeftShift(
-              LeftShift(
-                LeftShift(Read(_), _, _, _, _),
-                innerStruct,
-                _,
-                innerRepair,
-                _),
-              outerStruct,
-              _,
-              outerRepair,
-              _),
-            fm) =>
-
-          innerStruct must beTreeEqual(
-            func.Guard(
-              func.Hole,
-              Type.AnyObject,
-              func.ProjectKeyS(func.Hole, "b"),
-              func.Undefined))
-
-          innerRepair must beTreeEqual(
-            func.ConcatMaps(
-              func.MakeMapS(
-                "original",
-                func.AccessLeftTarget(Access.value(_))),
-              func.MakeMapS(
-                "results",
-                func.RightTarget)))
-
-          outerStruct must beTreeEqual(func.ProjectKeyS(func.Hole, "results"))
-
-          outerRepair must beTreeEqual(
-            func.ConcatMaps(
-              func.MakeMapS(
-                "1",
-                func.RightTarget),
-              func.MakeMapS(
-                "0",
-                func.ProjectKeyS(
-                  func.AccessLeftTarget(Access.value(_)),
-                  "original"))))
-
-          fm must beTreeEqual(
-            func.ConcatArrays(
-              func.MakeArray(
-                func.Guard(
-                  func.ProjectKeyS(func.Hole, "0"),
-                  Type.AnyObject,
-                  func.ProjectKeyS(
-                    func.ProjectKeyS(func.Hole, "0"),
-                    "a"),
-                  func.Undefined)),
-              func.MakeArray(func.ProjectKeyS(func.Hole, "1"))))
-      }
-    }
-
-    // select [a, foo[*][*]] from afile
-    "properly coalesce a more realistic double-shift example" in {
-      val qsu0 = qsu.read(afile)
-      val qsu2 = qsu.unreferenced()
-
-      val qsu3 = qsu.map(qsu2, func.Undefined[Hole])
-
-      val qsu1 =
-        qsu.leftShift(
-          qsu0,
-          func.Hole,
-          ExcludeId,
-          func.RightTarget,
-          Rotation.ShiftMap)
-
-      val qsu9 =
-        qsu.map(qsu1, func.ProjectKeyS(func.Hole, "foo"))
-
-      val qsu11 =
-        qsu.leftShift(
-          qsu9,
-          func.Hole,
-          ExcludeId,
-          func.RightTarget,
-          Rotation.FlattenArray)
-
-      // this is the problematic node here
-      // it forces the inductive minimization, since the
-      // shifts are not directly consecutive, only merged by
-      // a mappable region
-      val qsu12 =
-        qsu.autojoin3((
-          qsu11,
-          qsu11,
-          qsu3,
-          _(MapFuncsCore.Guard(_, Type.AnyArray, _, _))))
-
-      val qsu6 =
-        qsu.map(qsu1, func.ProjectKeyS(func.Hole, "a"))
-
-      val qsu13 =
-        qsu.leftShift(
-          qsu12,
-          func.Hole,
-          ExcludeId,
-          func.RightTarget,
-          Rotation.FlattenArray)
-
-      val qsu7 =
-        qsu.map(qsu6, func.MakeArray(func.Hole))
-
-      val qsu14 =
-        qsu.map(qsu13, func.MakeArray(func.Hole))
-
-      val qsu16 =
-        qsu.autojoin2((
-          qsu7,
-          qsu14,
-          _(MapFuncsCore.ConcatArrays(_, _))))
-
-      val qgraph = QSUGraph.fromTree[Fix](qsu16)
-
-      runOn(qgraph) must beLike {
-        case
-          Map(
-            LeftShift(
-              LeftShift(
-                LeftShift(Read(_), _, _, _, _),
-                innerStruct,
-                _,
-                innerRepair,
-                _),
-              outerStruct,
-              _,
-              outerRepair,
-              _),
-            fm) => ok
-      }
-    }
-
-    // a + b[*].c[*]
-    "coalesce uneven shifts with an intervening map" in {
-      val shiftedRead =
-        qsu.leftShift(qsu.read(afile), func.Hole, ExcludeId, func.RightTarget, Rotation.ShiftMap)
-
-      val qgraph =
-        QSUGraph.fromTree[Fix](
-          qsu.autojoin2((
-            qsu.map(shiftedRead, func.ProjectKeyS(func.Hole, "a")),
-            qsu.leftShift(
-              qsu.map(
-                qsu.leftShift(
-                  qsu.map(shiftedRead, func.ProjectKeyS(func.Hole, "b")),
-                  func.Hole,
-                  ExcludeId,
-                  func.RightTarget,
-                  Rotation.FlattenArray),
-                func.ProjectKeyS(func.Hole, "c")),
-              func.Hole,
-              ExcludeId,
-              func.RightTarget,
-              Rotation.FlattenArray),
-            _(MapFuncsCore.Add(_, _)))))
-
-      runOn(qgraph) must beLike {
-        case
-          Map(
-            LeftShift(
-              LeftShift(
-                LeftShift(Read(_), _, _, _, _),
-                innerStruct,
-                _,
-                innerRepair,
-                _),
-              outerStruct,
-              _,
-              outerRepair,
-              _),
-            fm) =>
-
-          innerStruct must beTreeEqual(func.ProjectKeyS(func.Hole, "b"))
-
-          innerRepair must beTreeEqual(
-            func.ConcatMaps(
-              func.MakeMapS(
-                "1",
-                func.RightTarget),
-              func.MakeMapS(
-                "0",
-                func.AccessLeftTarget(Access.valueHole(_)))))
-
-          outerStruct must beTreeEqual(
-            func.ProjectKeyS(func.ProjectKeyS(func.Hole, "1"), "c"))
-
-          outerRepair must beTreeEqual(
-            func.ConcatMaps(
-              func.MakeMapS(
-                "1",
-                func.RightTarget),
-              func.MakeMapS(
-                "0",
-                func.ProjectKeyS(func.AccessLeftTarget(Access.valueHole(_)), "0"))))
-
-          fm must beTreeEqual(
-            func.Add(
-              func.ProjectKeyS(
-                func.ProjectKeyS(func.Hole, "0"),
-                "a"),
-              func.ProjectKeyS(func.Hole, "1")))
-=======
               LeftShift(
                 MultiLeftShift(
                   MultiLeftShift(
@@ -1855,7 +1307,6 @@
               outerRepair,
               _),
             fm) => ok
->>>>>>> d47f2592
       }
     }
 

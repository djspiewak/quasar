/*
 * Copyright 2014–2016 SlamData Inc.
 *
 * Licensed under the Apache License, Version 2.0 (the "License");
 * you may not use this file except in compliance with the License.
 * You may obtain a copy of the License at
 *
 *     http://www.apache.org/licenses/LICENSE-2.0
 *
 * Unless required by applicable law or agreed to in writing, software
 * distributed under the License is distributed on an "AS IS" BASIS,
 * WITHOUT WARRANTIES OR CONDITIONS OF ANY KIND, either express or implied.
 * See the License for the specific language governing permissions and
 * limitations under the License.
 */

package quasar.qscript

import quasar.Predef._
import quasar.{Data, LogicalPlan => LP, Type}
import quasar.ejson, ejson.EJson
import quasar.fp._
import quasar.qscript.MapFuncs._
import quasar.sql.CompilerHelpers
import quasar.std.StdLib, StdLib._

import scala.collection.immutable.{Map => ScalaMap}

import matryoshka._
import pathy.Path._
import scalaz._, Scalaz._

class QScriptSpec extends quasar.Qspec with CompilerHelpers with QScriptHelpers {
  // TODO instead of calling `.toOption` on the `\/`
  // write an `Equal[PlannerError]` and test for specific errors too
  "replan" should {
    "convert a constant boolean" in {
       // "select true"
       convert(listContents.some, LP.Constant(Data.Bool(true))) must
         equal(chain(
           UnreferencedR,
           QC.inj(Map((), BoolLit(true)))).some)
    }

    "fail to convert a constant set" in {
      // "select {\"a\": 1, \"b\": 2, \"c\": 3, \"d\": 4, \"e\": 5}{*} limit 3 offset 1"
      convert(
        listContents.some,
        LP.Constant(Data.Set(List(
          Data.Obj(ListMap("0" -> Data.Int(2))),
          Data.Obj(ListMap("0" -> Data.Int(3))))))) must
      equal(None)
    }

    "convert a simple read" in {
      convert(listContents.some, lpRead("/foo/bar")) must
      equal(chain(
        ReadR(rootDir </> dir("foo") </> file("bar")),
        QC.inj(LeftShift((),
          HoleF,
          Free.point(RightSide)))).some)
    }

    // FIXME: This can be simplified to a Union of the Reads - the LeftShift
    //        cancels out the MakeMaps.
    "convert a directory read" in {
      convert(listContents.some, lpRead("/foo")) must
      equal(chain(
        UnreferencedR,
        QC.inj(Union((),
          Free.roll(QCT.inj(Map(Free.roll(RT.inj(Const[Read, FreeQS[Fix]](Read(rootDir </> dir("foo") </> file("bar"))))), Free.roll(MakeMap(StrLit("bar"), HoleF))))),
          Free.roll(QCT.inj(Union(Free.roll(QCT.inj(Unreferenced[Fix, FreeQS[Fix]]())),
            Free.roll(QCT.inj(Map(Free.roll(RT.inj(Const[Read, FreeQS[Fix]](Read(rootDir </> dir("foo") </> file("car"))))), Free.roll(MakeMap(StrLit("car"), HoleF))))),
            Free.roll(QCT.inj(Union(Free.roll(QCT.inj(Unreferenced[Fix, FreeQS[Fix]]())),
              Free.roll(QCT.inj(Map(Free.roll(RT.inj(Const[Read, FreeQS[Fix]](Read(rootDir </> dir("foo") </> file("city"))))), Free.roll(MakeMap(StrLit("city"), HoleF))))),
              Free.roll(QCT.inj(Union(Free.roll(QCT.inj(Unreferenced[Fix, FreeQS[Fix]]())),
                Free.roll(QCT.inj(Map(Free.roll(RT.inj(Const[Read, FreeQS[Fix]](Read(rootDir </> dir("foo") </> file("person"))))), Free.roll(MakeMap(StrLit("person"), HoleF))))),
                Free.roll(QCT.inj(Map(Free.roll(RT.inj(Const[Read, FreeQS[Fix]](Read(rootDir </> dir("foo") </> file("zips"))))), Free.roll(MakeMap(StrLit("zips"), HoleF)))))))))))))))),

        QC.inj(LeftShift((),
          HoleF,
          Free.point(RightSide)))).some)
    }

    "convert a squashed read" in {
      // "select * from foo"
      convert(listContents.some, identity.Squash(lpRead("/foo/bar")).embed) must
      equal(chain(
        ReadR(rootDir </> dir("foo") </> file("bar")),
        QC.inj(LeftShift((),
          HoleF,
          Free.point(RightSide)))).some)
    }

    "convert a basic select with type checking" in {
      val lp = fullCompileExp("select foo from bar")
      val qs = convert(listContents.some, lp)
      qs must equal(chain(
        ReadR(rootDir </> file("bar")),
        QC.inj(LeftShift((),
          HoleF,
          Free.roll(MakeMap(
            StrLit("foo"),
            Free.roll(Guard(
              RightSideF,
              Type.Obj(ScalaMap(),Some(Type.Top)),
              ProjectFieldR(RightSideF, StrLit("foo")),
              Free.roll(Undefined())))))))).some)
    }

    "convert a basic reduction" in {
      val lp = fullCompileExp("select sum(pop) from bar")
      val qs = convert(listContents.some, lp)
      qs must equal(chain(
        ReadR(rootDir </> file("bar")),
        QC.inj(LeftShift((), HoleF, RightSideF)),
        QC.inj(Reduce((),
          NullLit(),
          List(ReduceFuncs.Sum(
            Free.roll(Guard(
              HoleF, Type.Obj(ScalaMap(), Type.Top.some),
              Free.roll(Guard(
                ProjectFieldR(HoleF, StrLit("pop")),
                Type.Coproduct(Type.Coproduct(Type.Int, Type.Dec), Type.Interval),
                ProjectFieldR(HoleF, StrLit("pop")),
                Free.roll(Undefined()))),
              Free.roll(Undefined()))))),
          Free.roll(MakeMap(StrLit("0"), ReduceIndexF(0)))))).some)
    }

    "convert a simple wildcard take" in {
      val lp = fullCompileExp("select * from bar limit 10")
      val qs = convert(listContents.some, lp)
      qs must equal(
        QC.inj(Subset(QC.inj(Unreferenced[Fix, Fix[QS]]()).embed,
          Free.roll(QCT.inj(LeftShift(Free.roll(RT.inj(Const[Read, FreeQS[Fix]](Read(rootDir </> file("bar"))))), HoleF, RightSideF))),
          Take,
          Free.roll(QCT.inj(Map(Free.roll(QCT.inj(Unreferenced())), IntLit(10)))))).embed.some)
    }

    "convert a simple take through a path" in {
      convert(listContents.some, StdLib.set.Take(lpRead("/foo/bar"), LP.Constant(Data.Int(10))).embed) must
        equal(
          QC.inj(Take(QC.inj(Unreferenced[Fix, Fix[QS]]()).embed,
            Free.roll(QCT.inj(LeftShift(Free.roll(RT.inj(Const[Read, FreeQS[Fix]](Read(rootDir </> dir("foo") </> file("bar"))))), HoleF, RightSideF))),
            Free.roll(QCT.inj(Map(Free.roll(QCT.inj(Unreferenced())), IntLit(10)))))).embed.some)
    }

    "convert a multi-field select" in {
      val lp = fullCompileExp("select city, state from bar")
      val qs = convert(listContents.some, lp)
      qs must equal(chain(
        ReadR(rootDir </> file("bar")),
        QC.inj(LeftShift((),
          HoleF,
          Free.roll(ConcatMaps(
            Free.roll(MakeMap(
              StrLit("city"),
              ProjectFieldR(
                Free.roll(Guard(
                  RightSideF,
                  Type.Obj(ScalaMap(),Some(Type.Top)),
                  RightSideF,
                  Free.roll(Undefined()))),
                StrLit("city")))),
            Free.roll(MakeMap(
              StrLit("state"),
              ProjectFieldR(
                Free.roll(Guard(
                  RightSideF,
                  Type.Obj(ScalaMap(),Some(Type.Top)),
                  RightSideF,
                  Free.roll(Undefined()))),
                StrLit("state"))))))))).some)
    }

<<<<<<< HEAD
    "convert a simple take" in pending {
      convert(listContents.some, StdLib.set.Take(lpRead("/foo/bar"), LP.Constant(Data.Int(10))).embed) must
      equal(
        chain(
          ReadR(rootDir </> dir("foo") </> file("bar")),
          QC.inj(LeftShift((), HoleF, Free.point(RightSide))),
          QC.inj(Subset((),
            Free.point(SrcHole),
            Take,
            Free.roll(QCT.inj(Map(
              Free.roll(QCT.inj(Unreferenced[Fix, FreeQS[Fix]]())),
              IntLit[Fix, Hole](10))))))).some)
    }

=======
>>>>>>> 4fd33fc8
    "convert a simple read with path projects" in {
      convert(listContents.some, lpRead("/some/bar/car")) must
      equal(chain(
        ReadR(rootDir </> dir("some") </> file("bar")),
        QC.inj(LeftShift((),
          ProjectFieldR(HoleF, StrLit("car")),
          Free.point(RightSide)))).some)
    }

    "convert a basic invoke" in {
      convert(None, math.Add(lpRead("/foo"), lpRead("/bar")).embed) must
      equal(chain(
        RootR,
        TJ.inj(ThetaJoin((),
          chain[Free[?[_], Hole], QScriptTotal[Fix, ?]](
            QCT.inj(Map(Free.point(SrcHole),
              ProjectFieldR(HoleF, StrLit("foo")))),
            QCT.inj(LeftShift((),
              Free.roll(ZipMapKeys(HoleF)),
              Free.roll(ConcatArrays(
                Free.roll(MakeArray(Free.point(LeftSide))),
                Free.roll(MakeArray(Free.point(RightSide)))))))),
          chain[Free[?[_], Hole], QScriptTotal[Fix, ?]](
            QCT.inj(Map(Free.point(SrcHole),
              ProjectFieldR(HoleF, StrLit("bar")))),
            QCT.inj(LeftShift((),
              Free.roll(ZipMapKeys(HoleF)),
              Free.roll(ConcatArrays(
                Free.roll(MakeArray(Free.point(LeftSide))),
                Free.roll(MakeArray(Free.point(RightSide)))))))),
          BoolLit(true),
          Inner,
          Free.roll(Add(
            Free.roll(ProjectIndex(
              Free.roll(ProjectIndex(Free.point(LeftSide), IntLit(1))),
              IntLit(1))),
            Free.roll(ProjectIndex(
              Free.roll(ProjectIndex(Free.point(RightSide), IntLit(1))),
              IntLit(1)))))))).some)
    }

    "convert project object and make object" in {
      convert(
        None,
        identity.Squash(
          makeObj(
            "name" -> structural.ObjectProject(
              lpRead("/city"),
              LP.Constant(Data.Str("name")))))) must
      equal(chain(
        RootR,
        QC.inj(LeftShift((),
          ProjectFieldR(HoleF, StrLit("city")),
          Free.roll(MakeMap[Fix, JoinFunc[Fix]](
            StrLit[Fix, JoinSide]("name"),
            ProjectFieldR(
              Free.point[MapFunc[Fix, ?], JoinSide](RightSide),
              StrLit[Fix, JoinSide]("name"))))))).some)
    }

    "convert a basic reduction" in {
      convert(
        listContents.some,
        agg.Sum(lpRead("/person")).embed) must
      equal(chain(
        ReadR(rootDir </> file("person")),
        QC.inj(LeftShift((), HoleF, RightSideF)),
        QC.inj(Reduce((),
          NullLit(), // reduce on a constant bucket, which is normalized to Null
          List(ReduceFuncs.Sum[FreeMap[Fix]](HoleF)),
          ReduceIndexF(0)))).some)
    }

    // FIXME: Should be able to get rid of ZipMapKeys
    "convert a basic reduction wrapped in an object" in {
      // "select sum(height) from person"
      convert(
        None,
        makeObj(
          "0" ->
            agg.Sum(structural.ObjectProject(lpRead("/person"), LP.Constant(Data.Str("height"))).embed))) must
      equal(chain(
        RootR,
        QC.inj(LeftShift((),
          ProjectFieldR(HoleF, StrLit("person")),
          RightSideF)),
        QC.inj(Reduce((),
          NullLit(), // reduce on a constant bucket, which is normalized to Null
          List(ReduceFuncs.Sum[FreeMap[Fix]](ProjectFieldR(HoleF, StrLit("height")))),
          Free.roll(MakeMap(StrLit("0"), Free.point(ReduceIndex(0))))))).some)
    }

    "convert a flatten array" in {
      // "select loc[:*] from zips",
      convert(
        None,
        makeObj(
          "loc" ->
            structural.FlattenArray(
              structural.ObjectProject(lpRead("/zips"), LP.Constant(Data.Str("loc"))).embed))) must
      equal(chain(
        RootR,
        QC.inj(LeftShift((),
          ProjectFieldR(HoleF, StrLit("zips")),
          ProjectFieldR(RightSideF, StrLit("loc")))),
        QC.inj(LeftShift((),
          HoleF,
          Free.roll(MakeMap(StrLit("loc"), RightSideF))))).some)
    }

    "convert a constant shift array of size one" in {
      // this query never makes it to LP->QS transform because it's a constant value
      // "foo := (7); select * from foo"
      convert(
        None,
        identity.Squash(
          structural.ShiftArray(
            structural.MakeArrayN[Fix](LP.Constant(Data.Int(7))).embed).embed).embed) must
      equal(chain(
        UnreferencedR,
        QC.inj(LeftShift(
          (),
          Free.roll(Constant(
            EJson.fromCommon[Fix].apply(ejson.Arr[Fix[ejson.EJson]](List(
              EJson.fromExt[Fix].apply(ejson.Int[Fix[ejson.EJson]](7))))))),
          Free.point(RightSide)))).some)
    }

    "convert a constant shift array of size two" in {
      // this query never makes it to LP->QS transform because it's a constant value
      // "foo := (7,8); select * from foo"
      convert(
        None,
        identity.Squash(
          structural.ShiftArray(
            structural.ArrayConcat(
              structural.MakeArrayN[Fix](LP.Constant(Data.Int(7))).embed,
              structural.MakeArrayN[Fix](LP.Constant(Data.Int(8))).embed).embed).embed).embed) must
      equal(chain(
        RootR,
        QC.inj(LeftShift(
          (),
          Free.roll(Constant(
            EJson.fromCommon[Fix].apply(ejson.Arr(List(
              EJson.fromExt[Fix].apply(ejson.Int[Fix[ejson.EJson]](7)),
              EJson.fromExt[Fix].apply(ejson.Int[Fix[ejson.EJson]](8))))))),
          Free.point(RightSide)))).some)
    }

    "convert a constant shift array of size three" in {
      // this query never makes it to LP->QS transform because it's a constant value
      // "foo := (7,8,9); select * from foo"
      convert(
        None,
        identity.Squash(
          structural.ShiftArray(
            structural.ArrayConcat(
              structural.ArrayConcat(
                structural.MakeArrayN[Fix](LP.Constant(Data.Int(7))).embed,
                structural.MakeArrayN[Fix](LP.Constant(Data.Int(8))).embed).embed,
              structural.MakeArrayN[Fix](LP.Constant(Data.Int(9))).embed).embed).embed).embed) must
      equal(chain(
        RootR,
        QC.inj(LeftShift(
          (),
          Free.roll(Constant(
            EJson.fromCommon[Fix].apply(ejson.Arr[Fix[ejson.EJson]](List(
              EJson.fromExt[Fix].apply(ejson.Int[Fix[ejson.EJson]](7)),
              EJson.fromExt[Fix].apply(ejson.Int[Fix[ejson.EJson]](8)),
              EJson.fromExt[Fix].apply(ejson.Int[Fix[ejson.EJson]](9))))))),
          Free.point(RightSide)))).some)
    }

    "convert a read shift array" in {
      // select (baz || quux || ducks)[*] from `/foo/bar`
      convert(
        None,
        LP.Let('x, lpRead("/foo/bar"),
          structural.ShiftArray(
            structural.ArrayConcat(
              structural.ArrayConcat(
                structural.ObjectProject(LP.Free('x), LP.Constant(Data.Str("baz"))).embed,
                structural.ObjectProject(LP.Free('x), LP.Constant(Data.Str("quux"))).embed).embed,
              structural.ObjectProject(LP.Free('x), LP.Constant(Data.Str("ducks"))).embed).embed).embed)) must
      equal(chain(RootR).some) // TODO incorrect expectation
    }.pendingUntilFixed

    "convert a shift/unshift array" in {
      // "select [loc[_:] * 10 ...] from zips",
      convert(
        None,
        makeObj(
          "0" ->
            structural.UnshiftArray(
              math.Multiply(
                structural.ShiftArrayIndices(
                  structural.ObjectProject(lpRead("/zips"), LP.Constant(Data.Str("loc"))).embed).embed,
                LP.Constant(Data.Int(10))).embed))) must
      equal(chain(
        RootR,
        QC.inj(LeftShift((),
          ProjectFieldR(HoleF, StrLit("zips")),
          Free.point[MapFunc[Fix, ?], JoinSide](RightSide))),
        QC.inj(LeftShift((),
          Free.roll(DupArrayIndices(
            ProjectFieldR(HoleF, StrLit("loc")))),
          Free.roll(Multiply(Free.point(RightSide), IntLit(10))))),
        QC.inj(Reduce((),
          HoleF, // FIXME provenance needs to be here
          List(ReduceFuncs.UnshiftArray(HoleF[Fix])),
          Free.roll(MakeMap[Fix, FreeMapA[Fix, ReduceIndex]](
            StrLit[Fix, ReduceIndex]("0"),
            Free.point(ReduceIndex(0))))))).some)
    }.pendingUntilFixed

    "convert a filter" in { // takes 1 min 17 sec to run
      // "select * from foo where bar between 1 and 10"
      convert(
        listContents.some,
        StdLib.set.Filter(
          lpRead("/bar"),
          relations.Between(
            structural.ObjectProject(lpRead("/bar"), LP.Constant(Data.Str("baz"))).embed,
            LP.Constant(Data.Int(1)),
            LP.Constant(Data.Int(10))).embed).embed) must
      equal(chain(
        ReadR(rootDir </> file("bar")),
        QC.inj(LeftShift((),
          HoleF,
          Free.point(RightSide))),
        QC.inj(Filter((),
          Free.roll(Between(
            ProjectFieldR(HoleF, StrLit("baz")),
            IntLit(1),
            IntLit(10)))))).some)
    }.pendingUntilFixed

    // an example of how logical plan expects magical "left" and "right" fields to exist
    "convert magical query" in {
      // "select * from person, car",
      convert(
        None,
        LP.Let('__tmp0,
          StdLib.set.InnerJoin(lpRead("/person"), lpRead("/car"), LP.Constant(Data.Bool(true))).embed,
          identity.Squash(
            structural.ObjectConcat(
              structural.ObjectProject(LP.Free('__tmp0), LP.Constant(Data.Str("left"))).embed,
              structural.ObjectProject(LP.Free('__tmp0), LP.Constant(Data.Str("right"))).embed).embed).embed)) must
      equal(chain(RootR).some) // TODO incorrect expectation
    }.pendingUntilFixed

    "convert basic join with explicit join condition" in {
      //"select foo.name, bar.address from foo join bar on foo.id = bar.foo_id",

      val lp = LP.Let('__tmp0, lpRead("/foo"),
        LP.Let('__tmp1, lpRead("/bar"),
          LP.Let('__tmp2,
            StdLib.set.InnerJoin(LP.Free('__tmp0), LP.Free('__tmp1),
              relations.Eq(
                structural.ObjectProject(LP.Free('__tmp0), LP.Constant(Data.Str("id"))).embed,
                structural.ObjectProject(LP.Free('__tmp1), LP.Constant(Data.Str("foo_id"))).embed).embed).embed,
            makeObj(
              "name" ->
                structural.ObjectProject(
                  structural.ObjectProject(LP.Free('__tmp2), LP.Constant(Data.Str("left"))).embed,
                  LP.Constant(Data.Str("name"))),
              "address" ->
                structural.ObjectProject(
                  structural.ObjectProject(LP.Free('__tmp2), LP.Constant(Data.Str("right"))).embed,
                  LP.Constant(Data.Str("address")))))))
      convert(None, lp) must
      equal(chain(
        RootR,
        QC.inj(Map((), ProjectFieldR(HoleF, StrLit("foo"))))).some)
    }.pendingUntilFixed
  }
}<|MERGE_RESOLUTION|>--- conflicted
+++ resolved
@@ -141,8 +141,10 @@
     "convert a simple take through a path" in {
       convert(listContents.some, StdLib.set.Take(lpRead("/foo/bar"), LP.Constant(Data.Int(10))).embed) must
         equal(
-          QC.inj(Take(QC.inj(Unreferenced[Fix, Fix[QS]]()).embed,
+          QC.inj(Subset(
+            QC.inj(Unreferenced[Fix, Fix[QS]]()).embed,
             Free.roll(QCT.inj(LeftShift(Free.roll(RT.inj(Const[Read, FreeQS[Fix]](Read(rootDir </> dir("foo") </> file("bar"))))), HoleF, RightSideF))),
+            Take,
             Free.roll(QCT.inj(Map(Free.roll(QCT.inj(Unreferenced())), IntLit(10)))))).embed.some)
     }
 
@@ -174,23 +176,6 @@
                 StrLit("state"))))))))).some)
     }
 
-<<<<<<< HEAD
-    "convert a simple take" in pending {
-      convert(listContents.some, StdLib.set.Take(lpRead("/foo/bar"), LP.Constant(Data.Int(10))).embed) must
-      equal(
-        chain(
-          ReadR(rootDir </> dir("foo") </> file("bar")),
-          QC.inj(LeftShift((), HoleF, Free.point(RightSide))),
-          QC.inj(Subset((),
-            Free.point(SrcHole),
-            Take,
-            Free.roll(QCT.inj(Map(
-              Free.roll(QCT.inj(Unreferenced[Fix, FreeQS[Fix]]())),
-              IntLit[Fix, Hole](10))))))).some)
-    }
-
-=======
->>>>>>> 4fd33fc8
     "convert a simple read with path projects" in {
       convert(listContents.some, lpRead("/some/bar/car")) must
       equal(chain(

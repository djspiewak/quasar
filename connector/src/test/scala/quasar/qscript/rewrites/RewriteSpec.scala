/*
 * Copyright 2014–2017 SlamData Inc.
 *
 * Licensed under the Apache License, Version 2.0 (the "License");
 * you may not use this file except in compliance with the License.
 * You may obtain a copy of the License at
 *
 *     http://www.apache.org/licenses/LICENSE-2.0
 *
 * Unless required by applicable law or agreed to in writing, software
 * distributed under the License is distributed on an "AS IS" BASIS,
 * WITHOUT WARRANTIES OR CONDITIONS OF ANY KIND, either express or implied.
 * See the License for the specific language governing permissions and
 * limitations under the License.
 */

package quasar.qscript.rewrites

import slamdata.Predef._
import quasar._
import quasar.common.JoinType
import quasar.contrib.pathy.{ADir, AFile}
import quasar.ejson.EJson
import quasar.ejson.implicits._
import quasar.fp._
import quasar.qscript._
import quasar.sql.CompilerHelpers

import scala.Predef.implicitly
import matryoshka._
import matryoshka.data.Fix
import matryoshka.implicits._
import pathy.Path._
import scalaz._, Scalaz._

class RewriteSpec extends quasar.Qspec with CompilerHelpers with QScriptHelpers {
  val rewrite = new Rewrite[Fix]

  def normalizeFExpr(expr: Fix[QS]): Fix[QS] =
    expr.transCata[Fix[QS]](orOriginal(Normalizable[QS].normalizeF(_: QS[Fix[QS]])))

  def normalizeExpr(expr: Fix[QS]): Fix[QS] =
    expr.transCata[Fix[QS]](rewrite.normalizeTJ[QS])

  def simplifyJoinExpr(expr: Fix[QS]): Fix[QST] =
    expr.transCata[Fix[QST]](SimplifyJoin[Fix, QS, QST].simplifyJoin(idPrism.reverseGet))

  def compactLeftShiftExpr(expr: Fix[QS]): Fix[QS] =
    expr.transCata[Fix[QS]](liftFG(injectRepeatedly(
      rewrite.compactLeftShift[QS](PrismNT.inject).apply(_: QScriptCore[Fix[QS]]))))

  def includeToExcludeExpr(expr: Fix[QST]): Fix[QST] =
    expr.transCata[Fix[QST]](
      liftFG(repeatedly(Coalesce[Fix, QST, QST].coalesceSR[QST, ADir](idPrism))) >>>
      liftFG(repeatedly(Coalesce[Fix, QST, QST].coalesceSR[QST, AFile](idPrism))))

  type QSI[A] =
    (QScriptCore :\: ProjectBucket :\: ThetaJoin :/: Const[DeadEnd, ?])#M[A]

  implicit val qsc: Injectable.Aux[QScriptCore, QSI] = Injectable.inject[QScriptCore, QSI]
  implicit val pb: Injectable.Aux[ProjectBucket, QSI] = Injectable.inject[ProjectBucket, QSI]
  implicit val tj: Injectable.Aux[ThetaJoin, QSI] = Injectable.inject[ThetaJoin, QSI]
  implicit val de: Injectable.Aux[Const[DeadEnd, ?], QSI] = Injectable.inject[Const[DeadEnd, ?], QSI]

  val qsidsl = construction.mkDefaults[Fix, QSI]
  val qscdsl = construction.mkDefaults[Fix, QScriptCore]

  val DEI = implicitly[Const[DeadEnd, ?] :<: QSI]
  val QCI = implicitly[QScriptCore :<: QSI]

  implicit def qsiToQscriptTotal: Injectable.Aux[QSI, QST] =
    ::\::[QScriptCore](::\::[ProjectBucket](::/::[Fix, ThetaJoin, Const[DeadEnd, ?]]))

  // TODO instead of calling `.toOption` on the `\/`
  // write an `Equal[PlannerError]` and test for specific errors too
  "rewriter" should {
    // TODO re-enable when we can read from directories quasar#3095
    //"expand a directory read" in {
    //  import qstdsl._
    //  convert(lc.some, lpRead("/foo")).flatMap(
    //    _.transCataM(ExpandDirs[Fix, QS, QST].expandDirs(idPrism.reverseGet, lc)).toOption.run.copoint) must
    //  equal(
    //    fix.LeftShift(
    //      fix.Union(fix.Unreferenced,
    //        free.Map(free.Read[AFile](rootDir </> dir("foo") </> file("bar")), func.MakeMap(func.Constant(json.str("bar")), func.Hole)),
    //        free.Union(free.Unreferenced,
    //          free.Map(free.Read[AFile](rootDir </> dir("foo") </> file("car")), func.MakeMap(func.Constant(json.str("car")), func.Hole)),
    //          free.Union(free.Unreferenced,
    //            free.Map(free.Read[AFile](rootDir </> dir("foo") </> file("city")), func.MakeMap(func.Constant(json.str("city")), func.Hole)),
    //            free.Union(free.Unreferenced,
    //              free.Map(free.Read[AFile](rootDir </> dir("foo") </> file("person")), func.MakeMap(func.Constant(json.str("person")), func.Hole)),
    //              free.Map(free.Read[AFile](rootDir </> dir("foo") </> file("zips")), func.MakeMap(func.Constant(json.str("zips")), func.Hole)))))),
    //      func.Hole, ExcludeId, func.RightSide)
    //    .some)
    //}

    "coalesce a Map into a subsequent LeftShift" in {
      import qscdsl._
      val exp: QScriptCore[Fix[QScriptCore]] =
        fix.LeftShift(
          fix.Map(
            fix.Unreferenced,
            func.Constant(json.bool(true))),
          func.Hole,
          ExcludeId,
          ShiftType.Array,
<<<<<<< HEAD
=======
          OnUndefined.Omit,
>>>>>>> d47f2592
          func.RightSide).unFix

      Coalesce[Fix, QScriptCore, QScriptCore].coalesceQC(idPrism).apply(exp) must
      equal(
        fix.LeftShift(
          fix.Unreferenced,
          func.Constant(json.bool(true)),
          ExcludeId,
          ShiftType.Array,
<<<<<<< HEAD
=======
          OnUndefined.Omit,
>>>>>>> d47f2592
          func.RightSide).unFix.some)
    }

    "coalesce a Filter into a preceding ThetaJoin" in {
      import qstdsl._
      val sampleFile = rootDir </> file("bar")

      val exp =
        fix.Filter(
          fix.ThetaJoin(
            fix.Unreferenced,
            free.ShiftedRead[AFile](sampleFile, IncludeId),
            free.ShiftedRead[AFile](sampleFile, IncludeId),
            func.And(
              func.Eq(func.ProjectKeyS(func.LeftSide, "l_id"), func.ProjectKeyS(func.RightSide, "r_id")),
              func.Eq(
                func.Add(
                  func.ProjectKeyS(func.LeftSide, "l_min"),
                  func.ProjectKeyS(func.LeftSide, "l_max")),
                func.Subtract(
                  func.ProjectKeyS(func.RightSide, "l_max"),
                  func.ProjectKeyS(func.RightSide, "l_min")))),
            JoinType.Inner,
            func.StaticMapS(
              "l" -> func.LeftSide,
              "r" -> func.RightSide)),
          func.Lt(
            func.ProjectKeyS(
              func.ProjectKeyS(func.Hole, "l"),
              "lat"),
            func.ProjectKeyS(
              func.ProjectKeyS(func.Hole, "l"),
              "lon"))).unFix

      Coalesce[Fix, QST, QST].coalesceTJ(idPrism[QST].get).apply(exp).map(rewrite.normalizeTJ[QST]) must
      equal(
        fix.ThetaJoin(
          fix.Unreferenced,
          free.ShiftedRead[AFile](sampleFile, IncludeId),
          free.ShiftedRead[AFile](sampleFile, IncludeId),
          func.And(
            func.And(
              func.Eq(func.ProjectKeyS(func.LeftSide, "l_id"), func.ProjectKeyS(func.RightSide, "r_id")),
              func.Eq(
                func.Add(
                  func.ProjectKeyS(func.LeftSide, "l_min"),
                  func.ProjectKeyS(func.LeftSide, "l_max")),
                func.Subtract(
                  func.ProjectKeyS(func.RightSide, "l_max"),
                  func.ProjectKeyS(func.RightSide, "l_min")))),
            func.Lt(
              func.ProjectKeyS(func.LeftSide, "lat"),
              func.ProjectKeyS(func.LeftSide, "lon"))),
          JoinType.Inner,
          func.StaticMapS(
            "l" -> func.LeftSide,
            "r" -> func.RightSide)).unFix.some)

    }

    "fold a constant array value" in {
      import qsdsl._
      val value: Fix[EJson] =
        json.int(7)

      val exp: Fix[QS] =
        fix.Map(
          fix.Root,
          func.MakeArray(func.Constant(json.int(7))))

      val expected: Fix[QS] =
        fix.Map(
          fix.Root,
          func.Constant(json.arr(List(value))))

      normalizeFExpr(exp) must equal(expected)
    }

    "elide a join with a constant on one side" in {
      import qsdsl._
      val exp: Fix[QS] =
        fix.ThetaJoin(
          fix.Root,
          free.LeftShift(
            free.Map(
              free.Root,
              func.ProjectKey(func.Hole, func.Constant(json.str("city")))),
            func.Hole,
            IncludeId,
            ShiftType.Array,
<<<<<<< HEAD
=======
            OnUndefined.Omit,
>>>>>>> d47f2592
            func.ConcatArrays(
              func.MakeArray(func.LeftSide),
              func.MakeArray(func.RightSide))),
          free.Map(
            free.Unreferenced,
            func.Constant(json.str("name"))),
          func.Constant(json.bool(true)),
          JoinType.Inner,
          func.ProjectKey(
            func.ProjectIndexI(
              func.ProjectIndexI(func.LeftSide, 1),
              1),
            func.RightSide))

      // TODO: only require a single pass
      normalizeExpr(normalizeExpr(exp)) must equal(
        chainQS(
          fix.Root,
          fix.LeftShift(_,
            func.ProjectKeyS(func.Hole, "city"),
            ExcludeId,
            ShiftType.Array,
<<<<<<< HEAD
            func.ProjectKey(func.RightSide, func.Constant(json.str("name"))))))
=======
            OnUndefined.Omit,
            func.ProjectKeyS(func.RightSide, "name"))))
>>>>>>> d47f2592
    }

    "fold a constant doubly-nested array value" in {
      import qsdsl._
      val value: Fix[EJson] =
        json.int(7)

      val exp: Fix[QS] =
        fix.Map(
          fix.Root,
          func.MakeArray(func.MakeArray(func.Constant(json.int(7)))))

      val expected: Fix[QS] =
        fix.Map(
          fix.Root,
          func.Constant(json.arr(List(json.arr(List(value))))))

      normalizeFExpr(exp) must equal(expected)
    }

    "elide a join in the branch of a join" in {
      import qsdsl._
      val exp: Fix[QS] =
        fix.ThetaJoin(
          fix.Root,
          free.Map(
            free.Unreferenced,
            func.Constant(json.str("name"))),
          free.ThetaJoin(
            free.Root,
            free.LeftShift(
              free.Hole,
              func.Hole,
              IncludeId,
              ShiftType.Array,
<<<<<<< HEAD
=======
              OnUndefined.Omit,
>>>>>>> d47f2592
              func.ConcatArrays(
                func.MakeArray(func.LeftSide),
                func.MakeArray(func.RightSide))),
            free.Map(
              free.Unreferenced,
              func.Constant(json.str("name"))),
            func.Constant(json.bool(true)),
            JoinType.Inner,
            func.ConcatArrays(
              func.MakeArray(func.LeftSide),
              func.MakeArray(func.RightSide))),
          func.Constant(json.bool(true)),
          JoinType.Inner,
          func.ConcatArrays(
            func.MakeArray(func.LeftSide),
            func.MakeArray(func.RightSide)))

      // TODO: only require a single pass
      normalizeExpr(normalizeExpr(exp)) must
        equal(
          fix.LeftShift(
            fix.Root,
            func.Hole,
            IncludeId,
            ShiftType.Array,
<<<<<<< HEAD
=======
            OnUndefined.Omit,
>>>>>>> d47f2592
            func.ConcatArrays(
              func.Constant(json.arr(List(json.str("name")))),
              func.MakeArray(
                func.ConcatArrays(
                  func.MakeArray(
                    func.ConcatArrays(
                      func.MakeArray(func.LeftSide),
                      func.MakeArray(func.RightSide))),
                  func.Constant(json.arr(List(json.str("name")))))))))
    }

    "fold nested boolean values" in {
      import qsdsl._
      val exp: Fix[QS] =
        fix.Map(
          fix.Root,
          func.MakeArray(
            // !false && (false || !true)
            func.And(
              func.Not(func.Constant(json.bool(false))),
              func.Or(
                func.Constant(json.bool(false)),
                func.Not(func.Constant(json.bool(true)))))))

      val expected: Fix[QS] =
        fix.Map(
          fix.Root,
          func.Constant(json.arr(List(json.bool(false)))))

      normalizeFExpr(exp) must equal(expected)
    }

    "simplify a ThetaJoin" in {
      val exp: Fix[QS] = {
        import qsdsl._
        fix.ThetaJoin(
          fix.Unreferenced,
          free.Read[AFile](rootDir </> file("foo")),
          free.Read[AFile](rootDir </> file("bar")),
          func.And(func.And(
            // reversed equality
            func.Eq(
              func.ProjectKeyS(func.RightSide, "r_id"),
              func.ProjectKeyS(func.LeftSide, "l_id")),
            // more complicated expression, duplicated refs
            func.Eq(
              func.Add(
                func.ProjectKeyS(func.LeftSide, "l_min"),
                func.ProjectKeyS(func.LeftSide, "l_max")),
              func.Subtract(
                func.ProjectKeyS(func.RightSide, "l_max"),
                func.ProjectKeyS(func.RightSide, "l_min")))),
            // inequality
            func.Lt(
              func.ProjectKeyS(func.LeftSide, "l_lat"),
              func.ProjectKeyS(func.RightSide, "r_lat"))),
          JoinType.Inner,
          func.ConcatMaps(func.LeftSide, func.RightSide))
      }

      simplifyJoinExpr(exp) must equal {
        import qstdsl._
        fix.Map(
          fix.Filter(
            fix.EquiJoin(
              fix.Unreferenced,
              free.Read[AFile](rootDir </> file("foo")),
              free.Read[AFile](rootDir </> file("bar")),
              List(
                (func.ProjectKeyS(func.Hole, "l_id"),
                  func.ProjectKeyS(func.Hole, "r_id")),
                (func.Add(
                  func.ProjectKeyS(func.Hole, "l_min"),
                  func.ProjectKeyS(func.Hole, "l_max")),
                  func.Subtract(
                    func.ProjectKeyS(func.Hole, "l_max"),
                    func.ProjectKeyS(func.Hole, "l_min")))),
              JoinType.Inner,
              func.StaticMapS(
                SimplifyJoin.LeftK -> func.LeftSide,
                SimplifyJoin.RightK -> func.RightSide)),
            func.Lt(
              func.ProjectKeyS(
                func.ProjectKeyS(func.Hole, SimplifyJoin.LeftK),
                "l_lat"),
              func.ProjectKeyS(
                func.ProjectKeyS(func.Hole, SimplifyJoin.RightK),
                "r_lat"))),
          func.ConcatMaps(
            func.ProjectKeyS(func.Hole, SimplifyJoin.LeftK),
            func.ProjectKeyS(func.Hole, SimplifyJoin.RightK)))
      }
    }

    "transform a ShiftedRead with IncludeId to ExcludeId when possible" in {
      import qstdsl._
      val sampleFile = rootDir </> file("bar")

      val originalQScript =
        fix.Map(
          fix.ShiftedRead[AFile](sampleFile, IncludeId),
          func.Add(
            func.ProjectIndexI(func.Hole, 1),
            func.ProjectIndexI(func.Hole, 1)))

      val expectedQScript =
        fix.Map(
          fix.ShiftedRead[AFile](sampleFile, ExcludeId),
          func.Add(func.Hole, func.Hole))

      includeToExcludeExpr(originalQScript) must_= expectedQScript
    }

    "transform a ShiftedRead inside a LeftShift to ExcludeId when possible" in {
      import qstdsl._
      val sampleFile = rootDir </> file("bar")

      val originalQScript =
        fix.LeftShift(
          fix.ShiftedRead[AFile](sampleFile, IncludeId),
          func.ProjectKeyS(func.ProjectIndexI(func.Hole, 1), "foo"),
          ExcludeId,
          ShiftType.Map,
<<<<<<< HEAD
          func.ConcatMaps(
            func.MakeMapS("a", func.ProjectKeyS(func.ProjectIndexI(func.LeftSide, 1), "quux")),
            func.MakeMapS("b", func.RightSide)))
=======
          OnUndefined.Omit,
          func.StaticMapS(
            "a" -> func.ProjectKeyS(func.ProjectIndexI(func.LeftSide, 1), "quux"),
            "b" -> func.RightSide))
>>>>>>> d47f2592

      val expectedQScript =
        fix.LeftShift(
          fix.ShiftedRead[AFile](sampleFile, ExcludeId),
          func.ProjectKeyS(func.Hole, "foo"),
          ExcludeId,
          ShiftType.Map,
<<<<<<< HEAD
          func.ConcatMaps(
            func.MakeMapS("a", func.ProjectKeyS(func.LeftSide, "quux")),
            func.MakeMapS("b", func.RightSide)))
=======
          OnUndefined.Omit,
          func.StaticMapS(
            "a" -> func.ProjectKeyS(func.LeftSide, "quux"),
            "b" -> func.RightSide))
>>>>>>> d47f2592

      includeToExcludeExpr(originalQScript) must_= expectedQScript
    }

    "transform a left shift with a static array as the source" in {
      import qsdsl._
      val original: Fix[QS] =
        fix.LeftShift(
          fix.Map(
            fix.Root,
            func.MakeArray(func.Add(func.Hole, func.Constant(json.int(3))))),
          func.Hole,
          ExcludeId,
          ShiftType.Array,
<<<<<<< HEAD
          func.ConcatMaps(
            func.MakeMap(func.Constant(json.str("right")), func.RightSide),
            func.MakeMap(func.Constant(json.str("left")), func.LeftSide)))
=======
          OnUndefined.Emit,
          func.StaticMapS(
            "right" -> func.RightSide,
            "left" -> func.LeftSide))
>>>>>>> d47f2592

      val expected: Fix[QS] =
        fix.Map(
          fix.Root,
          func.StaticMapS(
            "right" -> func.Add(func.Hole, func.Constant(json.int(3))),
            "left" -> func.MakeArray(func.Add(func.Hole, func.Constant(json.int(3))))))

      compactLeftShiftExpr(original) must equal(expected)
    }

    "transform a left shift with a static array as the struct" in {
      import qsdsl._
      val original: Fix[QS] =
        fix.LeftShift(
          fix.Map(
            fix.Root,
            func.Add(func.Hole, func.Constant(json.int(3)))),
          func.MakeArray(func.Subtract(func.Hole, func.Constant(json.int(5)))),
          ExcludeId,
          ShiftType.Array,
<<<<<<< HEAD
          func.ConcatMaps(
            func.MakeMap(func.Constant(json.str("right")), func.RightSide),
            func.MakeMap(func.Constant(json.str("left")), func.LeftSide)))
=======
          OnUndefined.Emit,
          func.StaticMapS(
            "right" -> func.RightSide,
            "left" -> func.LeftSide))
>>>>>>> d47f2592

      val expected: Fix[QS] =
        fix.Map(
          fix.Map(
            fix.Root,
            func.Add(func.Hole, func.Constant(json.int(3)))),
          func.StaticMapS(
            "right" -> func.Subtract(func.Hole, func.Constant(json.int(5))),
            "left" -> func.Hole))

      compactLeftShiftExpr(original) must equal(expected)
    }

    "extract filter from join condition" >> {
      "when guard is undefined in true branch" >> {
        import qsdsl._
        val original =
          fix.ThetaJoin(
            fix.Unreferenced,
            free.Read[AFile](rootDir </> file("foo")),
            free.Read[AFile](rootDir </> file("bar")),
            func.Guard(
              func.LeftSide,
              Type.AnyObject,
              func.Undefined,
              func.Eq(
                func.ProjectKey(func.RightSide, func.Constant(json.str("r_id"))),
                func.ProjectKey(func.LeftSide, func.Constant(json.str("l_id"))))),
            JoinType.Inner,
            func.ConcatMaps(
              func.Guard(
                func.LeftSide,
                Type.AnyObject,
                func.Undefined,
                func.LeftSide),
              func.RightSide))

        val expected =
          fix.ThetaJoin(
            fix.Unreferenced,
            free.Filter(
              free.Read[AFile](rootDir </> file("foo")),
              func.Guard(
                func.Hole,
                Type.AnyObject,
                func.Constant(json.bool(false)),
                func.Constant(json.bool(true)))),
            free.Read[AFile](rootDir </> file("bar")),
            func.Eq(
              func.ProjectKeyS(func.RightSide, "r_id"),
              func.ProjectKeyS(func.LeftSide, "l_id")),
            JoinType.Inner,
            func.ConcatMaps(func.LeftSide, func.RightSide))

        normalizeExpr(original) must equal(expected)
      }

      "when guard is undefined in false branch" >> {
        import qsdsl._
        val original =
          fix.ThetaJoin(
            fix.Unreferenced,
            free.Read[AFile](rootDir </> file("foo")),
            free.Read[AFile](rootDir </> file("bar")),
            func.Guard(
              func.LeftSide,
              Type.AnyObject,
              func.Eq(
                func.ProjectKeyS(func.RightSide, "r_id"),
                func.ProjectKeyS(func.LeftSide, "l_id")),
              func.Undefined),
            JoinType.Inner,
            func.ConcatMaps(
              func.Guard(
                func.LeftSide,
                Type.AnyObject,
                func.LeftSide,
                func.Undefined),
              func.RightSide))

        val expected =
          fix.ThetaJoin(
            fix.Unreferenced,
            free.Filter(
              free.Read[AFile](rootDir </> file("foo")),
              func.Guard(
                func.Hole,
                Type.AnyObject,
                func.Constant(json.bool(true)),
                func.Constant(json.bool(false)))),
            free.Read[AFile](rootDir </> file("bar")),
            func.Eq(
              func.ProjectKeyS(func.RightSide, "r_id"),
              func.ProjectKeyS(func.LeftSide, "l_id")),
            JoinType.Inner,
            func.ConcatMaps(func.LeftSide, func.RightSide))

        normalizeExpr(original) must equal(expected)
      }

      "when cond is undefined in true branch" >> {
        import qsdsl._
        val original =
          fix.ThetaJoin(
            fix.Unreferenced,
            free.Read[AFile](rootDir </> file("foo")),
            free.Read[AFile](rootDir </> file("bar")),
            func.Cond(
              func.Lt(func.ProjectKeyS(func.LeftSide, "x"), func.Constant(json.int(7))),
              func.Undefined,
              func.Eq(
                func.ProjectKeyS(func.RightSide, "r_id"),
                func.ProjectKeyS(func.LeftSide, "l_id"))),
            JoinType.Inner,
            func.ConcatMaps(
              func.Cond(
                func.Lt(func.ProjectKeyS(func.LeftSide, "x"), func.Constant(json.int(7))),
                func.Undefined,
                func.LeftSide),
              func.RightSide))

        val expected =
          fix.ThetaJoin(
            fix.Unreferenced,
            free.Filter(
              free.Read[AFile](rootDir </> file("foo")),
              func.Not(func.Lt(func.ProjectKeyS(func.Hole, "x"), func.Constant(json.int(7))))),
            free.Read[AFile](rootDir </> file("bar")),
            func.Eq(
              func.ProjectKeyS(func.RightSide, "r_id"),
              func.ProjectKeyS(func.LeftSide, "l_id")),
            JoinType.Inner,
            func.ConcatMaps(func.LeftSide, func.RightSide))

        normalizeExpr(original) must equal(expected)
      }

      "when cond is undefined in false branch" >> {
        import qsdsl._
        val original =
          fix.ThetaJoin(
            fix.Unreferenced,
            free.Read[AFile](rootDir </> file("foo")),
            free.Read[AFile](rootDir </> file("bar")),
            func.Cond(
              func.Lt(func.ProjectKeyS(func.LeftSide, "x"), func.Constant(json.int(7))),
              func.Eq(
                func.ProjectKeyS(func.RightSide, "r_id"),
                func.ProjectKeyS(func.LeftSide, "l_id")),
              func.Undefined),
            JoinType.Inner,
            func.ConcatMaps(
              func.Cond(
                func.Lt(func.ProjectKeyS(func.LeftSide, "x"), func.Constant(json.int(7))),
                func.LeftSide,
                func.Undefined),
              func.RightSide))

        val expected =
          fix.ThetaJoin(
            fix.Unreferenced,
            free.Filter(
              free.Read[AFile](rootDir </> file("foo")),
              func.Lt(func.ProjectKeyS(func.Hole, "x"), func.Constant(json.int(7)))),
            free.Read[AFile](rootDir </> file("bar")),
            func.Eq(
              func.ProjectKeyS(func.RightSide, "r_id"),
              func.ProjectKeyS(func.LeftSide, "l_id")),
            JoinType.Inner,
            func.ConcatMaps(func.LeftSide, func.RightSide))

        normalizeExpr(original) must equal(expected)
      }
    }
  }
}<|MERGE_RESOLUTION|>--- conflicted
+++ resolved
@@ -104,10 +104,7 @@
           func.Hole,
           ExcludeId,
           ShiftType.Array,
-<<<<<<< HEAD
-=======
           OnUndefined.Omit,
->>>>>>> d47f2592
           func.RightSide).unFix
 
       Coalesce[Fix, QScriptCore, QScriptCore].coalesceQC(idPrism).apply(exp) must
@@ -117,10 +114,7 @@
           func.Constant(json.bool(true)),
           ExcludeId,
           ShiftType.Array,
-<<<<<<< HEAD
-=======
           OnUndefined.Omit,
->>>>>>> d47f2592
           func.RightSide).unFix.some)
     }
 
@@ -211,10 +205,7 @@
             func.Hole,
             IncludeId,
             ShiftType.Array,
-<<<<<<< HEAD
-=======
             OnUndefined.Omit,
->>>>>>> d47f2592
             func.ConcatArrays(
               func.MakeArray(func.LeftSide),
               func.MakeArray(func.RightSide))),
@@ -237,12 +228,8 @@
             func.ProjectKeyS(func.Hole, "city"),
             ExcludeId,
             ShiftType.Array,
-<<<<<<< HEAD
-            func.ProjectKey(func.RightSide, func.Constant(json.str("name"))))))
-=======
             OnUndefined.Omit,
             func.ProjectKeyS(func.RightSide, "name"))))
->>>>>>> d47f2592
     }
 
     "fold a constant doubly-nested array value" in {
@@ -278,10 +265,7 @@
               func.Hole,
               IncludeId,
               ShiftType.Array,
-<<<<<<< HEAD
-=======
               OnUndefined.Omit,
->>>>>>> d47f2592
               func.ConcatArrays(
                 func.MakeArray(func.LeftSide),
                 func.MakeArray(func.RightSide))),
@@ -307,10 +291,7 @@
             func.Hole,
             IncludeId,
             ShiftType.Array,
-<<<<<<< HEAD
-=======
             OnUndefined.Omit,
->>>>>>> d47f2592
             func.ConcatArrays(
               func.Constant(json.arr(List(json.str("name")))),
               func.MakeArray(
@@ -434,16 +415,10 @@
           func.ProjectKeyS(func.ProjectIndexI(func.Hole, 1), "foo"),
           ExcludeId,
           ShiftType.Map,
-<<<<<<< HEAD
-          func.ConcatMaps(
-            func.MakeMapS("a", func.ProjectKeyS(func.ProjectIndexI(func.LeftSide, 1), "quux")),
-            func.MakeMapS("b", func.RightSide)))
-=======
           OnUndefined.Omit,
           func.StaticMapS(
             "a" -> func.ProjectKeyS(func.ProjectIndexI(func.LeftSide, 1), "quux"),
             "b" -> func.RightSide))
->>>>>>> d47f2592
 
       val expectedQScript =
         fix.LeftShift(
@@ -451,16 +426,10 @@
           func.ProjectKeyS(func.Hole, "foo"),
           ExcludeId,
           ShiftType.Map,
-<<<<<<< HEAD
-          func.ConcatMaps(
-            func.MakeMapS("a", func.ProjectKeyS(func.LeftSide, "quux")),
-            func.MakeMapS("b", func.RightSide)))
-=======
           OnUndefined.Omit,
           func.StaticMapS(
             "a" -> func.ProjectKeyS(func.LeftSide, "quux"),
             "b" -> func.RightSide))
->>>>>>> d47f2592
 
       includeToExcludeExpr(originalQScript) must_= expectedQScript
     }
@@ -475,16 +444,10 @@
           func.Hole,
           ExcludeId,
           ShiftType.Array,
-<<<<<<< HEAD
-          func.ConcatMaps(
-            func.MakeMap(func.Constant(json.str("right")), func.RightSide),
-            func.MakeMap(func.Constant(json.str("left")), func.LeftSide)))
-=======
           OnUndefined.Emit,
           func.StaticMapS(
             "right" -> func.RightSide,
             "left" -> func.LeftSide))
->>>>>>> d47f2592
 
       val expected: Fix[QS] =
         fix.Map(
@@ -506,16 +469,10 @@
           func.MakeArray(func.Subtract(func.Hole, func.Constant(json.int(5)))),
           ExcludeId,
           ShiftType.Array,
-<<<<<<< HEAD
-          func.ConcatMaps(
-            func.MakeMap(func.Constant(json.str("right")), func.RightSide),
-            func.MakeMap(func.Constant(json.str("left")), func.LeftSide)))
-=======
           OnUndefined.Emit,
           func.StaticMapS(
             "right" -> func.RightSide,
             "left" -> func.LeftSide))
->>>>>>> d47f2592
 
       val expected: Fix[QS] =
         fix.Map(

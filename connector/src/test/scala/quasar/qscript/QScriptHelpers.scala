/*
 * Copyright 2014–2016 SlamData Inc.
 *
 * Licensed under the Apache License, Version 2.0 (the "License");
 * you may not use this file except in compliance with the License.
 * You may obtain a copy of the License at
 *
 *     http://www.apache.org/licenses/LICENSE-2.0
 *
 * Unless required by applicable law or agreed to in writing, software
 * distributed under the License is distributed on an "AS IS" BASIS,
 * WITHOUT WARRANTIES OR CONDITIONS OF ANY KIND, either express or implied.
 * See the License for the specific language governing permissions and
 * limitations under the License.
 */

package quasar.qscript

import quasar.Predef._
import quasar.common.{PhaseResult, PhaseResults, PhaseResultT}
import quasar.contrib.pathy._
import quasar.ejson, ejson.EJson
import quasar.fp._, eitherT._
import quasar.fs._
import quasar.frontend.logicalplan.{LogicalPlan => LP}
import quasar.qscript.MapFuncs._
import quasar.sql.CompilerHelpers

import scala.Predef.implicitly

import matryoshka._
import matryoshka.data.Fix
import matryoshka.implicits._
import pathy.Path._
import scalaz._, Scalaz._

trait QScriptHelpers extends CompilerHelpers with TTypes[Fix] {
  type QS[A] =
    (QScriptCore :\:
      ThetaJoin :\:
      Const[Read[APath], ?] :/: Const[DeadEnd, ?])#M[A]

<<<<<<< HEAD
  implicit val QS: Injectable.Aux[QS, QST] =
    ::\::[QScriptCore](
      ::\::[ThetaJoin](
        ::/::[Fix, Const[Read[APath], ?], Const[DeadEnd, ?]]))

  val DE =     implicitly[Const[DeadEnd, ?] :<: QS]
  val R  = implicitly[Const[Read[APath], ?] :<: QS]
  val QC =           implicitly[QScriptCore :<: QS]
  val TJ =             implicitly[ThetaJoin :<: QS]
=======
  val DE = implicitly[Const[DeadEnd, ?] :<: QS]
  val R  =    implicitly[Const[Read, ?] :<: QS]
  val QC =       implicitly[QScriptCore :<: QS]
  val TJ =         implicitly[ThetaJoin :<: QS]
>>>>>>> 98cac6d2

  implicit val QS: Injectable.Aux[QS, QST] =
    ::\::[QScriptCore](
      ::\::[ThetaJoin](
        ::/::[Fix, Const[Read, ?], Const[DeadEnd, ?]]))

  val RootR: QS[Fix[QS]] = DE.inj(Const[DeadEnd, Fix[QS]](Root))
  val UnreferencedR: QS[Fix[QS]] = QC.inj(Unreferenced[Fix, Fix[QS]]())
<<<<<<< HEAD
  def ReadR(path: APath): QS[Fix[QS]] = R.inj(Const(Read(path)))

  val DET  =            implicitly[Const[DeadEnd, ?] :<: QST]
  val RTP  =        implicitly[Const[Read[APath], ?] :<: QST]
  val RTF  =        implicitly[Const[Read[AFile], ?] :<: QST]
  val QCT  =                  implicitly[QScriptCore :<: QST]
  val TJT  =                    implicitly[ThetaJoin :<: QST]
  val EJT  =                     implicitly[EquiJoin :<: QST]
  val PBT  =                implicitly[ProjectBucket :<: QST]
  val SRT  = implicitly[Const[ShiftedRead[APath], ?] :<: QST]
  val SRTF = implicitly[Const[ShiftedRead[AFile], ?] :<: QST]
=======
  def ReadR(file: AFile): QS[Fix[QS]] = R.inj(Const(Read(file)))

  type QST[A] = QScriptTotal[A]

  def QST[F[_]](implicit ev: Injectable.Aux[F, QST]) = ev

  val DET =     implicitly[Const[DeadEnd, ?] :<: QST]
  val RT  =        implicitly[Const[Read, ?] :<: QST]
  val QCT =           implicitly[QScriptCore :<: QST]
  val TJT =             implicitly[ThetaJoin :<: QST]
  val EJT =              implicitly[EquiJoin :<: QST]
  val PBT =         implicitly[ProjectBucket :<: QST]
  val SRT = implicitly[Const[ShiftedRead, ?] :<: QST]
>>>>>>> 98cac6d2

  val RootRT: QST[Fix[QST]] = DET.inj(Const[DeadEnd, Fix[QST]](Root))
  val UnreferencedRT: QST[Fix[QST]] = QCT.inj(Unreferenced[Fix, Fix[QST]]())
  def ReadRT(file: AFile): QST[Fix[QST]] = RT.inj(Const(Read(file)))

  def ProjectFieldR[A](src: FreeMapA[A], field: FreeMapA[A]):
      FreeMapA[A] =
    Free.roll(ProjectField(src, field))

  def ProjectIndexR[A](src: FreeMapA[A], field: FreeMapA[A]):
      FreeMapA[A] =
    Free.roll(ProjectIndex(src, field))

  def MakeArrayR[A](src: FreeMapA[A]):
      FreeMapA[A] =
    Free.roll(MakeArray(src))

  def MakeMapR[A](key: FreeMapA[A], src: FreeMapA[A]):
      FreeMapA[A] =
    Free.roll(MakeMap(key, src))

  def ConcatArraysR[A](left: FreeMapA[A], right: FreeMapA[A]):
      FreeMapA[A] =
    Free.roll(ConcatArrays(left, right))

  def ConcatMapsR[A](left: FreeMapA[A], right: FreeMapA[A]):
      FreeMapA[A] =
    Free.roll(ConcatMaps(left, right))

  def AddR[A](left: FreeMapA[A], right: FreeMapA[A]):
      FreeMapA[A] =
    Free.roll(Add(left, right))

  def lpRead(path: String): Fix[LP] =
    lpf.read(sandboxAbs(posixCodec.parseAbsFile(path).get))

  val prov = new provenance.ProvenanceT[Fix]

  /** A helper when writing examples that allows them to be written in order of
    * execution.
    */
  // NB: Would prefer this to be `ops: (T => F[T])*`, but it makes the call
  //     site too annotate-y.
  // FIXME: The `Corecursive` implicit here isn’t resolved unless there are
  //        _exactly_ two arguments passed to the function. When this is fixed,
  //        remove the implicit lists from all of the call sites.
  def chain[T, F[_]: Functor]
    (op: F[T], ops: F[Unit]*)
    (implicit T: Corecursive.Aux[T, F])
      : T =
    ops.foldLeft(op.embed)((acc, elem) => elem.as(acc).embed)

  val listContents: DiscoverPath.ListContents[Id] =
    d =>
      if (d ≟ rootDir)
        Set(
          DirName("foo").left,
          DirName("some").left,
          FileName("bar").right,
          FileName("city").right,
          FileName("person").right,
          FileName("zips").right,
          FileName("car").right)
      else if (d ≟ (rootDir </> dir("some")))
        Set(
          DirName("foo").left,
          FileName("bar").right,
          FileName("city").right,
          FileName("person").right,
          FileName("zips").right,
          FileName("car").right)
      else
        Set(
          FileName("bar").right[DirName],
          FileName("city").right,
          FileName("person").right,
          FileName("zips").right,
          FileName("car").right)

  def lc = listContents >>> (_.point[FileSystemErrT[PhaseResultT[Id, ?], ?]])

  implicit val monadTell: MonadTell[FileSystemErrT[PhaseResultT[Id, ?], ?], PhaseResults] =
    EitherT.monadListen[WriterT[Id, Vector[PhaseResult], ?], PhaseResults, FileSystemError](
      WriterT.writerTMonadListen[Id, Vector[PhaseResult]])

  def convert(lc: Option[DiscoverPath.ListContents[FileSystemErrT[PhaseResultT[Id, ?], ?]]], lp: Fix[LP]):
      Option[Fix[QS]] =
    lc.fold(
      QueryFile.convertToQScript[Fix, QS](lp))(
      QueryFile.convertToQScriptRead[Fix, FileSystemErrT[PhaseResultT[Id, ?], ?], QS](_)(lp))
      .toOption.run.copoint

  val ejsonNull =
    ejson.CommonEJson(ejson.Null[Fix[EJson]]()).embed

  def ejsonInt(int: Int) =
    ejson.ExtEJson(ejson.Int[Fix[EJson]](int)).embed

  def ejsonStr(str: String) =
    ejson.CommonEJson(ejson.Str[Fix[EJson]](str)).embed

  def ejsonArr(elems: Fix[EJson]*) =
    ejson.CommonEJson(ejson.Arr(elems.toList)).embed

  def ejsonMap(elems: (Fix[EJson], Fix[EJson])*) =
    ejson.ExtEJson(ejson.Map(elems.toList)).embed

  val ejsonNullArr =
    ejsonArr(ejson.CommonEJson(ejson.Null[Fix[EJson]]()).embed)

  def ejsonJoin(l: Fix[EJson], r: Fix[EJson]) =
    ejsonMap((
      ejson.CommonEJson(ejson.Str[Fix[EJson]]("j")).embed,
      ejsonArr(l, r)))

  def ejsonProjectField(field: Fix[EJson]) =
    ejsonMap((ejson.CommonEJson(ejson.Str[Fix[EJson]]("f")).embed, field))
}<|MERGE_RESOLUTION|>--- conflicted
+++ resolved
@@ -35,37 +35,30 @@
 import scalaz._, Scalaz._
 
 trait QScriptHelpers extends CompilerHelpers with TTypes[Fix] {
-  type QS[A] =
-    (QScriptCore :\:
-      ThetaJoin :\:
-      Const[Read[APath], ?] :/: Const[DeadEnd, ?])#M[A]
+  type QS[A] = (
+    QScriptCore           :\:
+    ThetaJoin             :\:
+    Const[Read[APath], ?] :/:
+    Const[DeadEnd, ?]
+  )#M[A]
 
-<<<<<<< HEAD
+  val DE = implicitly[Const[DeadEnd, ?]     :<: QS]
+  val R  = implicitly[Const[Read[APath], ?] :<: QS]
+  val QC = implicitly[QScriptCore           :<: QS]
+  val TJ = implicitly[ThetaJoin             :<: QS]
+
   implicit val QS: Injectable.Aux[QS, QST] =
     ::\::[QScriptCore](
       ::\::[ThetaJoin](
         ::/::[Fix, Const[Read[APath], ?], Const[DeadEnd, ?]]))
 
-  val DE =     implicitly[Const[DeadEnd, ?] :<: QS]
-  val R  = implicitly[Const[Read[APath], ?] :<: QS]
-  val QC =           implicitly[QScriptCore :<: QS]
-  val TJ =             implicitly[ThetaJoin :<: QS]
-=======
-  val DE = implicitly[Const[DeadEnd, ?] :<: QS]
-  val R  =    implicitly[Const[Read, ?] :<: QS]
-  val QC =       implicitly[QScriptCore :<: QS]
-  val TJ =         implicitly[ThetaJoin :<: QS]
->>>>>>> 98cac6d2
-
-  implicit val QS: Injectable.Aux[QS, QST] =
-    ::\::[QScriptCore](
-      ::\::[ThetaJoin](
-        ::/::[Fix, Const[Read, ?], Const[DeadEnd, ?]]))
-
   val RootR: QS[Fix[QS]] = DE.inj(Const[DeadEnd, Fix[QS]](Root))
   val UnreferencedR: QS[Fix[QS]] = QC.inj(Unreferenced[Fix, Fix[QS]]())
-<<<<<<< HEAD
   def ReadR(path: APath): QS[Fix[QS]] = R.inj(Const(Read(path)))
+
+  type QST[A] = QScriptTotal[A]
+
+  def QST[F[_]](implicit ev: Injectable.Aux[F, QST]) = ev
 
   val DET  =            implicitly[Const[DeadEnd, ?] :<: QST]
   val RTP  =        implicitly[Const[Read[APath], ?] :<: QST]
@@ -76,25 +69,10 @@
   val PBT  =                implicitly[ProjectBucket :<: QST]
   val SRT  = implicitly[Const[ShiftedRead[APath], ?] :<: QST]
   val SRTF = implicitly[Const[ShiftedRead[AFile], ?] :<: QST]
-=======
-  def ReadR(file: AFile): QS[Fix[QS]] = R.inj(Const(Read(file)))
-
-  type QST[A] = QScriptTotal[A]
-
-  def QST[F[_]](implicit ev: Injectable.Aux[F, QST]) = ev
-
-  val DET =     implicitly[Const[DeadEnd, ?] :<: QST]
-  val RT  =        implicitly[Const[Read, ?] :<: QST]
-  val QCT =           implicitly[QScriptCore :<: QST]
-  val TJT =             implicitly[ThetaJoin :<: QST]
-  val EJT =              implicitly[EquiJoin :<: QST]
-  val PBT =         implicitly[ProjectBucket :<: QST]
-  val SRT = implicitly[Const[ShiftedRead, ?] :<: QST]
->>>>>>> 98cac6d2
 
   val RootRT: QST[Fix[QST]] = DET.inj(Const[DeadEnd, Fix[QST]](Root))
   val UnreferencedRT: QST[Fix[QST]] = QCT.inj(Unreferenced[Fix, Fix[QST]]())
-  def ReadRT(file: AFile): QST[Fix[QST]] = RT.inj(Const(Read(file)))
+  def ReadRT(file: AFile): QST[Fix[QST]] = RTF.inj(Const(Read(file)))
 
   def ProjectFieldR[A](src: FreeMapA[A], field: FreeMapA[A]):
       FreeMapA[A] =

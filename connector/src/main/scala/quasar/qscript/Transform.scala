--- conflicted
+++ resolved
@@ -57,14 +57,8 @@
     eq:         Delay[Equal, F],
     show:       Delay[Show, F]) {
 
-<<<<<<< HEAD
-  val optimize = new Optimize[T]
-
-  val prov = new Provenance[T]
-=======
   private val prov = new Provenance[T]
   private val rewrite = new Rewrite[T]
->>>>>>> 4fd33fc8
 
   private type Target = (Ann[T], T[F])
   private type LinearF = List[F[ExternallyManaged]]
@@ -145,14 +139,6 @@
       rebaseBranch(rightF, rMap))
   }
 
-<<<<<<< HEAD
-=======
-  private def rebaseBranch(br: Free[F, Hole], fm: FreeMap[T]): Free[F, Hole] =
-    freeTransCata[T, F, F, Hole, Hole](
-      br >> Free.roll(QC.inj(Map(Free.point[F, Hole](SrcHole), fm))))(
-      liftCo(rewrite.normalizeCoEnv[F]))
-
->>>>>>> 4fd33fc8
   /** This unifies a pair of sources into a single one, with additional
     * expressions to access the combined bucketing info, as well as the left and
     * right values.
@@ -166,11 +152,7 @@
 
     val (src, lBranch, rBranch) = merge(left._2, right._2)
 
-<<<<<<< HEAD
-    optimize.unifySimpleBranches[F, T[F]](src, lBranch, rBranch, combine).fold {
-=======
     rewrite.unifySimpleBranches[F, T[F]](src, lBranch, rBranch, combine)(rewrite.rebaseT).fold {
->>>>>>> 4fd33fc8
       // FIXME: Need a better prov representation, to know when the provs are
       //        the same even when the paths to the values differ.
       val commonProv =
@@ -422,7 +404,7 @@
       : PlannerError \/ Target = {
     val condError: PlannerError \/ JoinFunc[T] = {
       // FIXME: This won’t work where we join a collection against itself
-      TJ.prj(QC.inj(reifyResult(values(2)._1, values(2)._2)).embed.transCata(optimize.applyAll).project).fold(
+      TJ.prj(QC.inj(reifyResult(values(2)._1, values(2)._2)).embed.transCata(rewrite.normalize).project).fold(
         (InternalError(s"non theta join condition found: ${values(2).shows}"): PlannerError).left[JoinFunc[T]])(
         _.combine.right[PlannerError])
     }

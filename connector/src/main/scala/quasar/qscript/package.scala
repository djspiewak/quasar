/*
 * Copyright 2014–2017 SlamData Inc.
 *
 * Licensed under the Apache License, Version 2.0 (the "License");
 * you may not use this file except in compliance with the License.
 * You may obtain a copy of the License at
 *
 *     http://www.apache.org/licenses/LICENSE-2.0
 *
 * Unless required by applicable law or agreed to in writing, software
 * distributed under the License is distributed on an "AS IS" BASIS,
 * WITHOUT WARRANTIES OR CONDITIONS OF ANY KIND, either express or implied.
 * See the License for the specific language governing permissions and
 * limitations under the License.
 */

package quasar

import slamdata.Predef._
import quasar.contrib.matryoshka._
import quasar.contrib.pathy.{ADir, AFile}
import quasar.ejson.EJson
import quasar.fp._
import quasar.qscript.{provenance => prov}
import quasar.qscript.MapFuncCore._
import quasar.qscript.MapFuncsCore._

import matryoshka._
import matryoshka.data._
import matryoshka.implicits._
import matryoshka.patterns._
import monocle.macros.Lenses
import scalaz._, Scalaz._

/** The various representations of an arbitrary query, as seen by the filesystem
  * connectors, along with the operations for dealing with them.
  *
  * There are a few patterns that are worth noting:
  * - `(src: A, ..., lBranch: FreeQS[T], rBranch: FreeQS[T], ...)` – used in
  *   operations that combine multiple data sources (notably joins and unions).
  *   This holds the divergent parts of the data sources in the branches, with
  *   [[SrcHole]] indicating a reference back to the common `src` of the two
  *   branches. There is not required to be a [[SrcHole]].
  * - `Free[F, A]` – we use this structure as a restricted form of variable
  *   binding, where `F` is some pattern functor, and `A` is some enumeration
  *   that has a specific referent. E.g., [[FreeMap]] is a recursive structure
  *   of [[MapFunc]] that has a single “variable”, [[SrcHole]], which (usually)
  *   refers to the `src` parameter of that operation. [[JoinFunc]], [[FreeQS]],
  *   and the `repair` parameter to [[Reduce]] behave similarly.
  * - We use the type parameter `QS[_]` to indicate QScript, as well as the type
  *   parameters `IN[_]` and `OUT[_]` to indicate the input and output
  *   coproducts in transformations where they can be different.
  */
// NB: Here we no longer care about provenance. Backends can’t do anything with
//     it, so we simply represent joins and crosses directly. This also means
//     that we don’t need to model certain things – project_d is just a
//     data-level function, nest_d & swap_d only modify provenance and so are
//     irrelevant here, and autojoin_d has been replaced with a lower-level join
//     operation that doesn’t include the cross portion.
package object qscript {

  /** This type is _only_ used for join branch-like structures. It’s an
    * unfortunate consequence of not having mutually-recursive data structures.
    * Once we do, this can go away. It should _not_ be used in other situations.
    *
    * NB: We're using the "alias" method of building the coproduct here as it
    *     provides a modest reduction in compilation time (~15%) for this module.
    */
  type QScriptTotal[T[_[_]], A]  = Coproduct[QScriptCore[T, ?]           , QScriptTotal0[T, ?], A]
  type QScriptTotal0[T[_[_]], A] = Coproduct[ProjectBucket[T, ?]         , QScriptTotal1[T, ?], A]
  type QScriptTotal1[T[_[_]], A] = Coproduct[ThetaJoin[T, ?]             , QScriptTotal2[T, ?], A]
  type QScriptTotal2[T[_[_]], A] = Coproduct[EquiJoin[T, ?]              , QScriptTotal3[T, ?], A]
  type QScriptTotal3[T[_[_]], A] = Coproduct[Const[ShiftedRead[ADir], ?] , QScriptTotal4[T, ?], A]
  type QScriptTotal4[T[_[_]], A] = Coproduct[Const[ShiftedRead[AFile], ?], QScriptTotal5[T, ?], A]
  type QScriptTotal5[T[_[_]], A] = Coproduct[Const[Read[ADir], ?]        , QScriptTotal6[T, ?], A]
  type QScriptTotal6[T[_[_]], A] = Coproduct[Const[Read[AFile], ?]       , Const[DeadEnd, ?]  , A]

  /** QScript that has not gone through Read conversion. */
  type QScript[T[_[_]], A] =
    (QScriptCore[T, ?] :\: ThetaJoin[T, ?] :/: Const[DeadEnd, ?])#M[A]

  implicit def qScriptToQscriptTotal[T[_[_]]]
      : Injectable.Aux[QScript[T, ?], QScriptTotal[T, ?]] =
    ::\::[QScriptCore[T, ?]](::/::[T, ThetaJoin[T, ?], Const[DeadEnd, ?]])

  /** QScript that has gone through Read conversion.
    *
    * NB: Once QScriptTotal goes away, this could become parametric in the path type.
    */
  type QScriptRead[T[_[_]], A] =
    (QScriptCore[T, ?] :\: ThetaJoin[T, ?] :\: Const[Read[ADir], ?] :/: Const[Read[AFile], ?])#M[A]

  implicit def qScriptReadToQscriptTotal[T[_[_]]]: Injectable.Aux[QScriptRead[T, ?], QScriptTotal[T, ?]] =
    ::\::[QScriptCore[T, ?]](::\::[ThetaJoin[T, ?]](::/::[T, Const[Read[ADir], ?], Const[Read[AFile], ?]]))

  /** QScript that has gone through Read conversion and shifted conversion.
    *
    * NB: Once QScriptTotal goes away, this could become parametric in the path type.
    */
  type QScriptShiftRead[T[_[_]], A] =
    (QScriptCore[T, ?] :\: ThetaJoin[T, ?] :\: Const[ShiftedRead[ADir], ?] :/: Const[ShiftedRead[AFile], ?])#M[A]

  implicit def qScriptShiftReadToQScriptTotal[T[_[_]]]: Injectable.Aux[QScriptShiftRead[T, ?], QScriptTotal[T, ?]] =
    ::\::[QScriptCore[T, ?]](::\::[ThetaJoin[T, ?]](::/::[T, Const[ShiftedRead[ADir], ?], Const[ShiftedRead[AFile], ?]]))

  type FreeQS[T[_[_]]]      = Free[QScriptTotal[T, ?], Hole]
  type FreeMapA[T[_[_]], A] = Free[MapFuncCore[T, ?], A]
  type FreeMap[T[_[_]]]     = FreeMapA[T, Hole]
  type JoinFunc[T[_[_]]]    = FreeMapA[T, JoinSide]

  type CoEnvQS[T[_[_]], A]      = CoEnv[Hole, QScriptTotal[T, ?], A]
  type CoEnvMapA[T[_[_]], A, B] = CoEnv[A, MapFuncCore[T, ?], B]
  type CoEnvMap[T[_[_]], A]     = CoEnvMapA[T, Hole, A]
  type CoEnvJoin[T[_[_]], A]    = CoEnvMapA[T, JoinSide, A]

  def HoleF[T[_[_]]]: FreeMap[T] = Free.point[MapFuncCore[T, ?], Hole](SrcHole)
  def HoleQS[T[_[_]]]: FreeQS[T] = Free.point[QScriptTotal[T, ?], Hole](SrcHole)
  def LeftSideF[T[_[_]]]: JoinFunc[T] =
    Free.point[MapFuncCore[T, ?], JoinSide](LeftSide)
  def RightSideF[T[_[_]]]: JoinFunc[T] =
<<<<<<< HEAD
    Free.point[MapFunc[T, ?], JoinSide](RightSide)
  def ReduceIndexF[T[_[_]]](i: Int \/ Int): FreeMapA[T, ReduceIndex] =
    Free.point[MapFunc[T, ?], ReduceIndex](ReduceIndex(i))

  def EmptyAnn[T[_[_]]]: Ann[T] = Ann[T](Nil, HoleF[T])

  // TODO: Handle all these `concat` methods more elegantly.

  def concat[T[_[_]]: BirecursiveT: EqualT: ShowT, A: Equal: Show]
=======
    Free.point[MapFuncCore[T, ?], JoinSide](RightSide)
  def ReduceIndexF[T[_[_]]](i: Option[Int]): FreeMapA[T, ReduceIndex] =
    Free.point[MapFuncCore[T, ?], ReduceIndex](ReduceIndex(i))

  def EmptyAnn[T[_[_]]]: Ann[T] = Ann[T](Nil, HoleF[T])

  private def concatNaive[T[_[_]]: BirecursiveT: EqualT: ShowT, A: Equal: Show]
>>>>>>> 6bfef4e9
    (l: FreeMapA[T, A], r: FreeMapA[T, A])
      : (FreeMapA[T, A], FreeMap[T], FreeMap[T]) = {
    val norm = Normalizable.normalizable[T]

<<<<<<< HEAD
    (norm.freeMF(l), norm.freeMF(r)) match {
      case (newL, newR) if newL ≟ newR => (newL, HoleF[T], HoleF[T])
      case (newL @ Embed(CoEnv(-\/(Constant(_)))), newR) =>
        (newR, newL >> HoleF, HoleF[T])
      case (newL, newR @ Embed(CoEnv(-\/(Constant(_))))) =>
        (newL, HoleF[T], newR >> HoleF)
      case (newL, newR) =>
        (StaticArray(List(newL, newR)),
          Free.roll(ProjectIndex(HoleF[T], IntLit[T, Hole](0))),
          Free.roll(ProjectIndex(HoleF[T], IntLit[T, Hole](1))))
    }
  }

  def concat3[T[_[_]]: BirecursiveT: EqualT: ShowT, A: Equal: Show](
=======
    val norml = norm.freeMF(l)
    val normr = norm.freeMF(r)

    // NB: Might be better to do this later, after some normalization, part of
    //     array compaction, but this helps us avoid some autojoins.
    (norml ≟ normr).fold(
      (norml, HoleF[T], HoleF[T]),
      (Free.roll(ConcatArrays(Free.roll(MakeArray(l)), Free.roll(MakeArray(r)))),
        Free.roll(ProjectIndex(HoleF[T], IntLit[T, Hole](0))),
        Free.roll(ProjectIndex(HoleF[T], IntLit[T, Hole](1)))))
  }

  def concat[T[_[_]]: BirecursiveT: EqualT: ShowT, A: Equal: Show]
    (l: FreeMapA[T, A], r: FreeMapA[T, A])
      : (FreeMapA[T, A], FreeMap[T], FreeMap[T]) = {
    val rewrite = new Rewrite[T]
    val norm = Normalizable.normalizable[T]

    val norml = norm.freeMF(l)
    val normr = norm.freeMF(r)

    val leftElems: List[FreeMapA[T, A]] = norml.resume match {
      case -\/(array @ ConcatArrays(_, _)) => rewrite.flattenArray[A](array)
      case _ => Nil
    }

    val rightElems: List[FreeMapA[T, A]] = normr.resume match {
      case -\/(array @ ConcatArrays(_, _)) => rewrite.flattenArray[A](array)
      case _ => Nil
    }

    def projectIndex(idx: Int): FreeMap[T] =
      Free.roll(ProjectIndex(HoleF[T], IntLit[T, Hole](idx)))

    def indexOf(elems: List[FreeMapA[T ,A]], value: FreeMapA[T, A]): Option[Int] =
      IList.fromList(elems).indexOf(Free.roll(MakeArray(value)))

    indexOf(leftElems, normr).cata(
      idx => (norml, HoleF[T], projectIndex(idx)),
      indexOf(rightElems, norml).cata(
        idx => (normr, projectIndex(idx), HoleF[T]),
        concatNaive(norml, normr)))
  }

  // FIXME naive - use `concat`
  def naiveConcat3[T[_[_]]: CorecursiveT, A](
>>>>>>> 6bfef4e9
    l: FreeMapA[T, A], c: FreeMapA[T, A], r: FreeMapA[T, A]):
      (FreeMapA[T, A], FreeMap[T], FreeMap[T], FreeMap[T]) = {
    val norm = Normalizable.normalizable[T]

    (norm.freeMF(l), norm.freeMF(c), norm.freeMF(r)) match {
      case (newL, newC, newR) if newL ≟ newC && newL ≟ newR =>
        (newL, HoleF[T], HoleF[T], HoleF[T])
      case (newL @ Embed(CoEnv(-\/(Constant(_)))), newC @ Embed(CoEnv(-\/(Constant(_)))), newR) =>
        (newR, newL >> HoleF[T], newC >> HoleF[T], HoleF[T])
      case (newL @ Embed(CoEnv(-\/(Constant(_)))), newC, newR @ Embed(CoEnv(-\/(Constant(_))))) =>
        (newC, newL >> HoleF[T], HoleF[T], newR >> HoleF[T])
      case (newL, newC @ Embed(CoEnv(-\/(Constant(_)))), newR @ Embed(CoEnv(-\/(Constant(_))))) =>
        (newL, HoleF[T], newC >> HoleF[T], newR >> HoleF[T])
      case (newL @ Embed(CoEnv(-\/(Constant(_)))), newC, newR) =>
        if (newC ≟ newR)
          (newC, newL >> HoleF, HoleF[T], HoleF[T])
        else
          (StaticArray(List(newC, newR)),
            newL >> HoleF,
            Free.roll(ProjectIndex(HoleF[T], IntLit[T, Hole](0))),
            Free.roll(ProjectIndex(HoleF[T], IntLit[T, Hole](1))))
      case (newL, newC @ Embed(CoEnv(-\/(Constant(_)))), newR) =>
        if (newL ≟ newR)
          (newL, HoleF[T], newC >> HoleF, HoleF[T])
        else
          (StaticArray(List(newL, newR)),
            Free.roll(ProjectIndex(HoleF[T], IntLit[T, Hole](0))),
            newC >> HoleF,
            Free.roll(ProjectIndex(HoleF[T], IntLit[T, Hole](1))))
      case (newL, newC, newR @ Embed(CoEnv(-\/(Constant(_))))) =>
        if (newL ≟ newC)
          (newL, HoleF[T], HoleF[T], newR >> HoleF)
        else
          (StaticArray(List(newL, newC)),
            Free.roll(ProjectIndex(HoleF[T], IntLit[T, Hole](0))),
            Free.roll(ProjectIndex(HoleF[T], IntLit[T, Hole](1))),
            newR >> HoleF)
      case (newL, newC, newR) =>
        (StaticArray(List(newL, newC, newR)),
          Free.roll(ProjectIndex(HoleF[T], IntLit[T, Hole](0))),
          Free.roll(ProjectIndex(HoleF[T], IntLit[T, Hole](1))),
          Free.roll(ProjectIndex(HoleF[T], IntLit[T, Hole](2))))
    }
  }

<<<<<<< HEAD
  def concat4[T[_[_]]: BirecursiveT: EqualT: ShowT, A: Equal: Show](
=======
  // FIXME naive - use `concat`
  def naiveConcat4[T[_[_]]: CorecursiveT, A](
>>>>>>> 6bfef4e9
    l: FreeMapA[T, A], c: FreeMapA[T, A], r: FreeMapA[T, A], r2: FreeMapA[T, A]):
      (FreeMapA[T, A], FreeMap[T], FreeMap[T], FreeMap[T], FreeMap[T]) = {
    val norm = Normalizable.normalizable[T]

    (norm.freeMF(l), norm.freeMF(c), norm.freeMF(r), norm.freeMF(r2)) match {
      // TODO: Handle cases with more than one constant.
      case (newL @ Embed(CoEnv(-\/(Constant(_)))), newC, newR, newR2) =>
        (StaticArray(List(newC, newR, newR2)),
          newL >> HoleF,
          Free.roll(ProjectIndex(HoleF[T], IntLit[T, Hole](0))),
          Free.roll(ProjectIndex(HoleF[T], IntLit[T, Hole](1))),
          Free.roll(ProjectIndex(HoleF[T], IntLit[T, Hole](2))))
      case (newL, newC @ Embed(CoEnv(-\/(Constant(_)))), newR, newR2) =>
        (StaticArray(List(newL, newR, newR2)),
          Free.roll(ProjectIndex(HoleF[T], IntLit[T, Hole](0))),
          newC >> HoleF,
          Free.roll(ProjectIndex(HoleF[T], IntLit[T, Hole](1))),
          Free.roll(ProjectIndex(HoleF[T], IntLit[T, Hole](2))))
      case (newL, newC, newR @ Embed(CoEnv(-\/(Constant(_)))), newR2) =>
        (StaticArray(List(newL, newC, newR2)),
          Free.roll(ProjectIndex(HoleF[T], IntLit[T, Hole](0))),
          Free.roll(ProjectIndex(HoleF[T], IntLit[T, Hole](1))),
          newR >> HoleF,
          Free.roll(ProjectIndex(HoleF[T], IntLit[T, Hole](2))))
      case (newL, newC, newR, newR2 @ Embed(CoEnv(-\/(Constant(_))))) =>
        (StaticArray(List(newL, newC, newR)),
          Free.roll(ProjectIndex(HoleF[T], IntLit[T, Hole](0))),
          Free.roll(ProjectIndex(HoleF[T], IntLit[T, Hole](1))),
          Free.roll(ProjectIndex(HoleF[T], IntLit[T, Hole](2))),
          newR2 >> HoleF)
      case (newL, newC, newR, newR2) =>
        (StaticArray(List(newL, newC, newR, newR2)),
          Free.roll(ProjectIndex(HoleF[T], IntLit[T, Hole](0))),
          Free.roll(ProjectIndex(HoleF[T], IntLit[T, Hole](1))),
          Free.roll(ProjectIndex(HoleF[T], IntLit[T, Hole](2))),
          Free.roll(ProjectIndex(HoleF[T], IntLit[T, Hole](3))))
    }
  }

  def rebase[M[_]: Bind, A](in: M[A], field: M[A]): M[A] = in >> field

  def rebaseBranch[T[_[_]]: BirecursiveT: EqualT: ShowT](
    br: FreeQS[T],
    fm: FreeMap[T]
  ): FreeQS[T] = {
    val rewrite = new Rewrite[T]

    (br >> Free.roll(Inject[QScriptCore[T, ?], QScriptTotal[T, ?]].inj(
      Map(Free.point[QScriptTotal[T, ?], Hole](SrcHole), fm))))
      .transCata[FreeQS[T]](liftCo(rewrite.normalizeCoEnv[QScriptTotal[T, ?]]))
  }

  def rebaseT[T[_[_]]: BirecursiveT, F[_]: Traverse](
    target: FreeQS[T])(
    src: T[F])(
    implicit FI: Injectable.Aux[F, QScriptTotal[T, ?]]):
      Option[T[F]] =
    target.as(src.transAna[T[QScriptTotal[T, ?]]](FI.inject)).cata(recover(_.embed)).transAnaM(FI project _)

  def rebaseTCo[T[_[_]]: BirecursiveT, F[_]: Traverse]
    (target: FreeQS[T])
    (srcCo: T[CoEnv[Hole, F, ?]])
    (implicit FI: Injectable.Aux[F, QScriptTotal[T, ?]])
      : Option[T[CoEnv[Hole, F, ?]]] =
    // TODO: with the right instances & types everywhere, this should look like
    //       target.transAnaM(_.htraverse(FI project _)) ∘ (_ >> srcCo)
    target.cataM[Option, T[CoEnv[Hole, F, ?]]](
      CoEnv.htraverse(λ[QScriptTotal[T, ?] ~> (Option ∘ F)#λ](FI.project(_))).apply(_) ∘ (_.embed)) ∘
      (targ => (targ.convertTo[Free[F, Hole]] >> srcCo.convertTo[Free[F, Hole]]).convertTo[T[CoEnv[Hole, F, ?]]])

  /** A variant of `repeatedly` that works with `Inject` instances. */
  def injectRepeatedly[F [_], G[_], A]
    (op: F[A] => Option[G[A]])
    (implicit F: F :<: G)
      : F[A] => G[A] =
    fa => op(fa).fold(F.inj(fa))(ga => F.prj(ga).fold(ga)(injectRepeatedly(op)))

  // Helpers for creating `Injectable` instances

  object ::\:: {
    def apply[F[_]] = new Aux[F]

    final class Aux[F[_]] {
      def apply[T[_[_]], G[_]]
        (i: Injectable.Aux[G, QScriptTotal[T, ?]])
        (implicit F: F :<: QScriptTotal[T, ?])
          : Injectable.Aux[Coproduct[F, G, ?], QScriptTotal[T, ?]] =
        Injectable.coproduct(Injectable.inject[F, QScriptTotal[T, ?]], i)
    }
  }

  def ::/::[T[_[_]], F[_], G[_]]
    (implicit F: F :<: QScriptTotal[T, ?], G: G :<: QScriptTotal[T, ?])
      : Injectable.Aux[Coproduct[F, G, ?], QScriptTotal[T, ?]] =
    Injectable.coproduct(
      Injectable.inject[F, QScriptTotal[T, ?]],
      Injectable.inject[G, QScriptTotal[T, ?]])

  private def pruneArrays[T[_[_]]: BirecursiveT, S[_[_]], F[_], G[_]: Traverse](
    implicit
      R: Recursive.Aux[S[F], G],
      C: Corecursive.Aux[S[F], G],
      P: PruneArrays[G])
      : S[F] => S[F] = {
    val pa = new PAFindRemap[T, G]
    _.hyloM[State[PATypes.RewriteState, ?], pa.ArrayEnv[G, ?], S[F]](
      pa.remapIndices[S, State[PATypes.RewriteState, ?], F, G],
      pa.findIndices[S, State[PATypes.RewriteState, ?], F, G]).run(PATypes.Ignore)._2
  }

  implicit final class BirecursiveOps[T[_[_]], F[_]](val self: T[F]) extends scala.AnyVal {
    final def pruneArraysF(
      implicit
        T: BirecursiveT[T],
        PA: PruneArrays[F],
        TF: Traverse[F])
        : T[F] =
      pruneArrays[T, T, F, F].apply(self)
  }

  implicit final class FreeQSOps[T[_[_]]](val self: FreeQS[T]) extends scala.AnyVal {
    final def pruneArraysBranch(
      implicit
        T: BirecursiveT[T],
        PA: PruneArrays[CoEnvQS[T, ?]],
        TF: Traverse[CoEnvQS[T, ?]])
        : FreeQS[T] =
      pruneArrays[T, Free[?[_], Hole], QScriptTotal[T, ?], CoEnvQS[T, ?]].apply(self)
  }
}

package qscript {
  final case class SrcMerge[A, B](src: A, lval: B, rval: B)

  @Lenses final case class Ann[T[_[_]]](provenance: List[prov.Provenance[T]], values: FreeMap[T])

  object Ann {
    implicit def equal[T[_[_]]: BirecursiveT: EqualT](implicit J: Equal[T[EJson]]): Equal[Ann[T]] =
      Equal.equal((a, b) => a.provenance ≟ b.provenance && a.values ≟ b.values)

    implicit def show[T[_[_]]: ShowT]: Show[Ann[T]] =
      Show.show(ann => Cord("Ann(") ++ ann.provenance.show ++ Cord(", ") ++ ann.values.show ++ Cord(")"))
  }

  @Lenses final case class Target[T[_[_]], F[_]](ann: Ann[T], value: T[F])

  object Target {
    implicit def equal[T[_[_]]: BirecursiveT: EqualT, F[_]: Functor](
      implicit F: Delay[Equal, F], J: Equal[T[EJson]]
    ): Equal[Target[T, F]] =
      Equal.equal((a, b) => a.ann ≟ b.ann && a.value ≟ b.value)

    implicit def show[T[_[_]]: ShowT, F[_]: Functor](implicit F: Delay[Show, F])
        : Show[Target[T, F]] =
      Show.show(target =>
        Cord("Target(") ++
          target.ann.shows ++ Cord(", ") ++
          target.value.shows ++ Cord(")"))
  }
}<|MERGE_RESOLUTION|>--- conflicted
+++ resolved
@@ -118,30 +118,17 @@
   def LeftSideF[T[_[_]]]: JoinFunc[T] =
     Free.point[MapFuncCore[T, ?], JoinSide](LeftSide)
   def RightSideF[T[_[_]]]: JoinFunc[T] =
-<<<<<<< HEAD
-    Free.point[MapFunc[T, ?], JoinSide](RightSide)
+    Free.point[MapFuncCore[T, ?], JoinSide](RightSide)
   def ReduceIndexF[T[_[_]]](i: Int \/ Int): FreeMapA[T, ReduceIndex] =
-    Free.point[MapFunc[T, ?], ReduceIndex](ReduceIndex(i))
+    Free.point[MapFuncCore[T, ?], ReduceIndex](ReduceIndex(i))
 
   def EmptyAnn[T[_[_]]]: Ann[T] = Ann[T](Nil, HoleF[T])
 
-  // TODO: Handle all these `concat` methods more elegantly.
-
-  def concat[T[_[_]]: BirecursiveT: EqualT: ShowT, A: Equal: Show]
-=======
-    Free.point[MapFuncCore[T, ?], JoinSide](RightSide)
-  def ReduceIndexF[T[_[_]]](i: Option[Int]): FreeMapA[T, ReduceIndex] =
-    Free.point[MapFuncCore[T, ?], ReduceIndex](ReduceIndex(i))
-
-  def EmptyAnn[T[_[_]]]: Ann[T] = Ann[T](Nil, HoleF[T])
-
   private def concatNaive[T[_[_]]: BirecursiveT: EqualT: ShowT, A: Equal: Show]
->>>>>>> 6bfef4e9
     (l: FreeMapA[T, A], r: FreeMapA[T, A])
       : (FreeMapA[T, A], FreeMap[T], FreeMap[T]) = {
     val norm = Normalizable.normalizable[T]
 
-<<<<<<< HEAD
     (norm.freeMF(l), norm.freeMF(r)) match {
       case (newL, newR) if newL ≟ newR => (newL, HoleF[T], HoleF[T])
       case (newL @ Embed(CoEnv(-\/(Constant(_)))), newR) =>
@@ -155,37 +142,22 @@
     }
   }
 
-  def concat3[T[_[_]]: BirecursiveT: EqualT: ShowT, A: Equal: Show](
-=======
-    val norml = norm.freeMF(l)
-    val normr = norm.freeMF(r)
-
-    // NB: Might be better to do this later, after some normalization, part of
-    //     array compaction, but this helps us avoid some autojoins.
-    (norml ≟ normr).fold(
-      (norml, HoleF[T], HoleF[T]),
-      (Free.roll(ConcatArrays(Free.roll(MakeArray(l)), Free.roll(MakeArray(r)))),
-        Free.roll(ProjectIndex(HoleF[T], IntLit[T, Hole](0))),
-        Free.roll(ProjectIndex(HoleF[T], IntLit[T, Hole](1)))))
-  }
-
   def concat[T[_[_]]: BirecursiveT: EqualT: ShowT, A: Equal: Show]
     (l: FreeMapA[T, A], r: FreeMapA[T, A])
       : (FreeMapA[T, A], FreeMap[T], FreeMap[T]) = {
-    val rewrite = new Rewrite[T]
     val norm = Normalizable.normalizable[T]
 
     val norml = norm.freeMF(l)
     val normr = norm.freeMF(r)
 
-    val leftElems: List[FreeMapA[T, A]] = norml.resume match {
-      case -\/(array @ ConcatArrays(_, _)) => rewrite.flattenArray[A](array)
-      case _ => Nil
-    }
-
-    val rightElems: List[FreeMapA[T, A]] = normr.resume match {
-      case -\/(array @ ConcatArrays(_, _)) => rewrite.flattenArray[A](array)
-      case _ => Nil
+    val leftElems: List[FreeMapA[T, A]] = norml.project match {
+      case StaticArray(array) => array
+      case _                  => Nil
+    }
+
+    val rightElems: List[FreeMapA[T, A]] = normr.project  match {
+      case StaticArray(array) => array
+      case _                  => Nil
     }
 
     def projectIndex(idx: Int): FreeMap[T] =
@@ -202,8 +174,7 @@
   }
 
   // FIXME naive - use `concat`
-  def naiveConcat3[T[_[_]]: CorecursiveT, A](
->>>>>>> 6bfef4e9
+  def naiveConcat3[T[_[_]]: BirecursiveT: EqualT: ShowT, A: Equal: Show](
     l: FreeMapA[T, A], c: FreeMapA[T, A], r: FreeMapA[T, A]):
       (FreeMapA[T, A], FreeMap[T], FreeMap[T], FreeMap[T]) = {
     val norm = Normalizable.normalizable[T]
@@ -249,12 +220,8 @@
     }
   }
 
-<<<<<<< HEAD
-  def concat4[T[_[_]]: BirecursiveT: EqualT: ShowT, A: Equal: Show](
-=======
   // FIXME naive - use `concat`
-  def naiveConcat4[T[_[_]]: CorecursiveT, A](
->>>>>>> 6bfef4e9
+  def naiveConcat4[T[_[_]]: BirecursiveT: EqualT: ShowT, A: Equal: Show](
     l: FreeMapA[T, A], c: FreeMapA[T, A], r: FreeMapA[T, A], r2: FreeMapA[T, A]):
       (FreeMapA[T, A], FreeMap[T], FreeMap[T], FreeMap[T], FreeMap[T]) = {
     val norm = Normalizable.normalizable[T]

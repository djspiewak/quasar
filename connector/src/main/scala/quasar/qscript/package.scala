--- conflicted
+++ resolved
@@ -17,11 +17,7 @@
 package quasar
 
 import quasar.Predef._
-<<<<<<< HEAD
-import quasar.contrib.matryoshka._
 import quasar.contrib.pathy.{AFile, APath}
-=======
->>>>>>> 98cac6d2
 import quasar.fp._
 import quasar.qscript.{provenance => prov}
 
@@ -197,25 +193,11 @@
       : F[A] => G[A] =
     fa => op(fa).fold(F.inj(fa))(ga => F.prj(ga).fold(ga)(injectRepeatedly(op)))
 
-<<<<<<< HEAD
-  // TODO: Un-hardcode the coproduct, and make this simply a transform itself,
-  //       rather than a full traversal.
-  def shiftRead[T[_[_]]: Recursive: Corecursive: EqualT: ShowT]
-    (qs: T[QScriptRead[T, APath, ?]])
-      : T[QScriptShiftRead[T, APath, ?]] = {
-    type FixedQScriptRead[A]      = QScriptRead[T, APath, A]
-    type FixedQScriptShiftRead[A] = QScriptShiftRead[T, APath, A]
-    val rewrite = new Rewrite[T]
-    transFutu(qs)(ShiftRead[T, FixedQScriptRead, FixedQScriptShiftRead].shiftRead(idPrism.reverseGet)(_: FixedQScriptRead[T[FixedQScriptRead]]))
-      .transCata(
-        rewrite.normalize[FixedQScriptShiftRead] ⋙
-          liftFG(injectRepeatedly(quasar.qscript.Coalesce[T, FixedQScriptShiftRead, FixedQScriptShiftRead].coalesceSR[FixedQScriptShiftRead, APath](idPrism))))
-=======
   // TODO: make this simply a transform itself, rather than a full traversal.
   def shiftRead[T[_[_]]: BirecursiveT: EqualT: ShowT, F[_]: Functor, G[_]: Traverse]
     (implicit QC: QScriptCore[T, ?] :<: G,
               TJ: ThetaJoin[T, ?] :<: G,
-              SR: Const[ShiftedRead, ?] :<: G,
+              SR: Const[ShiftedRead[APath], ?] :<: G,
               GI: Injectable.Aux[G, QScriptTotal[T, ?]],
               S: ShiftRead.Aux[T, F, G],
               C: Coalesce.Aux[T, G, G],
@@ -223,11 +205,10 @@
       : T[F] => T[G] = {
     val rewrite = new Rewrite[T]
     _.codyna(
-      rewrite.normalize[G] >>>
-        liftFG(injectRepeatedly(C.coalesceSR[G](idPrism))) >>>
-        (_.embed),
+      rewrite.normalize[G]                                      >>>
+      liftFG(injectRepeatedly(C.coalesceSR[G, APath](idPrism))) >>>
+      (_.embed),
       ((_: T[F]).project) >>> (S.shiftRead(idPrism.reverseGet)(_)))
->>>>>>> 98cac6d2
   }
 
   // FIXME: This needs a better name, as it doesn’t currently reflect what it
@@ -235,7 +216,7 @@
   def simplifyRead[T[_[_]]: BirecursiveT: EqualT: ShowT, F[_]: Functor, G[_]: Traverse, H[_]: Functor]
     (implicit QC: QScriptCore[T, ?] :<: G,
               TJ: ThetaJoin[T, ?] :<: G,
-              SR: Const[ShiftedRead, ?] :<: G,
+              SR: Const[ShiftedRead[APath], ?] :<: G,
               GI: Injectable.Aux[G, QScriptTotal[T, ?]],
               S: ShiftRead.Aux[T, F, G],
               J: SimplifyJoin.Aux[T, G, H],

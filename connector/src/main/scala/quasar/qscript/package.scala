--- conflicted
+++ resolved
@@ -58,13 +58,9 @@
   type QScriptTotal[T[_[_]], A] =
     (QScriptCore[T, ?] :\: ProjectBucket[T, ?] :\:
       ThetaJoin[T, ?] :\: EquiJoin[T, ?] :\:
-<<<<<<< HEAD
       Const[ShiftedRead[APath], ?] :\: Const[ShiftedRead[AFile], ?] :\:
       Const[Read[APath], ?] :\: Const[Read[AFile], ?] :/:
       Const[DeadEnd, ?])#M[A]
-=======
-      Const[ShiftedRead, ?] :\: Const[Read, ?] :/: Const[DeadEnd, ?])#M[A]
->>>>>>> 0807d784
 
   /** QScript that has not gone through Read conversion. */
   type QScript[T[_[_]], A] =
@@ -82,7 +78,7 @@
   implicit def qScriptReadToQscriptTotal[T[_[_]]]: Injectable.Aux[QScriptRead[T, ?], QScriptTotal[T, ?]] =
     Injectable.coproduct(Injectable.inject[QScriptCore[T, ?], QScriptTotal[T, ?]],
       Injectable.coproduct(Injectable.inject[ThetaJoin[T, ?], QScriptTotal[T, ?]],
-        Injectable.inject[Const[Read, ?], QScriptTotal[T, ?]]))
+        Injectable.inject[Const[Read[APath], ?], QScriptTotal[T, ?]]))
 
   type FreeMap[T[_[_]]]  = Free[MapFunc[T, ?], Hole]
   type FreeQS[T[_[_]]]   = Free[QScriptTotal[T, ?], Hole]

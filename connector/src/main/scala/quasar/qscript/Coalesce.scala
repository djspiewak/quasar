--- conflicted
+++ resolved
@@ -64,46 +64,28 @@
 }
 
 trait CoalesceInstances {
-<<<<<<< HEAD
-  def coalesce[T[_[_]]: BirecursiveT: EqualT] = new CoalesceT[T]
-
-  implicit def qscriptCore[T[_[_]]: BirecursiveT: EqualT, G[_]]
-=======
-  def coalesce[T[_[_]]: Recursive: Corecursive: EqualT: ShowT] = new CoalesceT[T]
-
-  implicit def qscriptCore[T[_[_]]: Recursive: Corecursive: EqualT: ShowT, G[_]]
->>>>>>> 8c2990d4
+  def coalesce[T[_[_]]: BirecursiveT: EqualT: ShowT] = new CoalesceT[T]
+
+  implicit def qscriptCore[T[_[_]]: BirecursiveT: EqualT: ShowT, G[_]]
     (implicit QC: QScriptCore[T, ?] :<: G)
       : Coalesce.Aux[T, QScriptCore[T, ?], G] =
     coalesce[T].qscriptCore[G]
 
-<<<<<<< HEAD
-  implicit def projectBucket[T[_[_]]: BirecursiveT: EqualT, F[_]]
+  implicit def projectBucket[T[_[_]]: BirecursiveT: EqualT: ShowT, F[_]]
       : Coalesce.Aux[T, ProjectBucket[T, ?], F] =
     coalesce[T].projectBucket[F]
 
-  implicit def shiftedRead[T[_[_]]: BirecursiveT: EqualT, G[_]]
+  implicit def shiftedRead[T[_[_]]: BirecursiveT: EqualT: ShowT, G[_]]
     (implicit SR: Const[ShiftedRead, ?] :<: G)
       : Coalesce.Aux[T, Const[ShiftedRead, ?], G] =
     coalesce[T].shiftedRead[G]
 
-  implicit def thetaJoin[T[_[_]]: BirecursiveT: EqualT, G[_]]
-=======
-  implicit def projectBucket[T[_[_]]: Recursive: Corecursive: EqualT: ShowT, F[_]]
-      : Coalesce.Aux[T, ProjectBucket[T, ?], F] =
-    coalesce[T].projectBucket[F]
-
-  implicit def thetaJoin[T[_[_]]: Recursive: Corecursive: EqualT: ShowT, G[_]]
->>>>>>> 8c2990d4
+  implicit def thetaJoin[T[_[_]]: BirecursiveT: EqualT: ShowT, G[_]]
     (implicit TJ: ThetaJoin[T, ?] :<: G)
       : Coalesce.Aux[T, ThetaJoin[T, ?], G] =
     coalesce[T].thetaJoin[G]
 
-<<<<<<< HEAD
-  implicit def equiJoin[T[_[_]]: BirecursiveT: EqualT, G[_]]
-=======
-  implicit def equiJoin[T[_[_]]: Recursive: Corecursive: EqualT: ShowT, G[_]]
->>>>>>> 8c2990d4
+  implicit def equiJoin[T[_[_]]: BirecursiveT: EqualT: ShowT, G[_]]
     (implicit EJ: EquiJoin[T, ?] :<: G)
       : Coalesce.Aux[T, EquiJoin[T, ?], G] =
     coalesce[T].equiJoin
@@ -174,11 +156,7 @@
     default
 }
 
-<<<<<<< HEAD
-class CoalesceT[T[_[_]]: BirecursiveT: EqualT] extends TTypes[T] {
-=======
-class CoalesceT[T[_[_]]: Recursive: Corecursive: EqualT: ShowT] extends TTypes[T] {
->>>>>>> 8c2990d4
+class CoalesceT[T[_[_]]: BirecursiveT: EqualT: ShowT] extends TTypes[T] {
   private def CoalesceTotal = Coalesce[T, QScriptTotal, QScriptTotal]
 
   private type QST = QScriptTotal[T[CoEnv[Hole, QScriptTotal, ?]]]
@@ -257,7 +235,7 @@
         }
 
       // TODO: Use NormalizableT#freeMF instead
-      def normalizeMapFunc[A](t: FreeMapA[A]): FreeMapA[A] =
+      def normalizeMapFunc[A: Show](t: FreeMapA[A]): FreeMapA[A] =
         t.transCata[FreeMapA[A]](MapFunc.normalize[T, A])
 
       def coalesce[F[_]: Functor](FToOut: PrismNT[F, OUT]) =

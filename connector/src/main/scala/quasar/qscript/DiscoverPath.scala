/*
 * Copyright 2014–2016 SlamData Inc.
 *
 * Licensed under the Apache License, Version 2.0 (the "License");
 * you may not use this file except in compliance with the License.
 * You may obtain a copy of the License at
 *
 *     http://www.apache.org/licenses/LICENSE-2.0
 *
 * Unless required by applicable law or agreed to in writing, software
 * distributed under the License is distributed on an "AS IS" BASIS,
 * WITHOUT WARRANTIES OR CONDITIONS OF ANY KIND, either express or implied.
 * See the License for the specific language governing permissions and
 * limitations under the License.
 */

package quasar.qscript

import quasar.Predef._
import quasar.Planner.NoFilesFound
import quasar.contrib.pathy._
import quasar.contrib.scalaz._
import quasar.fp._
import quasar.fp.ski._
import quasar.fs._
import quasar.qscript.MapFuncs._

<<<<<<< HEAD
import matryoshka._, Recursive.ops._, FunctorT.ops._
import pathy.Path.{dir1, file1, rootDir}
=======
import matryoshka._
import matryoshka.data._
import matryoshka.implicits._
import matryoshka.patterns._
import pathy.Path.{dir1, file1, FileName, rootDir}
>>>>>>> 98cac6d2
import scalaz._, Scalaz._, \&/._

/** This extracts statically-known paths from QScript queries to make it easier
  * for connectors to map queries to their own filesystems.
  */
trait DiscoverPath[IN[_]] {
  type IT[F[_]]
  type OUT[A]

  def discoverPath[M[_]: Monad: MonadFsErr](g: DiscoverPath.ListContents[M])
      : AlgebraM[M, IN, List[ADir] \&/ IT[OUT]]
}

object DiscoverPath extends DiscoverPathInstances {
  type Aux[T[_[_]], IN[_], F[_]] = DiscoverPath[IN] {
    type IT[F[_]] = T[F]
    type OUT[A] = F[A]
  }

  def apply[T[_[_]], IN[_], OUT[_]](implicit ev: DiscoverPath.Aux[T, IN, OUT]) =
    ev
}

abstract class DiscoverPathInstances {
  type ListContents[M[_]] = ADir => M[Set[PathSegment]]

<<<<<<< HEAD
  private def union[T[_[_]]: Recursive: Corecursive, OUT[_]: Functor]
=======
  // TODO: Move to scalaz, or at least quasar.fp
  def -\&/[A, B](a: A): These[A, B] = This(a)
  def \&/-[A, B](b: B): These[A, B] = That(b)

  private def union[T[_[_]]: BirecursiveT, OUT[_]: Functor]
>>>>>>> 98cac6d2
    (elems: NonEmptyList[T[OUT]])
    (implicit
      QC: QScriptCore[T, ?] :<: OUT,
      FI: Injectable.Aux[OUT, QScriptTotal[T, ?]])
      : T[OUT] =
    elems.foldRight1(
      (elem, acc) => QC.inj(Union(QC.inj(Unreferenced[T, T[OUT]]()).embed,
        elem.cata[FreeQS[T]](g => Free.roll(FI.inject(g))),
        acc.cata[FreeQS[T]](g => Free.roll(FI.inject(g))))).embed)

  private def makeRead[T[_[_]], F[_]](path: ADir)(implicit R: Const[Read[APath], ?] :<: F):
      F[T[F]] =
    R.inj(Const[Read[APath], T[F]](Read(path)))

  private def wrapDir[T[_[_]]: CorecursiveT, F[_]: Functor]
    (name: String, d: F[T[F]])
    (implicit QC: QScriptCore[T, ?] :<: F)
      : F[T[F]] =
    QC.inj(Map(d.embed, Free.roll(MakeMap(StrLit(name), HoleF))))

<<<<<<< HEAD
  private def unionDirs[T[_[_]]: Corecursive, OUT[_]: Functor]
    (implicit R: Const[Read[APath], ?] :<: OUT, QC: QScriptCore[T, ?] :<: OUT)
      : List[ADir] => Option[NonEmptyList[T[OUT]]] =
    _ ∘ (makeRead[T, OUT](_).embed) match {
=======
  // TODO: Some connectors (notably MongoDB) could provide more efficient
  //       implementations of this.
  private def allDescendents[T[_[_]]: CorecursiveT, M[_]: Monad: MonadFsErr, F[_]: Functor](
    listContents: ListContents[M])(
    implicit R: Const[Read, ?] :<: F,
             QC: QScriptCore[T, ?] :<: F):
      ADir => M[List[F[T[F]]]] =
    dir => MonadFsErr[M].handleError(listContents(dir) >>=
      (ps => ISet.fromList(ps.toList).toList.traverseM(_.fold(
        d => allDescendents[T, M, F](listContents).apply(dir </> dir1(d)) ∘ (_ ∘ (wrapDir(d.value, _))),
        f => List(wrapDir[T, F](f.value, makeRead(dir, f))).point[M]))))(
      κ(List.empty[F[T[F]]].point[M]))

  private def unionDirs[T[_[_]]: CorecursiveT, M[_]: Monad: MonadFsErr, OUT[_]: Functor]
    (g: ListContents[M])
    (implicit R: Const[Read, ?] :<: OUT, QC: QScriptCore[T, ?] :<: OUT)
      : List[ADir] => M[Option[NonEmptyList[T[OUT]]]] =
    dirs => dirs.traverseM(allDescendents[T, M, OUT](g)) ∘ (_ ∘ (_.embed) match {
>>>>>>> 98cac6d2
      case Nil    => None
      case h :: t => NonEmptyList.nel(h, t.toIList).some
    }

  def unionAll[T[_[_]]: BirecursiveT, M[_]: Monad: MonadFsErr, OUT[_]: Functor]
    (g: ListContents[M])
    (implicit
      R: Const[Read[APath], ?] :<: OUT,
      QC:    QScriptCore[T, ?] :<: OUT,
      FI: Injectable.Aux[OUT, QScriptTotal[T, ?]])
      : List[ADir] \&/ T[OUT] => M[T[OUT]] =
    _.fold(
<<<<<<< HEAD
      ds => unionDirs[T, OUT].apply(ds).fold[M[T[OUT]]](
        MonadError[M, FileSystemError].raiseError(FileSystemError.qscriptPlanningFailed(NoFilesFound(ds))))(
        union(_).point[M]),
=======
      ds => unionDirs[T, M, OUT](g).apply(ds) >>= (_.fold[M[T[OUT]]](
        MonadFsErr[M].raiseError(FileSystemError.qscriptPlanningFailed(NoFilesFound(ds))))(
        union(_).point[M])),
>>>>>>> 98cac6d2
      _.point[M],
      (ds, qs) => unionDirs[T, OUT].apply(ds).fold(qs)(d => union(qs <:: d)).point[M])

  private def convertBranch
    [T[_[_]]: BirecursiveT, M[_]: Monad: MonadFsErr, OUT[_]: Functor]
    (src: List[ADir] \&/ T[OUT], branch: FreeQS[T])
    (f: ListContents[M])
    (implicit
      R: Const[Read[APath], ?] :<: OUT,
      QC:    QScriptCore[T, ?] :<: OUT,
      FI: Injectable.Aux[OUT, QScriptTotal[T, ?]])
      : M[FreeQS[T]] =
    branch.cataM[M, List[ADir] \&/ T[QScriptTotal[T, ?]]](
      interpretM(
        κ((src ∘ (_.transCata[T[QScriptTotal[T, ?]]](FI.inject))).point[M]),
        DiscoverPath[T, QScriptTotal[T, ?], QScriptTotal[T, ?]].discoverPath(f))) >>=
      (unionAll[T, M, QScriptTotal[T, ?]](f).apply(_) ∘ (_.cata(Free.roll[QScriptTotal[T, ?], Hole])))


  private def convertBranchingOp
    [T[_[_]]: BirecursiveT, M[_]: Monad: MonadFsErr, OUT[_]: Functor]
    (src: List[ADir] \&/ T[OUT], lb: FreeQS[T], rb: FreeQS[T], f: ListContents[M])
    (op: (T[OUT], FreeQS[T], FreeQS[T]) => OUT[T[OUT]])
    (implicit
      R: Const[Read[APath], ?] :<: OUT,
      QC:    QScriptCore[T, ?] :<: OUT,
      FI: Injectable.Aux[OUT, QScriptTotal[T, ?]])
      : M[List[ADir] \&/ T[OUT]] =
    (convertBranch(src, lb)(f) ⊛ convertBranch(src, rb)(f))((l, r) =>
      \&/-(op(QC.inj(Unreferenced[T, T[OUT]]()).embed, l, r).embed))

  def fileType[M[_]: Monad: MonadFsErr](listContents: ListContents[M]):
      (ADir, String) => OptionT[M, ADir \/ AFile] =
    (dir, name) => OptionT(MonadFsErr[M].handleError(listContents(dir).map(_.some))(κ(none.point[M]))) >>=
      (cont => OptionT((cont.find(_.fold(_.value ≟ name, _.value ≟ name)) ∘
        (_.bimap(dir </> dir1(_), dir </> file1(_)))).point[M]))

  // real instances

  implicit def root[T[_[_]], F[_]]: DiscoverPath.Aux[T, Const[DeadEnd, ?], F] =
    new DiscoverPath[Const[DeadEnd, ?]] {
      type IT[F[_]] = T[F]
      type OUT[A] = F[A]

      def discoverPath[M[_]: Monad: MonadFsErr](g: ListContents[M]) =
        κ(-\&/[List[ADir], T[OUT]](List(rootDir)).point[M])
    }

  implicit def projectBucket[T[_[_]]: BirecursiveT, F[_]: Functor]
    (implicit
      R: Const[Read[APath], ?] :<: F,
      QC:    QScriptCore[T, ?] :<: F,
      PB:  ProjectBucket[T, ?] :<: F,
      FI: Injectable.Aux[F, QScriptTotal[T, ?]])
      : DiscoverPath.Aux[T, ProjectBucket[T, ?], F] =
    new DiscoverPath[ProjectBucket[T, ?]] {
      type IT[F[_]] = T[F]
      type OUT[A] = F[A]

      def handleDirs[M[_]: Monad: MonadFsErr](g: ListContents[M], dirs: List[ADir], field: String) =
        dirs.traverseM(fileType(g).apply(_, field).fold(
          df => List(df ∘ (file => R.inj(Const[Read[APath], T[OUT]](Read(file))).embed)),
          Nil)) ∘ {
          case Nil => -\&/(Nil)
          case h :: t => t.foldRight(h.fold(d => -\&/(List(d)), \&/-(_)))((elem, acc) =>
            elem.fold(
              d => acc match {
                case This(ds) => -\&/(d :: ds)
                case That(qs) => Both(List(d), qs)
                case Both(ds, qs) => Both(d :: ds, qs)
              },
              f => acc match {
                case This(ds) => Both(ds, f)
                case That(qs) => That(union(NonEmptyList(f, qs)))
                case Both(ds, qs) => Both(ds, union(NonEmptyList(f, qs)))
              }))
        }

      def rebucket(out: T[OUT], value: FreeMap[T], field: String) =
        PB.inj(BucketField(out, value, StrLit(field))).embed

      def discoverPath[M[_]: Monad: MonadFsErr](g: ListContents[M]) = {
        // FIXME: `value` must be `HoleF`.
        case BucketField(src, value, StrLit(field)) =>
          src.fold(
            handleDirs(g, _, field),
            out => \&/-(rebucket(out, value, field)).point[M],
            (dirs, out) => handleDirs(g, dirs, field) ∘ {
              case This(dirs)        => Both(dirs, rebucket(out, value, field))
              case That(files)       => That(union(NonEmptyList(files, rebucket(out, value, field))))
              case Both(dirs, files) => Both(dirs, union(NonEmptyList(files, rebucket(out, value, field))))
            })
        case x => x.traverse(unionAll(g)) ∘ (in => \&/-(PB.inj(in).embed))
      }
    }

  implicit def qscriptCore[T[_[_]]: BirecursiveT, F[_]: Functor]
    (implicit
      R: Const[Read[APath], ?] :<: F,
      QC:    QScriptCore[T, ?] :<: F,
      FI: Injectable.Aux[F, QScriptTotal[T, ?]])
      : DiscoverPath.Aux[T, QScriptCore[T, ?], F] =
    new DiscoverPath[QScriptCore[T, ?]] {
      type IT[F[_]] = T[F]
      type OUT[A] = F[A]

      def discoverPath[M[_]: Monad: MonadFsErr](g: ListContents[M]) = {
        case Union(src, lb, rb) if !src.isThat =>
          convertBranchingOp(src, lb, rb, g)((s, l, r) =>
            QC.inj(Union(s, l, r)))
        case Subset(src, lb, sel, rb) if !src.isThat =>
          convertBranchingOp(src, lb, rb, g)((s, l, r) =>
            QC.inj(Subset(s, l, sel, r)))

        case x => x.traverse(unionAll(g)) ∘ (in => \&/-(QC.inj(in).embed))
      }
    }

  // branch handling

  implicit def thetaJoin[T[_[_]]: BirecursiveT, F[_]: Functor]
    (implicit
      R: Const[Read[APath], ?] :<: F,
      QC:    QScriptCore[T, ?] :<: F,
      TJ:      ThetaJoin[T, ?] :<: F,
      FI: Injectable.Aux[F, QScriptTotal[T, ?]])
      : DiscoverPath.Aux[T, ThetaJoin[T, ?], F] =
    new DiscoverPath[ThetaJoin[T, ?]] {
      type IT[F[_]] = T[F]
      type OUT[A] = F[A]

      def discoverPath[M[_]: Monad: MonadFsErr](g: ListContents[M]) = {
        case ThetaJoin(src, lb, rb, on, jType, combine) if !src.isThat =>
          convertBranchingOp(src, lb, rb, g)((s, l, r) =>
            TJ.inj(ThetaJoin(s, l, r, on, jType, combine)))
        case x => x.traverse(unionAll(g)) ∘ (in => \&/-(TJ.inj(in).embed))
      }
    }

  implicit def equiJoin[T[_[_]]: BirecursiveT, F[_]: Functor]
    (implicit
      R: Const[Read[APath], ?] :<: F,
      QC:    QScriptCore[T, ?] :<: F,
      EJ:       EquiJoin[T, ?] :<: F,
      FI: Injectable.Aux[F, QScriptTotal[T, ?]])
      : DiscoverPath.Aux[T, EquiJoin[T, ?], F] =
    new DiscoverPath[EquiJoin[T, ?]] {
      type IT[F[_]] = T[F]
      type OUT[A] = F[A]

      def discoverPath[M[_]: Monad: MonadFsErr](g: ListContents[M]) = {
        case EquiJoin(src, lb, rb, lk, rk, jType, combine) if !src.isThat =>
          convertBranchingOp(src, lb, rb, g)((s, l, r) =>
            EJ.inj(EquiJoin(s, l, r, lk, rk, jType, combine)))
        case x => x.traverse(unionAll(g)) ∘ (in => \&/-(EJ.inj(in).embed))
      }
    }

  implicit def coproduct[T[_[_]], F[_], G[_], H[_]]
    (implicit F: DiscoverPath.Aux[T, F, H], G: DiscoverPath.Aux[T, G, H])
      : DiscoverPath.Aux[T, Coproduct[F, G, ?], H] =
    new DiscoverPath[Coproduct[F, G, ?]] {
      type IT[F[_]] = T[F]
      type OUT[A] = H[A]

      def discoverPath[M[_]: Monad: MonadFsErr](g: ListContents[M]) =
        _.run.fold(F.discoverPath(g), G.discoverPath(g))
    }

  def default[T[_[_]]: BirecursiveT, IN[_]: Traverse, F[_]: Functor]
    (implicit
      R: Const[Read[APath], ?] :<: F,
      QC:    QScriptCore[T, ?] :<: F,
      IN:                   IN :<: F,
      FI: Injectable.Aux[F, QScriptTotal[T, ?]])
      : DiscoverPath.Aux[T, IN, F] =
    new DiscoverPath[IN] {
      type IT[F[_]] = T[F]
      type OUT[A] = F[A]

      def discoverPath[M[_]: Monad: MonadFsErr](g: ListContents[M]) =
        _.traverse(unionAll(g)) ∘ (in => \&/-(IN.inj(in).embed))
    }

<<<<<<< HEAD
  implicit def read[T[_[_]]: Recursive: Corecursive, F[_]: Functor, A]
=======
  implicit def read[T[_[_]]: BirecursiveT, F[_]: Functor]
>>>>>>> 98cac6d2
    (implicit
      R: Const[Read[APath], ?] :<: F,
      QC:    QScriptCore[T, ?] :<: F,
      RA:    Const[Read[A], ?] :<: F,
      FI: Injectable.Aux[F, QScriptTotal[T, ?]])
      : DiscoverPath.Aux[T, Const[Read[A], ?], F] =
    default

<<<<<<< HEAD
  implicit def shiftedRead[T[_[_]]: Recursive: Corecursive, F[_]: Functor, A]
=======
  implicit def shiftedRead[T[_[_]]: BirecursiveT, F[_]: Functor]
>>>>>>> 98cac6d2
    (implicit
      R:     Const[Read[APath], ?] :<: F,
      QC:        QScriptCore[T, ?] :<: F,
      IN: Const[ShiftedRead[A], ?] :<: F,
      FI: Injectable.Aux[F, QScriptTotal[T, ?]])
      : DiscoverPath.Aux[T, Const[ShiftedRead[A], ?], F] =
    default
}<|MERGE_RESOLUTION|>--- conflicted
+++ resolved
@@ -25,16 +25,11 @@
 import quasar.fs._
 import quasar.qscript.MapFuncs._
 
-<<<<<<< HEAD
-import matryoshka._, Recursive.ops._, FunctorT.ops._
-import pathy.Path.{dir1, file1, rootDir}
-=======
 import matryoshka._
 import matryoshka.data._
 import matryoshka.implicits._
 import matryoshka.patterns._
-import pathy.Path.{dir1, file1, FileName, rootDir}
->>>>>>> 98cac6d2
+import pathy.Path.{dir1, file1, rootDir}
 import scalaz._, Scalaz._, \&/._
 
 /** This extracts statically-known paths from QScript queries to make it easier
@@ -61,15 +56,7 @@
 abstract class DiscoverPathInstances {
   type ListContents[M[_]] = ADir => M[Set[PathSegment]]
 
-<<<<<<< HEAD
-  private def union[T[_[_]]: Recursive: Corecursive, OUT[_]: Functor]
-=======
-  // TODO: Move to scalaz, or at least quasar.fp
-  def -\&/[A, B](a: A): These[A, B] = This(a)
-  def \&/-[A, B](b: B): These[A, B] = That(b)
-
   private def union[T[_[_]]: BirecursiveT, OUT[_]: Functor]
->>>>>>> 98cac6d2
     (elems: NonEmptyList[T[OUT]])
     (implicit
       QC: QScriptCore[T, ?] :<: OUT,
@@ -90,31 +77,10 @@
       : F[T[F]] =
     QC.inj(Map(d.embed, Free.roll(MakeMap(StrLit(name), HoleF))))
 
-<<<<<<< HEAD
-  private def unionDirs[T[_[_]]: Corecursive, OUT[_]: Functor]
+  private def unionDirs[T[_[_]]: CorecursiveT, OUT[_]: Functor]
     (implicit R: Const[Read[APath], ?] :<: OUT, QC: QScriptCore[T, ?] :<: OUT)
       : List[ADir] => Option[NonEmptyList[T[OUT]]] =
     _ ∘ (makeRead[T, OUT](_).embed) match {
-=======
-  // TODO: Some connectors (notably MongoDB) could provide more efficient
-  //       implementations of this.
-  private def allDescendents[T[_[_]]: CorecursiveT, M[_]: Monad: MonadFsErr, F[_]: Functor](
-    listContents: ListContents[M])(
-    implicit R: Const[Read, ?] :<: F,
-             QC: QScriptCore[T, ?] :<: F):
-      ADir => M[List[F[T[F]]]] =
-    dir => MonadFsErr[M].handleError(listContents(dir) >>=
-      (ps => ISet.fromList(ps.toList).toList.traverseM(_.fold(
-        d => allDescendents[T, M, F](listContents).apply(dir </> dir1(d)) ∘ (_ ∘ (wrapDir(d.value, _))),
-        f => List(wrapDir[T, F](f.value, makeRead(dir, f))).point[M]))))(
-      κ(List.empty[F[T[F]]].point[M]))
-
-  private def unionDirs[T[_[_]]: CorecursiveT, M[_]: Monad: MonadFsErr, OUT[_]: Functor]
-    (g: ListContents[M])
-    (implicit R: Const[Read, ?] :<: OUT, QC: QScriptCore[T, ?] :<: OUT)
-      : List[ADir] => M[Option[NonEmptyList[T[OUT]]]] =
-    dirs => dirs.traverseM(allDescendents[T, M, OUT](g)) ∘ (_ ∘ (_.embed) match {
->>>>>>> 98cac6d2
       case Nil    => None
       case h :: t => NonEmptyList.nel(h, t.toIList).some
     }
@@ -127,15 +93,9 @@
       FI: Injectable.Aux[OUT, QScriptTotal[T, ?]])
       : List[ADir] \&/ T[OUT] => M[T[OUT]] =
     _.fold(
-<<<<<<< HEAD
       ds => unionDirs[T, OUT].apply(ds).fold[M[T[OUT]]](
-        MonadError[M, FileSystemError].raiseError(FileSystemError.qscriptPlanningFailed(NoFilesFound(ds))))(
+        MonadFsErr[M].raiseError(FileSystemError.qscriptPlanningFailed(NoFilesFound(ds))))(
         union(_).point[M]),
-=======
-      ds => unionDirs[T, M, OUT](g).apply(ds) >>= (_.fold[M[T[OUT]]](
-        MonadFsErr[M].raiseError(FileSystemError.qscriptPlanningFailed(NoFilesFound(ds))))(
-        union(_).point[M])),
->>>>>>> 98cac6d2
       _.point[M],
       (ds, qs) => unionDirs[T, OUT].apply(ds).fold(qs)(d => union(qs <:: d)).point[M])
 
@@ -320,11 +280,7 @@
         _.traverse(unionAll(g)) ∘ (in => \&/-(IN.inj(in).embed))
     }
 
-<<<<<<< HEAD
-  implicit def read[T[_[_]]: Recursive: Corecursive, F[_]: Functor, A]
-=======
-  implicit def read[T[_[_]]: BirecursiveT, F[_]: Functor]
->>>>>>> 98cac6d2
+  implicit def read[T[_[_]]: BirecursiveT, F[_]: Functor, A]
     (implicit
       R: Const[Read[APath], ?] :<: F,
       QC:    QScriptCore[T, ?] :<: F,
@@ -333,11 +289,7 @@
       : DiscoverPath.Aux[T, Const[Read[A], ?], F] =
     default
 
-<<<<<<< HEAD
-  implicit def shiftedRead[T[_[_]]: Recursive: Corecursive, F[_]: Functor, A]
-=======
-  implicit def shiftedRead[T[_[_]]: BirecursiveT, F[_]: Functor]
->>>>>>> 98cac6d2
+  implicit def shiftedRead[T[_[_]]: BirecursiveT, F[_]: Functor, A]
     (implicit
       R:     Const[Read[APath], ?] :<: F,
       QC:        QScriptCore[T, ?] :<: F,

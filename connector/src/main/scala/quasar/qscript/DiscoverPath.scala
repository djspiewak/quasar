/*
 * Copyright 2014–2016 SlamData Inc.
 *
 * Licensed under the Apache License, Version 2.0 (the "License");
 * you may not use this file except in compliance with the License.
 * You may obtain a copy of the License at
 *
 *     http://www.apache.org/licenses/LICENSE-2.0
 *
 * Unless required by applicable law or agreed to in writing, software
 * distributed under the License is distributed on an "AS IS" BASIS,
 * WITHOUT WARRANTIES OR CONDITIONS OF ANY KIND, either express or implied.
 * See the License for the specific language governing permissions and
 * limitations under the License.
 */

package quasar.qscript

import quasar.Predef._
import quasar.Planner.NoFilesFound
import quasar.contrib.pathy._
import quasar.contrib.scalaz._
import quasar.fp._
import quasar.fp.ski._
import quasar.fs._
import quasar.qscript.MapFuncs._

import matryoshka._
import matryoshka.data._
import matryoshka.implicits._
import matryoshka.patterns._
import pathy.Path.{dir1, file1, FileName, rootDir}
import scalaz._, Scalaz._, \&/._

/** This extracts statically-known paths from QScript queries to make it easier
  * for connectors to map queries to their own filesystems.
  */
trait DiscoverPath[IN[_]] {
  type IT[F[_]]
  type OUT[A]

  def discoverPath[M[_]: Monad: MonadFsErr](g: DiscoverPath.ListContents[M])
      : AlgebraM[M, IN, List[ADir] \&/ IT[OUT]]
}

object DiscoverPath extends DiscoverPathInstances {
  type Aux[T[_[_]], IN[_], F[_]] = DiscoverPath[IN] {
    type IT[F[_]] = T[F]
    type OUT[A] = F[A]
  }

  def apply[T[_[_]], IN[_], OUT[_]](implicit ev: DiscoverPath.Aux[T, IN, OUT]) =
    ev
}

abstract class DiscoverPathInstances {
  type ListContents[M[_]] = ADir => M[Set[PathSegment]]

  // TODO: Move to scalaz, or at least quasar.fp
  def -\&/[A, B](a: A): These[A, B] = This(a)
  def \&/-[A, B](b: B): These[A, B] = That(b)

  private def union[T[_[_]]: BirecursiveT, OUT[_]: Functor]
    (elems: NonEmptyList[T[OUT]])
    (implicit
      QC: QScriptCore[T, ?] :<: OUT,
      FI: Injectable.Aux[OUT, QScriptTotal[T, ?]])
      : T[OUT] =
    elems.foldRight1(
      (elem, acc) => QC.inj(Union(QC.inj(Unreferenced[T, T[OUT]]()).embed,
        elem.cata[FreeQS[T]](g => Free.roll(FI.inject(g))),
        acc.cata[FreeQS[T]](g => Free.roll(FI.inject(g))))).embed)

  private def makeRead[T[_[_]], F[_]]
    (dir: ADir, file: FileName)
    (implicit R: Const[Read, ?] :<: F):
      F[T[F]] =
    R.inj(Const[Read, T[F]](Read(dir </> file1(file))))

  private def wrapDir[T[_[_]]: CorecursiveT, F[_]: Functor]
    (name: String, d: F[T[F]])
    (implicit QC: QScriptCore[T, ?] :<: F)
      : F[T[F]] =
    QC.inj(Map(d.embed, Free.roll(MakeMap(StrLit(name), HoleF))))

  // TODO: Some connectors (notably MongoDB) could provide more efficient
  //       implementations of this.
<<<<<<< HEAD
  private def allDescendents[T[_[_]]: Corecursive, M[_]: Monad: MonadFsErr, F[_]: Functor](
=======
  private def allDescendents[T[_[_]]: CorecursiveT, M[_]: MonadFsErr, F[_]: Functor](
>>>>>>> 1147c87e
    listContents: ListContents[M])(
    implicit R: Const[Read, ?] :<: F,
             QC: QScriptCore[T, ?] :<: F):
      ADir => M[List[F[T[F]]]] =
    dir => (listContents(dir) >>=
      (ps => ISet.fromList(ps.toList).toList.traverseM(_.fold(
        d => allDescendents[T, M, F](listContents).apply(dir </> dir1(d)) ∘ (_ ∘ (wrapDir(d.value, _))),
        f => List(wrapDir[T, F](f.value, makeRead(dir, f))).point[M]))))
      .handleError(κ(List.empty[F[T[F]]].point[M]))

<<<<<<< HEAD
  private def unionDirs[T[_[_]]: Corecursive, M[_]: Monad: MonadFsErr, OUT[_]: Functor]
=======
  private def unionDirs[T[_[_]]: CorecursiveT, M[_]: MonadFsErr, OUT[_]: Functor]
>>>>>>> 1147c87e
    (g: ListContents[M])
    (implicit R: Const[Read, ?] :<: OUT, QC: QScriptCore[T, ?] :<: OUT)
      : List[ADir] => M[Option[NonEmptyList[T[OUT]]]] =
    dirs => dirs.traverseM(allDescendents[T, M, OUT](g)) ∘ (_ ∘ (_.embed) match {
      case Nil    => None
      case h :: t => NonEmptyList.nel(h, t.toIList).some
    })

<<<<<<< HEAD
  def unionAll[T[_[_]]: Recursive: Corecursive, M[_]: Monad: MonadFsErr, OUT[_]: Functor]
=======
  def unionAll[T[_[_]]: BirecursiveT, M[_]: MonadFsErr, OUT[_]: Functor]
>>>>>>> 1147c87e
    (g: ListContents[M])
    (implicit
      R:     Const[Read, ?] :<: OUT,
      QC: QScriptCore[T, ?] :<: OUT,
      FI: Injectable.Aux[OUT, QScriptTotal[T, ?]])
      : List[ADir] \&/ T[OUT] => M[T[OUT]] =
    _.fold(
      ds => unionDirs[T, M, OUT](g).apply(ds) >>= (_.fold[M[T[OUT]]](
        MonadError_[M, FileSystemError].raiseError(FileSystemError.qscriptPlanningFailed(NoFilesFound(ds))))(
        union(_).point[M])),
      _.point[M],
      (ds, qs) => unionDirs[T, M, OUT](g).apply(ds) ∘ (_.fold(qs)(d => union(qs <:: d))))

  private def convertBranch
<<<<<<< HEAD
    [T[_[_]]: Recursive: Corecursive, M[_]: Monad: MonadFsErr, OUT[_]: Functor]
=======
    [T[_[_]]: BirecursiveT, M[_]: MonadFsErr, OUT[_]: Functor]
>>>>>>> 1147c87e
    (src: List[ADir] \&/ T[OUT], branch: FreeQS[T])
    (f: ListContents[M])
    (implicit
      R:     Const[Read, ?] :<: OUT,
      QC: QScriptCore[T, ?] :<: OUT,
      FI: Injectable.Aux[OUT, QScriptTotal[T, ?]])
      : M[FreeQS[T]] =
    branch.cataM[M, List[ADir] \&/ T[QScriptTotal[T, ?]]](
      interpretM(
        κ((src ∘ (_.transCata[T[QScriptTotal[T, ?]]](FI.inject))).point[M]),
        DiscoverPath[T, QScriptTotal[T, ?], QScriptTotal[T, ?]].discoverPath(f))) >>=
      (unionAll[T, M, QScriptTotal[T, ?]](f).apply(_) ∘ (_.cata(Free.roll[QScriptTotal[T, ?], Hole])))


  private def convertBranchingOp
<<<<<<< HEAD
    [T[_[_]]: Recursive: Corecursive, M[_]: Monad: MonadFsErr, OUT[_]: Functor]
=======
    [T[_[_]]: BirecursiveT, M[_]: MonadFsErr, OUT[_]: Functor]
>>>>>>> 1147c87e
    (src: List[ADir] \&/ T[OUT], lb: FreeQS[T], rb: FreeQS[T], f: ListContents[M])
    (op: (T[OUT], FreeQS[T], FreeQS[T]) => OUT[T[OUT]])
    (implicit
      R:     Const[Read, ?] :<: OUT,
      QC: QScriptCore[T, ?] :<: OUT,
      FI: Injectable.Aux[OUT, QScriptTotal[T, ?]])
      : M[List[ADir] \&/ T[OUT]] =
    (convertBranch(src, lb)(f) ⊛ convertBranch(src, rb)(f))((l, r) =>
      \&/-(op(QC.inj(Unreferenced[T, T[OUT]]()).embed, l, r).embed))

  def fileType[M[_]: Monad: MonadFsErr](listContents: ListContents[M]):
      (ADir, String) => OptionT[M, ADir \/ AFile] =
    (dir, name) => OptionT(listContents(dir).map(_.some).handleError(κ(none.point[M]))) >>=
      (cont => OptionT((cont.find(_.fold(_.value ≟ name, _.value ≟ name)) ∘
        (_.bimap(dir </> dir1(_), dir </> file1(_)))).point[M]))

  // real instances

  implicit def root[T[_[_]], F[_]]: DiscoverPath.Aux[T, Const[DeadEnd, ?], F] =
    new DiscoverPath[Const[DeadEnd, ?]] {
      type IT[F[_]] = T[F]
      type OUT[A] = F[A]

      def discoverPath[M[_]: Monad: MonadFsErr](g: ListContents[M]) =
        κ(-\&/[List[ADir], T[OUT]](List(rootDir)).point[M])
    }

  implicit def projectBucket[T[_[_]]: BirecursiveT, F[_]: Functor]
    (implicit
      R:       Const[Read, ?] :<: F,
      QC:   QScriptCore[T, ?] :<: F,
      PB: ProjectBucket[T, ?] :<: F,
      FI: Injectable.Aux[F, QScriptTotal[T, ?]])
      : DiscoverPath.Aux[T, ProjectBucket[T, ?], F] =
    new DiscoverPath[ProjectBucket[T, ?]] {
      type IT[F[_]] = T[F]
      type OUT[A] = F[A]

      def handleDirs[M[_]: Monad: MonadFsErr](g: ListContents[M], dirs: List[ADir], field: String) =
        dirs.traverseM(fileType(g).apply(_, field).fold(
          df => List(df ∘ (file => R.inj(Const[Read, T[OUT]](Read(file))).embed)),
          Nil)) ∘ {
          case Nil => -\&/(Nil)
          case h :: t => t.foldRight(h.fold(d => -\&/(List(d)), \&/-(_)))((elem, acc) =>
            elem.fold(
              d => acc match {
                case This(ds) => -\&/(d :: ds)
                case That(qs) => Both(List(d), qs)
                case Both(ds, qs) => Both(d :: ds, qs)
              },
              f => acc match {
                case This(ds) => Both(ds, f)
                case That(qs) => That(union(NonEmptyList(f, qs)))
                case Both(ds, qs) => Both(ds, union(NonEmptyList(f, qs)))
              }))
        }

      def rebucket(out: T[OUT], value: FreeMap[T], field: String) =
        PB.inj(BucketField(out, value, StrLit(field))).embed

      def discoverPath[M[_]: Monad: MonadFsErr](g: ListContents[M]) = {
        // FIXME: `value` must be `HoleF`.
        case BucketField(src, value, StrLit(field)) =>
          src.fold(
            handleDirs(g, _, field),
            out => \&/-(rebucket(out, value, field)).point[M],
            (dirs, out) => handleDirs(g, dirs, field) ∘ {
              case This(dirs)        => Both(dirs, rebucket(out, value, field))
              case That(files)       => That(union(NonEmptyList(files, rebucket(out, value, field))))
              case Both(dirs, files) => Both(dirs, union(NonEmptyList(files, rebucket(out, value, field))))
            })
        case x => x.traverse(unionAll(g)) ∘ (in => \&/-(PB.inj(in).embed))
      }
    }

  implicit def qscriptCore[T[_[_]]: BirecursiveT, F[_]: Functor]
    (implicit
      R:     Const[Read, ?] :<: F,
      QC: QScriptCore[T, ?] :<: F,
      FI: Injectable.Aux[F, QScriptTotal[T, ?]])
      : DiscoverPath.Aux[T, QScriptCore[T, ?], F] =
    new DiscoverPath[QScriptCore[T, ?]] {
      type IT[F[_]] = T[F]
      type OUT[A] = F[A]

      def discoverPath[M[_]: Monad: MonadFsErr](g: ListContents[M]) = {
        case Union(src, lb, rb) if !src.isThat =>
          convertBranchingOp(src, lb, rb, g)((s, l, r) =>
            QC.inj(Union(s, l, r)))
        case Subset(src, lb, sel, rb) if !src.isThat =>
          convertBranchingOp(src, lb, rb, g)((s, l, r) =>
            QC.inj(Subset(s, l, sel, r)))

        case x => x.traverse(unionAll(g)) ∘ (in => \&/-(QC.inj(in).embed))
      }
    }

  // branch handling

  implicit def thetaJoin[T[_[_]]: BirecursiveT, F[_]: Functor]
    (implicit
      R:     Const[Read, ?] :<: F,
      QC: QScriptCore[T, ?] :<: F,
      TJ: ThetaJoin[T, ?] :<: F,
      FI: Injectable.Aux[F, QScriptTotal[T, ?]])
      : DiscoverPath.Aux[T, ThetaJoin[T, ?], F] =
    new DiscoverPath[ThetaJoin[T, ?]] {
      type IT[F[_]] = T[F]
      type OUT[A] = F[A]

      def discoverPath[M[_]: Monad: MonadFsErr](g: ListContents[M]) = {
        case ThetaJoin(src, lb, rb, on, jType, combine) if !src.isThat =>
          convertBranchingOp(src, lb, rb, g)((s, l, r) =>
            TJ.inj(ThetaJoin(s, l, r, on, jType, combine)))
        case x => x.traverse(unionAll(g)) ∘ (in => \&/-(TJ.inj(in).embed))
      }
    }

  implicit def equiJoin[T[_[_]]: BirecursiveT, F[_]: Functor]
    (implicit
      R:     Const[Read, ?] :<: F,
      QC: QScriptCore[T, ?] :<: F,
      EJ: EquiJoin[T, ?] :<: F,
      FI: Injectable.Aux[F, QScriptTotal[T, ?]])
      : DiscoverPath.Aux[T, EquiJoin[T, ?], F] =
    new DiscoverPath[EquiJoin[T, ?]] {
      type IT[F[_]] = T[F]
      type OUT[A] = F[A]

      def discoverPath[M[_]: Monad: MonadFsErr](g: ListContents[M]) = {
        case EquiJoin(src, lb, rb, lk, rk, jType, combine) if !src.isThat =>
          convertBranchingOp(src, lb, rb, g)((s, l, r) =>
            EJ.inj(EquiJoin(s, l, r, lk, rk, jType, combine)))
        case x => x.traverse(unionAll(g)) ∘ (in => \&/-(EJ.inj(in).embed))
      }
    }

  implicit def coproduct[T[_[_]], F[_], G[_], H[_]]
    (implicit F: DiscoverPath.Aux[T, F, H], G: DiscoverPath.Aux[T, G, H])
      : DiscoverPath.Aux[T, Coproduct[F, G, ?], H] =
    new DiscoverPath[Coproduct[F, G, ?]] {
      type IT[F[_]] = T[F]
      type OUT[A] = H[A]

      def discoverPath[M[_]: Monad: MonadFsErr](g: ListContents[M]) =
        _.run.fold(F.discoverPath(g), G.discoverPath(g))
    }

  def default[T[_[_]]: BirecursiveT, IN[_]: Traverse, F[_]: Functor]
    (implicit
      R:     Const[Read, ?] :<: F,
      QC: QScriptCore[T, ?] :<: F,
      IN:                IN :<: F,
      FI: Injectable.Aux[F, QScriptTotal[T, ?]])
      : DiscoverPath.Aux[T, IN, F] =
    new DiscoverPath[IN] {
      type IT[F[_]] = T[F]
      type OUT[A] = F[A]

      def discoverPath[M[_]: Monad: MonadFsErr](g: ListContents[M]) =
        _.traverse(unionAll(g)) ∘ (in => \&/-(IN.inj(in).embed))
    }

  implicit def read[T[_[_]]: BirecursiveT, F[_]: Functor]
    (implicit
      R:     Const[Read, ?] :<: F,
      QC: QScriptCore[T, ?] :<: F,
      FI: Injectable.Aux[F, QScriptTotal[T, ?]])
      : DiscoverPath.Aux[T, Const[Read, ?], F] =
    default

  implicit def shiftedRead[T[_[_]]: BirecursiveT, F[_]: Functor]
    (implicit
      R:         Const[Read, ?] :<: F,
      QC:     QScriptCore[T, ?] :<: F,
      IN: Const[ShiftedRead, ?] :<: F,
      FI: Injectable.Aux[F, QScriptTotal[T, ?]])
      : DiscoverPath.Aux[T, Const[ShiftedRead, ?], F] =
    default
}<|MERGE_RESOLUTION|>--- conflicted
+++ resolved
@@ -85,11 +85,7 @@
 
   // TODO: Some connectors (notably MongoDB) could provide more efficient
   //       implementations of this.
-<<<<<<< HEAD
-  private def allDescendents[T[_[_]]: Corecursive, M[_]: Monad: MonadFsErr, F[_]: Functor](
-=======
-  private def allDescendents[T[_[_]]: CorecursiveT, M[_]: MonadFsErr, F[_]: Functor](
->>>>>>> 1147c87e
+  private def allDescendents[T[_[_]]: CorecursiveT, M[_]: Monad: MonadFsErr, F[_]: Functor](
     listContents: ListContents[M])(
     implicit R: Const[Read, ?] :<: F,
              QC: QScriptCore[T, ?] :<: F):
@@ -100,11 +96,7 @@
         f => List(wrapDir[T, F](f.value, makeRead(dir, f))).point[M]))))
       .handleError(κ(List.empty[F[T[F]]].point[M]))
 
-<<<<<<< HEAD
-  private def unionDirs[T[_[_]]: Corecursive, M[_]: Monad: MonadFsErr, OUT[_]: Functor]
-=======
-  private def unionDirs[T[_[_]]: CorecursiveT, M[_]: MonadFsErr, OUT[_]: Functor]
->>>>>>> 1147c87e
+  private def unionDirs[T[_[_]]: CorecursiveT, M[_]: Monad: MonadFsErr, OUT[_]: Functor]
     (g: ListContents[M])
     (implicit R: Const[Read, ?] :<: OUT, QC: QScriptCore[T, ?] :<: OUT)
       : List[ADir] => M[Option[NonEmptyList[T[OUT]]]] =
@@ -113,11 +105,7 @@
       case h :: t => NonEmptyList.nel(h, t.toIList).some
     })
 
-<<<<<<< HEAD
-  def unionAll[T[_[_]]: Recursive: Corecursive, M[_]: Monad: MonadFsErr, OUT[_]: Functor]
-=======
-  def unionAll[T[_[_]]: BirecursiveT, M[_]: MonadFsErr, OUT[_]: Functor]
->>>>>>> 1147c87e
+  def unionAll[T[_[_]]: BirecursiveT, M[_]: Monad: MonadFsErr, OUT[_]: Functor]
     (g: ListContents[M])
     (implicit
       R:     Const[Read, ?] :<: OUT,
@@ -132,11 +120,7 @@
       (ds, qs) => unionDirs[T, M, OUT](g).apply(ds) ∘ (_.fold(qs)(d => union(qs <:: d))))
 
   private def convertBranch
-<<<<<<< HEAD
-    [T[_[_]]: Recursive: Corecursive, M[_]: Monad: MonadFsErr, OUT[_]: Functor]
-=======
-    [T[_[_]]: BirecursiveT, M[_]: MonadFsErr, OUT[_]: Functor]
->>>>>>> 1147c87e
+    [T[_[_]]: BirecursiveT, M[_]: Monad: MonadFsErr, OUT[_]: Functor]
     (src: List[ADir] \&/ T[OUT], branch: FreeQS[T])
     (f: ListContents[M])
     (implicit
@@ -152,11 +136,7 @@
 
 
   private def convertBranchingOp
-<<<<<<< HEAD
-    [T[_[_]]: Recursive: Corecursive, M[_]: Monad: MonadFsErr, OUT[_]: Functor]
-=======
-    [T[_[_]]: BirecursiveT, M[_]: MonadFsErr, OUT[_]: Functor]
->>>>>>> 1147c87e
+    [T[_[_]]: BirecursiveT, M[_]: Monad: MonadFsErr, OUT[_]: Functor]
     (src: List[ADir] \&/ T[OUT], lb: FreeQS[T], rb: FreeQS[T], f: ListContents[M])
     (op: (T[OUT], FreeQS[T], FreeQS[T]) => OUT[T[OUT]])
     (implicit

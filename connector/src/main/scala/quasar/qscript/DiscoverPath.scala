--- conflicted
+++ resolved
@@ -52,15 +52,7 @@
 abstract class DiscoverPathInstances {
   type ListContents[M[_]] = ADir => M[Set[PathSegment]]
 
-<<<<<<< HEAD
-  def union[T[_[_]]: Recursive: Corecursive, OUT[_]: Functor]
-=======
-  // TODO: Move to scalaz, or at least quasar.fp
-  def -\&/[A, B](a: A): These[A, B] = This(a)
-  def \&/-[A, B](b: B): These[A, B] = That(b)
-
   private def union[T[_[_]]: Recursive: Corecursive, OUT[_]: Functor]
->>>>>>> 36845d5b
     (elems: NonEmptyList[T[OUT]])
     (implicit
       QC: QScriptCore[T, ?] :<: OUT,
@@ -71,13 +63,7 @@
         elem.cata[Free[QScriptTotal[T, ?], Hole]](g => Free.roll(FI.inject(g))),
         acc.cata[Free[QScriptTotal[T, ?], Hole]](g => Free.roll(FI.inject(g))))).embed)
 
-<<<<<<< HEAD
-  def makeRead[T[_[_]], F[_]](path: ADir)(implicit R: Const[Read[APath], ?] :<: F):
-=======
-  private def makeRead[T[_[_]], F[_]]
-    (dir: ADir, file: FileName)
-    (implicit R: Const[Read, ?] :<: F):
->>>>>>> 36845d5b
+  private def makeRead[T[_[_]], F[_]](path: ADir)(implicit R: Const[Read[APath], ?] :<: F):
       F[T[F]] =
     R.inj(Const[Read[APath], T[F]](Read(path)))
 
@@ -87,31 +73,10 @@
       : F[T[F]] =
     QC.inj(Map(d.embed, Free.roll(MakeMap(StrLit(name), HoleF))))
 
-<<<<<<< HEAD
-  def unionDirs[T[_[_]]: Corecursive, OUT[_]: Functor]
+  private def unionDirs[T[_[_]]: Corecursive, OUT[_]: Functor]
     (implicit R: Const[Read[APath], ?] :<: OUT, QC: QScriptCore[T, ?] :<: OUT)
       : List[ADir] => Option[NonEmptyList[T[OUT]]] =
     _ ∘ (makeRead[T, OUT](_).embed) match {
-=======
-  // TODO: Some connectors (notably MongoDB) could provide more efficient
-  //       implementations of this.
-  private def allDescendents[T[_[_]]: Corecursive, M[_]: MonadFsErr, F[_]: Functor](
-    listContents: ListContents[M])(
-    implicit R: Const[Read, ?] :<: F,
-             QC: QScriptCore[T, ?] :<: F):
-      ADir => M[List[F[T[F]]]] =
-    dir => (listContents(dir) >>=
-      (ps => ISet.fromList(ps.toList).toList.traverseM(_.fold(
-        d => allDescendents[T, M, F](listContents).apply(dir </> dir1(d)) ∘ (_ ∘ (wrapDir(d.value, _))),
-        f => List(wrapDir[T, F](f.value, makeRead(dir, f))).point[M]))))
-      .handleError(κ(List.empty[F[T[F]]].point[M]))
-
-  private def unionDirs[T[_[_]]: Corecursive, M[_]: MonadFsErr, OUT[_]: Functor]
-    (g: ListContents[M])
-    (implicit R: Const[Read, ?] :<: OUT, QC: QScriptCore[T, ?] :<: OUT)
-      : List[ADir] => M[Option[NonEmptyList[T[OUT]]]] =
-    dirs => dirs.traverseM(allDescendents[T, M, OUT](g)) ∘ (_ ∘ (_.embed) match {
->>>>>>> 36845d5b
       case Nil    => None
       case h :: t => NonEmptyList.nel(h, t.toIList).some
     }

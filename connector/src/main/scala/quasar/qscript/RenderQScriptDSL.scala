/*
 * Copyright 2014–2017 SlamData Inc.
 *
 * Licensed under the Apache License, Version 2.0 (the "License");
 * you may not use this file except in compliance with the License.
 * You may obtain a copy of the License at
 *
 *     http://www.apache.org/licenses/LICENSE-2.0
 *
 * Unless required by applicable law or agreed to in writing, software
 * distributed under the License is distributed on an "AS IS" BASIS,
 * WITHOUT WARRANTIES OR CONDITIONS OF ANY KIND, either express or implied.
 * See the License for the specific language governing permissions and
 * limitations under the License.
 */

package quasar.qscript

import matryoshka.data.Fix
import slamdata.Predef.{Eq => _, _}
import matryoshka.{Hole => _, _}
import matryoshka.implicits._
import quasar.{Data, DSLTree, RenderDSL, Type, ejson}
import quasar.contrib.pathy.{ADir, AFile}
import quasar.ejson.EJson
import quasar.fp._
import quasar.fp.ski._
import slamdata.Predef

import scalaz.{Const, Coproduct, Free, Functor}
import scalaz.syntax.bifunctor._
import scalaz.syntax.either._
import scalaz.syntax.std.option._
import scalaz.syntax.show._
import scalaz.syntax.std.tuple._
import scalaz.std.anyVal._
import scalaz.std.option._
import scalaz.std.tuple._

@SuppressWarnings(Array("org.wartremover.warts.Recursion"))
object RenderQScriptDSL {
  type RenderQScriptDSL[A] = (String, A) => DSLTree
  implicit def qscriptInstance[T[_[_]]: RecursiveT, F[_]: Functor]
  (implicit I: Injectable.Aux[F, QScriptTotal[T, ?]]): RenderDSL[T[F]] =
    new RenderDSL[T[F]] {
      // hard-coded here to fix.
      def toDsl(a: T[F]) = fixQSRender.apply("fix", a.transCata[Fix[QScriptTotal[T, ?]]](I.inject(_)))
    }

  def delayRenderQScriptDSL[T[_[_]]: RecursiveT, F[_]: Functor]
  (D: Delay[RenderQScriptDSL, F]): RenderQScriptDSL[T[F]] = {
    def toDsl(base: String, a: T[F]): DSLTree = D[T[F]](toDsl)("fix", a.project)
    toDsl
  }

  def freeDelayRenderQScriptDSL[T[_[_]]: RecursiveT, F[_]: Functor, A]
  (D: Delay[RenderQScriptDSL, F], A: RenderQScriptDSL[A]): RenderQScriptDSL[Free[F, A]] = {
    def toDsl(base: String, a: Free[F, A]): DSLTree =
      a.resume.fold(D[Free[F, A]](toDsl)("free", _), A("free", _))
    toDsl
  }

  def delayRenderQScriptDSLFreeDelay[F[_]]
  (implicit D: Delay[RenderQScriptDSL, F], F: Functor[F]): Delay[RenderQScriptDSL, Free[F, ?]] =
    new Delay[RenderQScriptDSL, Free[F, ?]] {
      def apply[A](A: RenderQScriptDSL[A]) = {
        def toDsl(base: String, a: Free[F, A]): DSLTree =
          a.resume.fold(D[Free[F, A]](toDsl)("free", _), A("free", _))
        toDsl
      }
    }

  def coproduct[F[_], G[_]]
  (delF: Delay[RenderQScriptDSL, F], delG: Delay[RenderQScriptDSL, G]): Delay[RenderQScriptDSL, Coproduct[F, G, ?]] =
    new Delay[RenderQScriptDSL, Coproduct[F, G, ?]] {
      def apply[A](rec: RenderQScriptDSL[A]) = {
        (base: Predef.String, a: Coproduct[F, G, A]) =>
          a.run.fold(delF(rec)(base, _), delG(rec)(base, _))
      }
    }

  def ejsonRenderQScriptDSLDelay: Delay[RenderQScriptDSL, EJson] = new Delay[RenderQScriptDSL, EJson] {
    def apply[A](fa: RenderQScriptDSL[A]): RenderQScriptDSL[EJson[A]] = {
      (base: String, a: EJson[A]) =>
        val base = "json"
        val (label, children) = a.run.fold({
          case ejson.Meta(value, meta) => ("meta", fa(base, value).right :: fa(base, meta).right :: Nil)
          case ejson.Map(value)        => ("map",
            DSLTree("", "List", (value.map(t => DSLTree("", "", t.umap(fa(base, _).right).toIndexedSeq.toList.some).right).some)).right :: Nil)
          case ejson.Byte(value)       => ("byte", value.toString.left :: Nil)
          case ejson.Char(value)       => ("char", ("'" + value.toString + "'").left :: Nil)
          case ejson.Int(value)        => ("int", value.toString.left :: Nil)
        }, {
          case ejson.Arr(value)  => ("arr", DSLTree("", "List", value.map(fa(base, _).right).some).right :: Nil)
          case ejson.Null()      => ("nul", Nil)
          case ejson.Bool(value) => ("bool", value.toString.left :: Nil)
          case ejson.Str(value)  => ("str", ("\"" + value + "\"").left :: Nil)
          case ejson.Dec(value)  => ("dec", value.toString.left :: Nil)
        })
        DSLTree(base, label, children.some)
    }
  }

  def eJsonRenderQScriptDSL[T[_[_]]](implicit T: RecursiveT[T]): RenderQScriptDSL[T[EJson]] =
    delayRenderQScriptDSL(ejsonRenderQScriptDSLDelay)

  def showType(ty: Type): String = ty match {
    case Type.Const(d) => "Type.Const(" + showData(d) + ")"
    case Type.Arr(types) => "Type.Arr(" + types.map(showType).mkString("List(", ", ", ")") + ")"
    case Type.FlexArr(min, max, mbrs) =>
      "Type.FlexArr(" + min.shows + ", " + max.shows + ", "  + showType(mbrs) + ")"
    case Type.Obj(assocs, unkns) =>
      assocs.map { case (k, v) => ("\"" + k + "\"", showType(v)) }.mkString("Type.Obj(Map(", ", ", "), " +
        unkns.fold("None")(t => "Some(" + showType(t) + ")") + ")")
    case Type.Coproduct(l, r) =>
      "Type.Coproduct(" + showType(l) + ", " + showType(r) + ")"
    case x => "Type." + x.shows
  }

  def showData(data: Data): String = data match {
    case Data.Arr(a) => a.map(showData).mkString("Data.Arr(List(", ", ", "))")
    case Data.Binary(b) => b.mkString("Data.Binary(scalaz.ImmutableArray.fromArray(Array[Byte](", ", ", ")))")
    case Data.Bool(b) => "Data.Bool(" + b.shows + ")"
    case Data.Date(d) => "Data.Date(java.time.LocalDate.parse(\"" + d.toString + "\"))"
    case Data.Dec(d) => "Data.Dec(BigDecimal(\"" + d.toString + "\"))"
    case Data.Id(id) => "Data.Id(" + id + ")"
    case Data.Int(i) => "Data.Int(BigInt(\"" + i.toString + "\"))"
    case Data.Interval(i) => "Data.Interval(java.time.Duration.parse(\"" + i.toString + "\"))"
    case Data.NA => "Data.NA"
    case Data.Null => "Data.Null"
    case Data.Obj(o) => o.mapValues(showData).mkString("Data.Obj(", ", ", ")")
    case Data.Set(s) => s.mkString("Data.Set(List(", ", ", "))")
    case Data.Str(s) => "Data.Str(\"" + s + "\")"
    case Data.Time(t) => "Data.Time(java.time.LocalTime.parse(\"" + t.toString + "\"))"
    case Data.Timestamp(ts) => "Data.Timestamp(java.time.Instant.parse(\"" + ts.toString + "\"))"
  }

  def mapFuncRenderQScriptDSLDelay[T[_[_]]: RecursiveT]: Delay[RenderQScriptDSL, MapFunc[T, ?]] =
    new Delay[RenderQScriptDSL, MapFunc[T, ?]] {
      import MapFuncsCore._, MapFuncsDerived._
      def apply[A](fa: RenderQScriptDSL[A]) = {
        (base: String, mf: MapFunc[T, A]) =>
          val prefix = "func"
          val (label, children) = mf.run.fold({
            case Constant(ejson) => ("Constant", (eJsonRenderQScriptDSL[T].apply(base, ejson).right :: Nil).some)
            case Undefined()     => ("Undefined", none)
            case JoinSideName(n) => ("JoinSideName", (n.shows.left :: Nil).some)
            case Now()           => ("Now", none)

            case ExtractCentury(a1)        => ("ExtractCentury", (fa(base, a1).right :: Nil).some)
            case ExtractDayOfMonth(a1)     => ("ExtractDayOfMonth", (fa(base, a1).right :: Nil).some)
            case ExtractDecade(a1)         => ("ExtractDecade", (fa(base, a1).right :: Nil).some)
            case ExtractDayOfWeek(a1)      => ("ExtractDayOfWeek", (fa(base, a1).right :: Nil).some)
            case ExtractDayOfYear(a1)      => ("ExtractDayOfYear", (fa(base, a1).right :: Nil).some)
            case ExtractEpoch(a1)          => ("ExtractEpoch", (fa(base, a1).right :: Nil).some)
            case ExtractHour(a1)           => ("ExtractHour", (fa(base, a1).right :: Nil).some)
            case ExtractIsoDayOfWeek(a1)   => ("ExtractIsoDayOfWeek", (fa(base, a1).right :: Nil).some)
            case ExtractIsoYear(a1)        => ("ExtractIsoYear", (fa(base, a1).right :: Nil).some)
            case ExtractMicroseconds(a1)   => ("ExtractMicroseconds", (fa(base, a1).right :: Nil).some)
            case ExtractMillennium(a1)     => ("ExtractMillennium", (fa(base, a1).right :: Nil).some)
            case ExtractMilliseconds(a1)   => ("ExtractMilliseconds", (fa(base, a1).right :: Nil).some)
            case ExtractMinute(a1)         => ("ExtractMinute", (fa(base, a1).right :: Nil).some)
            case ExtractMonth(a1)          => ("ExtractMonth", (fa(base, a1).right :: Nil).some)
            case ExtractQuarter(a1)        => ("ExtractQuarter", (fa(base, a1).right :: Nil).some)
            case ExtractSecond(a1)         => ("ExtractSecond", (fa(base, a1).right :: Nil).some)
            case ExtractTimezone(a1)       => ("ExtractTimezone", (fa(base, a1).right :: Nil).some)
            case ExtractTimezoneHour(a1)   => ("ExtractTimezoneHour", (fa(base, a1).right :: Nil).some)
            case ExtractTimezoneMinute(a1) => ("ExtractTimezoneMinute", (fa(base, a1).right :: Nil).some)
            case ExtractWeek(a1)           => ("ExtractWeek", (fa(base, a1).right :: Nil).some)
            case ExtractYear(a1)           => ("ExtractYear", (fa(base, a1).right :: Nil).some)
            case Date(a1)                  => ("Date", (fa(base, a1).right :: Nil).some)
            case Time(a1)                  => ("Time", (fa(base, a1).right :: Nil).some)
            case Timestamp(a1)             => ("Timestamp", (fa(base, a1).right :: Nil).some)
            case Interval(a1)              => ("Interval", (fa(base, a1).right :: Nil).some)
            case StartOfDay(a1)            => ("StartOfDay", (fa(base, a1).right :: Nil).some)
            case TemporalTrunc(a1, a2)     => ("TemporalTrunc", (DSLTree("TemporalPart", a1.shows, none).right :: fa(base, a2).right :: Nil).some)
            case TimeOfDay(a1)             => ("TimeOfDay", (fa(base, a1).right :: Nil).some)
            case ToTimestamp(a1)           => ("ToTimestamp", (fa(base, a1).right :: Nil).some)
            case TypeOf(a1)                => ("TypeOf", (fa(base, a1).right :: Nil).some)
            case ToId(a1)                  => ("ToId", (fa(base, a1).right :: Nil).some)
            case Negate(a1)                => ("Negate", (fa(base, a1).right :: Nil).some)
            case Not(a1)                   => ("Not", (fa(base, a1).right :: Nil).some)
            case Length(a1)                => ("Length", (fa(base, a1).right :: Nil).some)
            case Lower(a1)                 => ("Lower", (fa(base, a1).right :: Nil).some)
            case Upper(a1)                 => ("Upper", (fa(base, a1).right :: Nil).some)
            case Bool(a1)                  => ("Bool", (fa(base, a1).right :: Nil).some)
            case Integer(a1)               => ("Integer", (fa(base, a1).right :: Nil).some)
            case Decimal(a1)               => ("Decimal", (fa(base, a1).right :: Nil).some)
            case Null(a1)                  => ("Null", (fa(base, a1).right :: Nil).some)
            case ToString(a1)              => ("ToString", (fa(base, a1).right :: Nil).some)
            case MakeArray(a1)             => ("MakeArray", (fa(base, a1).right :: Nil).some)
            case Meta(a1)                  => ("Meta", (fa(base, a1).right :: Nil).some)

            case Add(a1, a2)          => ("Add", (fa(base, a1).right :: fa(base, a2).right :: Nil).some)
            case Multiply(a1, a2)     => ("Multiply", (fa(base, a1).right :: fa(base, a2).right :: Nil).some)
            case Subtract(a1, a2)     => ("Subtract", (fa(base, a1).right :: fa(base, a2).right :: Nil).some)
            case Divide(a1, a2)       => ("Divide", (fa(base, a1).right :: fa(base, a2).right :: Nil).some)
            case Modulo(a1, a2)       => ("Modulo", (fa(base, a1).right :: fa(base, a2).right :: Nil).some)
            case Power(a1, a2)        => ("Power", (fa(base, a1).right :: fa(base, a2).right :: Nil).some)
            case Eq(a1, a2)           => ("Eq", (fa(base, a1).right :: fa(base, a2).right :: Nil).some)
            case Neq(a1, a2)          => ("Neq", (fa(base, a1).right :: fa(base, a2).right :: Nil).some)
            case Lt(a1, a2)           => ("Lt", (fa(base, a1).right :: fa(base, a2).right :: Nil).some)
            case Lte(a1, a2)          => ("Lte", (fa(base, a1).right :: fa(base, a2).right :: Nil).some)
            case Gt(a1, a2)           => ("Gt", (fa(base, a1).right :: fa(base, a2).right :: Nil).some)
            case Gte(a1, a2)          => ("Gte", (fa(base, a1).right :: fa(base, a2).right :: Nil).some)
            case IfUndefined(a1, a2)  => ("IfUndefined", (fa(base, a1).right :: fa(base, a2).right :: Nil).some)
            case And(a1, a2)          => ("And", (fa(base, a1).right :: fa(base, a2).right :: Nil).some)
            case Or(a1, a2)           => ("Or", (fa(base, a1).right :: fa(base, a2).right :: Nil).some)
            case Within(a1, a2)       => ("Within", (fa(base, a1).right :: fa(base, a2).right :: Nil).some)
            case MakeMap(a1, a2)      => ("MakeMap", (fa(base, a1).right :: fa(base, a2).right :: Nil).some)
            case ConcatMaps(a1, a2)   => ("ConcatMaps", (fa(base, a1).right :: fa(base, a2).right :: Nil).some)
            case ProjectIndex(a1, a2) => ("ProjectIndex", (fa(base, a1).right :: fa(base, a2).right :: Nil).some)
            case ProjectKey(a1, a2)   => ("ProjectKey", (fa(base, a1).right :: fa(base, a2).right :: Nil).some)
            case DeleteKey(a1, a2)    => ("DeleteKey", (fa(base, a1).right :: fa(base, a2).right :: Nil).some)
            case ConcatArrays(a1, a2) => ("ConcatArrays", (fa(base, a1).right :: fa(base, a2).right :: Nil).some)
            case Range(a1, a2)        => ("Range", (fa(base, a1).right :: fa(base, a2).right :: Nil).some)
            case Split(a1, a2)        => ("Split", (fa(base, a1).right :: fa(base, a2).right :: Nil).some)

            case Between(a1, a2, a3)    => ("Between", (fa(base, a1).right :: fa(base, a2).right :: fa(base, a3).right :: Nil).some)
            case Cond(a1, a2, a3)       => ("Cond", (fa(base, a1).right :: fa(base, a2).right :: fa(base, a3).right :: Nil).some)
            case Search(a1, a2, a3)     => ("Search", (fa(base, a1).right :: fa(base, a2).right :: fa(base, a3).right :: Nil).some)
            case Substring(a1, a2, a3)  => ("Substring", (fa(base, a1).right :: fa(base, a2).right :: fa(base, a3).right :: Nil).some)
            case Guard(a1, tpe, a2, a3) =>
              ("Guard", (fa(base, a1).right :: showType(tpe).left :: fa(base, a2).right :: fa(base, a3).right :: Nil).some)
          },
            {
              case Abs(a1)   => ("Abs", (fa(base, a1).right :: Nil).some)
              case Ceil(a1)  => ("Ceil", (fa(base, a1).right :: Nil).some)
              case Floor(a1) => ("Floor", (fa(base, a1).right :: Nil).some)
              case Trunc(a1) => ("Trunc", (fa(base, a1).right :: Nil).some)
              case Round(a1) => ("Round", (fa(base, a1).right :: Nil).some)

              case FloorScale(a1, a2) => ("FloorScale", (fa(base, a1).right :: fa(base, a2).right :: Nil).some)
              case CeilScale(a1, a2)  => ("CeilScale", (fa(base, a1).right :: fa(base, a2).right :: Nil).some)
              case RoundScale(a1, a2) => ("RoundScale", (fa(base, a1).right :: fa(base, a2).right :: Nil).some)
            })
          DSLTree(prefix, label, children)
      }
    }

  def freeMapARender[T[_[_]]: RecursiveT, A](A: RenderQScriptDSL[A]): RenderQScriptDSL[FreeMapA[T, A]] = {
    def toDsl(base: String, mf: FreeMapA[T, A]): DSLTree =
      mf.resume.fold(mapFuncRenderQScriptDSLDelay[T].apply[FreeMapA[T, A]](toDsl)(base, _), A(base, _))
    toDsl
  }

  def holeRender(base: String): RenderQScriptDSL[Hole] = {
    (_, a: Hole) => DSLTree(base, "Hole", none)
  }

  def joinSideRender(base: String): RenderQScriptDSL[JoinSide] = {
    (_, a: JoinSide) => DSLTree(base, a match {
      case LeftSide => "LeftSide"
      case RightSide => "RightSide"
    }, none)
  }

  def freeMapRender[T[_[_]]: RecursiveT] = freeMapARender(holeRender("func"))
  def joinFuncRender[T[_[_]]: RecursiveT] = freeMapARender(joinSideRender("func"))
  def freeMapReduceIndexRender[T[_[_]]: RecursiveT] = freeMapARender(reduceIndexRender("func"))

  def reduceIndexRender(base: String): RenderQScriptDSL[ReduceIndex] = {
    (_, a: ReduceIndex) =>
      val suffix = a.idx.fold(κ(".left"), κ(".right"))
      val idx = a.idx.merge
      DSLTree(base, "ReduceIndex", ((idx.toString + suffix).left :: Nil).some)
  }

  def qscriptTotalRenderDelay[T[_[_]]: RecursiveT]: Delay[RenderQScriptDSL, QScriptTotal[T, ?]] =
    coproduct(qscriptCoreRenderDelay[T],
      coproduct(projectBucketRenderDelay[T],
        coproduct(thetaJoinRenderDelay[T],
          coproduct(equiJoinRenderDelay[T],
            coproduct(shiftedReadDirRenderDelay,
              coproduct(shiftedReadFileRenderDelay,
                coproduct(readDirRenderDelay,
                  coproduct(readFileRenderDelay,
                    deadEndRenderDelay))))))))

  def freeQSRender[T[_[_]]: RecursiveT]: RenderQScriptDSL[FreeQS[T]] =
    freeDelayRenderQScriptDSL[T, QScriptTotal[T, ?], Hole](qscriptTotalRenderDelay[T], holeRender("free"))

  def fixQSRender[T[_[_]]: RecursiveT]: RenderQScriptDSL[Fix[QScriptTotal[T, ?]]] =
    delayRenderQScriptDSL(qscriptTotalRenderDelay[T])

  def reduceFuncRender[T[_[_]]: RecursiveT]: RenderQScriptDSL[ReduceFunc[FreeMap[T]]] = { (base, rf) =>
    val freeMap = freeMapRender[T]
    rf match {
      case ReduceFuncs.Count(a) => DSLTree("ReduceFuncs", "Count", (freeMap(base, a).right :: Nil).some)
      case ReduceFuncs.Sum(a) => DSLTree("ReduceFuncs", "Sum", (freeMap(base, a).right :: Nil).some)
      case ReduceFuncs.Min(a) => DSLTree("ReduceFuncs", "Min", (freeMap(base, a).right :: Nil).some)
      case ReduceFuncs.Max(a) => DSLTree("ReduceFuncs", "Max", (freeMap(base, a).right :: Nil).some)
      case ReduceFuncs.Avg(a) => DSLTree("ReduceFuncs", "Avg", (freeMap(base, a).right :: Nil).some)
      case ReduceFuncs.Arbitrary(a) => DSLTree("ReduceFuncs", "Arbitrary", (freeMap(base, a).right :: Nil).some)
      case ReduceFuncs.First(a) => DSLTree("ReduceFuncs", "First", (freeMap(base, a).right :: Nil).some)
      case ReduceFuncs.Last(a) => DSLTree("ReduceFuncs", "Last", (freeMap(base, a).right :: Nil).some)
      case ReduceFuncs.UnshiftArray(a) => DSLTree("ReduceFuncs", "UnshiftArray", (freeMap(base, a).right :: Nil).some)
      case ReduceFuncs.UnshiftMap(a1, a2) =>
        DSLTree("ReduceFuncs", "UnshiftMap", (freeMap(base, a1).right :: freeMap(base, a2).right :: Nil).some)
    }
  }

  def qscriptCoreRenderDelay[T[_[_]]: RecursiveT]: Delay[RenderQScriptDSL, QScriptCore[T, ?]] =
    new Delay[RenderQScriptDSL, QScriptCore[T, ?]] {
      def apply[A](A: RenderQScriptDSL[A]): RenderQScriptDSL[QScriptCore[T, A]] = {
        val freeMap = freeMapRender[T]
        val joinFunc = joinFuncRender[T]
        val reduceIndex = freeMapReduceIndexRender[T]
        val freeQS = freeQSRender[T]
        (base: String, qsc: QScriptCore[T, A]) => qsc match {
          case Map(src, f) =>
            DSLTree(base, "Map", (A(base, src).right :: freeMap(base, f).right :: Nil).some)

<<<<<<< HEAD
          case LeftShift(src, struct, idStatus, shiftType, repair) =>
=======
          case LeftShift(src, struct, idStatus, shiftType, undef, repair) =>
>>>>>>> d47f2592
            DSLTree(base, "LeftShift",
              (A(base, src).right ::
                freeMap(base, struct).right ::
                idStatus.shows.left ::
                ("ShiftType." + shiftType.shows).left ::
<<<<<<< HEAD
=======
                ("OnUndefined." + undef.shows).left ::
>>>>>>> d47f2592
                joinFunc(base, repair).right ::
                Nil).some)

          case Reduce(src, bucket, reducers, repair) =>
            val bucketArg = DSLTree("", "List", bucket.map(freeMap(base, _).right).some)
            val reducersArg = DSLTree("", "List", reducers.map(reduceFuncRender[T].apply(base, _).right).some)
            DSLTree(base, "Reduce", (A(base, src).right :: bucketArg.right :: reducersArg.right :: reduceIndex(base, repair).right :: Nil).some)

          case Sort(src, bucket, order) =>
            val args = A(base, src).right ::
              DSLTree("", "List", bucket.map(freeMap(base, _).right).some).right ::
              DSLTree("", "NonEmptyList",
                order.map { case (f, o) =>
                  DSLTree("", "", (freeMap(base, f).right :: DSLTree("SortDir", o.shows, none).right :: Nil).some).right
                }.list.toList.some).right :: Nil
            DSLTree(base, "Sort", args.some)

          case Union(src, lBranch, rBranch) =>
            val args = A(base, src).right ::
              freeQS(base, lBranch).right ::
              freeQS(base, rBranch).right ::
              Nil
            DSLTree(base, "Union", args.some)

          case Filter(src, f) =>
            val args = A(base, src).right :: freeMap(base, f).right :: Nil
            DSLTree(base, "Filter", args.some)

          case Subset(src, from, op, count) =>
            val args = A(base, src).right ::
              freeQS(base, from).right ::
              op.shows.left ::
              freeQS(base, count).right ::
              Nil
            DSLTree(base, "Subset", args.some)

          case Unreferenced() =>
            DSLTree(base, "Unreferenced", none)
        }
      }
    }

  def projectBucketRenderDelay[T[_[_]]: RecursiveT]: Delay[RenderQScriptDSL, ProjectBucket[T, ?]] =
    new Delay[RenderQScriptDSL, ProjectBucket[T, ?]] {
      val freeMap = freeMapRender[T]
      def apply[A](A: RenderQScriptDSL[A]) = {
        (base: String, a: ProjectBucket[T, A]) => a match {
          case BucketKey(src, value, name) =>
            val args = A(base, src).right ::
              freeMap(base, value).right ::
              freeMap(base, name).right ::
              Nil
            DSLTree(base, "BucketKey", args.some)

          case BucketIndex(src, value, index) =>
            val args = A(base, src).right ::
              freeMap(base, value).right ::
              freeMap(base, index).right ::
              Nil
            DSLTree(base, "BucketIndex", args.some)
        }
      }
    }

  def thetaJoinRenderDelay[T[_[_]]: RecursiveT]: Delay[RenderQScriptDSL, ThetaJoin[T, ?]] =
    new Delay[RenderQScriptDSL, ThetaJoin[T, ?]] {
      def apply[A](A: RenderQScriptDSL[A]) = {
        (base: String, a: ThetaJoin[T, A]) => a match {
          case ThetaJoin(src, lBranch, rBranch, on, f, combine) =>
            val joinFunc = joinFuncRender[T]
            val freeQS = freeQSRender[T]
            val args = A(base, src).right ::
              freeQS(base, lBranch).right ::
              freeQS(base, rBranch).right ::
              joinFunc(base, on).right ::
              DSLTree("JoinType", f.shows, none).right ::
              joinFunc(base, combine).right ::
              Nil
            DSLTree(base, "ThetaJoin", args.some)
        }
      }
    }

  def equiJoinRenderDelay[T[_[_]]: RecursiveT]: Delay[RenderQScriptDSL, EquiJoin[T, ?]] =
    new Delay[RenderQScriptDSL, EquiJoin[T, ?]] {
      def apply[A](A: RenderQScriptDSL[A]) = {
        (base: String, a: EquiJoin[T, A]) => a match {
          case EquiJoin(src, lBranch, rBranch, key, f, combine) =>
            val freeMap = freeMapRender[T]
            val joinFunc = joinFuncRender[T]
            val freeQS = freeQSRender[T]
            val args = A(base, src).right ::
              freeQS(base, lBranch).right ::
              freeQS(base, rBranch).right ::
              DSLTree("", "List", key.map { case (k, v) => DSLTree("", "", (freeMap(base, k).right :: freeMap(base, v).right :: Nil).some).right }.some).right ::
              DSLTree("JoinType", f.shows, none).right ::
              joinFunc(base, combine).right ::
              Nil
            DSLTree(base, "EquiJoin", args.some)
        }
      }
    }

  def delayRenderConst[B](render: RenderQScriptDSL[B]): Delay[RenderQScriptDSL, Const[B, ?]] =
    new Delay[RenderQScriptDSL, Const[B, ?]] {
      def apply[A](fa: RenderQScriptDSL[A]): RenderQScriptDSL[Const[B, A]] = {
        (b, a) => render(b, a.getConst)
      }
    }

  def readFileRenderDelay: Delay[RenderQScriptDSL, Const[Read[AFile], ?]] =
    delayRenderConst(
      (base: String, a: Read[AFile]) =>
        DSLTree(base, "Read[AFile]", (a.path.shows.left :: Nil).some)
    )

  def readDirRenderDelay: Delay[RenderQScriptDSL, Const[Read[ADir], ?]] =
    delayRenderConst(
      (base: String, a: Read[ADir]) =>
        DSLTree(base, "Read[ADir]", (a.path.shows.left :: Nil).some)
    )

  def shiftedReadFileRenderDelay: Delay[RenderQScriptDSL, Const[ShiftedRead[AFile], ?]] =
    delayRenderConst(
      (base: String, a: ShiftedRead[AFile]) =>
        DSLTree(base, "ShiftedRead[AFile]", (a.path.shows.left :: a.idStatus.shows.left :: Nil).some)
    )

  def shiftedReadDirRenderDelay: Delay[RenderQScriptDSL, Const[ShiftedRead[ADir], ?]] =
    delayRenderConst(
      (base: String, a: ShiftedRead[ADir]) =>
        DSLTree(base, "ShiftedRead[ADir]", (a.path.shows.left :: a.idStatus.shows.left :: Nil).some)
    )

  def deadEndRenderDelay: Delay[RenderQScriptDSL, Const[DeadEnd, ?]] =
    delayRenderConst(
      (base: String, a: DeadEnd) =>
        DSLTree(base, "Root", none)
    )
}<|MERGE_RESOLUTION|>--- conflicted
+++ resolved
@@ -311,20 +311,13 @@
           case Map(src, f) =>
             DSLTree(base, "Map", (A(base, src).right :: freeMap(base, f).right :: Nil).some)
 
-<<<<<<< HEAD
-          case LeftShift(src, struct, idStatus, shiftType, repair) =>
-=======
           case LeftShift(src, struct, idStatus, shiftType, undef, repair) =>
->>>>>>> d47f2592
             DSLTree(base, "LeftShift",
               (A(base, src).right ::
                 freeMap(base, struct).right ::
                 idStatus.shows.left ::
                 ("ShiftType." + shiftType.shows).left ::
-<<<<<<< HEAD
-=======
                 ("OnUndefined." + undef.shows).left ::
->>>>>>> d47f2592
                 joinFunc(base, repair).right ::
                 Nil).some)
 

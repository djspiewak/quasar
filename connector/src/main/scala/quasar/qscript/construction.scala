/*
 * Copyright 2014–2017 SlamData Inc.
 *
 * Licensed under the Apache License, Version 2.0 (the "License");
 * you may not use this file except in compliance with the License.
 * You may obtain a copy of the License at
 *
 *     http://www.apache.org/licenses/LICENSE-2.0
 *
 * Unless required by applicable law or agreed to in writing, software
 * distributed under the License is distributed on an "AS IS" BASIS,
 * WITHOUT WARRANTIES OR CONDITIONS OF ANY KIND, either express or implied.
 * See the License for the specific language governing permissions and
 * limitations under the License.
 */

package quasar.qscript

import slamdata.Predef._
import matryoshka._
import matryoshka.data.Fix

import scalaz._
import scalaz.Leibniz.===
import quasar.{ejson, qscript}
import quasar.common.{JoinType, SortDir}
import quasar.TemporalPart
import quasar.ejson.EJson

object construction {
<<<<<<< HEAD
  final case class Func[T[_[_]]]()(implicit corec: CorecursiveT[T]) {
      private def rollCore[A](in: MapFuncCore[T, FreeMapA[T, A]]): FreeMapA[T, A] = Free.roll(MFC(in))
      private def rollDerived[A](in: MapFuncDerived[T, FreeMapA[T, A]]): FreeMapA[T, A] = Free.roll(MFD(in))
      def Constant[A](in: T[EJson]): FreeMapA[T, A] =
        rollCore(MapFuncsCore.Constant(in))
      def Undefined[A]: FreeMapA[T, A] =
        rollCore(MapFuncsCore.Undefined())
      def Now[A]: FreeMapA[T, A] =
        rollCore(MapFuncsCore.Now())
      def JoinSideName[A](sym: Symbol): FreeMapA[T, A] =
        rollCore(MapFuncsCore.JoinSideName(sym))
      def SetTimezone[A](a1: FreeMapA[T, A], a2: FreeMapA[T, A]): FreeMapA[T, A] =
        rollCore(MapFuncsCore.SetTimezone(a1, a2))
      def SetTimezoneHour[A](a1: FreeMapA[T, A], a2: FreeMapA[T, A]): FreeMapA[T, A] =
        rollCore(MapFuncsCore.SetTimezoneHour(a1, a2))
      def SetTimezoneMinute[A](a1: FreeMapA[T, A], a2: FreeMapA[T, A]): FreeMapA[T, A] =
        rollCore(MapFuncsCore.SetTimezoneMinute(a1, a2))
      def ExtractCentury[A](a1: FreeMapA[T, A]): FreeMapA[T, A] =
        rollCore(MapFuncsCore.ExtractCentury(a1))
      def ExtractDayOfMonth[A](a1: FreeMapA[T, A]): FreeMapA[T, A] =
        rollCore(MapFuncsCore.ExtractDayOfMonth(a1))
      def ExtractDecade[A](a1: FreeMapA[T, A]): FreeMapA[T, A] =
        rollCore(MapFuncsCore.ExtractDecade(a1))
      def ExtractDayOfWeek[A](a1: FreeMapA[T, A]): FreeMapA[T, A] =
        rollCore(MapFuncsCore.ExtractDayOfWeek(a1))
      def ExtractDayOfYear[A](a1: FreeMapA[T, A]): FreeMapA[T, A] =
        rollCore(MapFuncsCore.ExtractDayOfYear(a1))
      def ExtractEpoch[A](a1: FreeMapA[T, A]): FreeMapA[T, A] =
        rollCore(MapFuncsCore.ExtractEpoch(a1))
      def ExtractHour[A](a1: FreeMapA[T, A]): FreeMapA[T, A] =
        rollCore(MapFuncsCore.ExtractHour(a1))
      def ExtractIsoDayOfWeek[A](a1: FreeMapA[T, A]): FreeMapA[T, A] =
        rollCore(MapFuncsCore.ExtractIsoDayOfWeek(a1))
      def ExtractIsoYear[A](a1: FreeMapA[T, A]): FreeMapA[T, A] =
        rollCore(MapFuncsCore.ExtractIsoYear(a1))
      def ExtractMicrosecond[A](a1: FreeMapA[T, A]): FreeMapA[T, A] =
        rollCore(MapFuncsCore.ExtractMicrosecond(a1))
      def ExtractMillennium[A](a1: FreeMapA[T, A]): FreeMapA[T, A] =
        rollCore(MapFuncsCore.ExtractMillennium(a1))
      def ExtractMillisecond[A](a1: FreeMapA[T, A]): FreeMapA[T, A] =
        rollCore(MapFuncsCore.ExtractMillisecond(a1))
      def ExtractMinute[A](a1: FreeMapA[T, A]): FreeMapA[T, A] =
        rollCore(MapFuncsCore.ExtractMinute(a1))
      def ExtractMonth[A](a1: FreeMapA[T, A]): FreeMapA[T, A] =
        rollCore(MapFuncsCore.ExtractMonth(a1))
      def ExtractQuarter[A](a1: FreeMapA[T, A]): FreeMapA[T, A] =
        rollCore(MapFuncsCore.ExtractQuarter(a1))
      def ExtractSecond[A](a1: FreeMapA[T, A]): FreeMapA[T, A] =
        rollCore(MapFuncsCore.ExtractSecond(a1))
      def ExtractTimezone[A](a1: FreeMapA[T, A]): FreeMapA[T, A] =
        rollCore(MapFuncsCore.ExtractTimezone(a1))
      def ExtractTimezoneHour[A](a1: FreeMapA[T, A]): FreeMapA[T, A] =
        rollCore(MapFuncsCore.ExtractTimezoneHour(a1))
      def ExtractTimezoneMinute[A](a1: FreeMapA[T, A]): FreeMapA[T, A] =
        rollCore(MapFuncsCore.ExtractTimezoneMinute(a1))
      def ExtractWeek[A](a1: FreeMapA[T, A]): FreeMapA[T, A] =
        rollCore(MapFuncsCore.ExtractWeek(a1))
      def ExtractYear[A](a1: FreeMapA[T, A]): FreeMapA[T, A] =
        rollCore(MapFuncsCore.ExtractYear(a1))
      def LocalDateTime[A](a1: FreeMapA[T, A]): FreeMapA[T, A] =
        rollCore(MapFuncsCore.LocalDateTime(a1))
      def OffsetDateTime[A](a1: FreeMapA[T, A]): FreeMapA[T, A] =
        rollCore(MapFuncsCore.OffsetDateTime(a1))
      def LocalDate[A](a1: FreeMapA[T, A]): FreeMapA[T, A] =
        rollCore(MapFuncsCore.LocalDate(a1))
      def OffsetDate[A](a1: FreeMapA[T, A]): FreeMapA[T, A] =
        rollCore(MapFuncsCore.OffsetDate(a1))
      def LocalTime[A](a1: FreeMapA[T, A]): FreeMapA[T, A] =
        rollCore(MapFuncsCore.LocalTime(a1))
      def OffsetTime[A](a1: FreeMapA[T, A]): FreeMapA[T, A] =
        rollCore(MapFuncsCore.OffsetTime(a1))
      def Interval[A](a1: FreeMapA[T, A]): FreeMapA[T, A] =
        rollCore(MapFuncsCore.Interval(a1))
      def StartOfDay[A](a1: FreeMapA[T, A]): FreeMapA[T, A] =
        rollCore(MapFuncsCore.StartOfDay(a1))
      def TimeOfDay[A](a1: FreeMapA[T, A]): FreeMapA[T, A] =
        rollCore(MapFuncsCore.TimeOfDay(a1))
      def ToTimestamp[A](a1: FreeMapA[T, A]): FreeMapA[T, A] =
        rollCore(MapFuncsCore.ToTimestamp(a1))
      def TypeOf[A](a1: FreeMapA[T, A]): FreeMapA[T, A] =
        rollCore(MapFuncsCore.TypeOf(a1))
      def Negate[A](a1: FreeMapA[T, A]): FreeMapA[T, A] =
        rollCore(MapFuncsCore.Negate(a1))
      def Not[A](a1: FreeMapA[T, A]): FreeMapA[T, A] =
        rollCore(MapFuncsCore.Not(a1))
      def Length[A](a1: FreeMapA[T, A]): FreeMapA[T, A] =
        rollCore(MapFuncsCore.Length(a1))
      def Lower[A](a1: FreeMapA[T, A]): FreeMapA[T, A] =
        rollCore(MapFuncsCore.Lower(a1))
      def Upper[A](a1: FreeMapA[T, A]): FreeMapA[T, A] =
        rollCore(MapFuncsCore.Upper(a1))
      def Bool[A](a1: FreeMapA[T, A]): FreeMapA[T, A] =
        rollCore(MapFuncsCore.Bool(a1))
      def Integer[A](a1: FreeMapA[T, A]): FreeMapA[T, A] =
        rollCore(MapFuncsCore.Integer(a1))
      def Decimal[A](a1: FreeMapA[T, A]): FreeMapA[T, A] =
        rollCore(MapFuncsCore.Decimal(a1))
      def Null[A](a1: FreeMapA[T, A]): FreeMapA[T, A] =
        rollCore(MapFuncsCore.Null(a1))
      def ToString[A](a1: FreeMapA[T, A]): FreeMapA[T, A] =
        rollCore(MapFuncsCore.ToString(a1))
      def MakeArray[A](a1: FreeMapA[T, A]): FreeMapA[T, A] =
        rollCore(MapFuncsCore.MakeArray(a1))
      def Meta[A](a1: FreeMapA[T, A]): FreeMapA[T, A] =
        rollCore(MapFuncsCore.Meta(a1))
      def ProjectKey[A](src: FreeMapA[T, A], key: FreeMapA[T, A]): FreeMapA[T, A] =
        rollCore(MapFuncsCore.ProjectKey(src, key))
      def ProjectKeyS[A](src: FreeMapA[T, A], key: String): FreeMapA[T, A] =
        ProjectKey(src, Constant(EJson.str(key)))
      def DeleteKey[A](src: FreeMapA[T, A], key: FreeMapA[T, A]): FreeMapA[T, A] =
        rollCore(MapFuncsCore.DeleteKey(src, key))
      def DeleteKeyS[A](src: FreeMapA[T, A], key: String): FreeMapA[T, A] =
        DeleteKey(src, Constant(EJson.str(key)))
      def MakeMap[A](key: FreeMapA[T, A], src: FreeMapA[T, A]): FreeMapA[T, A] =
        rollCore(MapFuncsCore.MakeMap(key, src))
      def MakeMapS[A](key: String, src: FreeMapA[T, A]): FreeMapA[T, A] =
        MakeMap(Constant(EJson.str(key)), src)
      def ProjectIndex[A](src: FreeMapA[T, A], index: FreeMapA[T, A]): FreeMapA[T, A] =
        rollCore(MapFuncsCore.ProjectIndex(src, index))
      def ProjectIndexI[A](src: FreeMapA[T, A], index: Int): FreeMapA[T, A] =
        ProjectIndex(src, Constant(EJson.int(index)))
      def ConcatArrays[A](left: FreeMapA[T, A], right: FreeMapA[T, A]): FreeMapA[T, A] =
        rollCore(MapFuncsCore.ConcatArrays(left, right))
      def ConcatMaps[A](left: FreeMapA[T, A], right: FreeMapA[T, A]): FreeMapA[T, A] =
        rollCore(MapFuncsCore.ConcatMaps(left, right))
      def Add[A](left: FreeMapA[T, A], right: FreeMapA[T, A]): FreeMapA[T, A] =
        rollCore(MapFuncsCore.Add(left, right))
      def Multiply[A](left: FreeMapA[T, A], right: FreeMapA[T, A]): FreeMapA[T, A] =
        rollCore(MapFuncsCore.Multiply(left, right))
      def Subtract[A](left: FreeMapA[T, A], right: FreeMapA[T, A]): FreeMapA[T, A] =
        rollCore(MapFuncsCore.Subtract(left, right))
      def Divide[A](left: FreeMapA[T, A], right: FreeMapA[T, A]): FreeMapA[T, A] =
        rollCore(MapFuncsCore.Divide(left, right))
      def Modulo[A](a1: FreeMapA[T, A], a2: FreeMapA[T, A]): FreeMapA[T, A] =
        rollCore(MapFuncsCore.Modulo(a1, a2))
      def Power[A](a1: FreeMapA[T, A], a2: FreeMapA[T, A]): FreeMapA[T, A] =
        rollCore(MapFuncsCore.Power(a1, a2))
      def Lt[A](a1: FreeMapA[T, A], a2: FreeMapA[T, A]): FreeMapA[T, A] =
        rollCore(MapFuncsCore.Lt(a1, a2))
      def Lte[A](a1: FreeMapA[T, A], a2: FreeMapA[T, A]): FreeMapA[T, A] =
        rollCore(MapFuncsCore.Lte(a1, a2))
      def Gt[A](a1: FreeMapA[T, A], a2: FreeMapA[T, A]): FreeMapA[T, A] =
        rollCore(MapFuncsCore.Gt(a1, a2))
      def Gte[A](a1: FreeMapA[T, A], a2: FreeMapA[T, A]): FreeMapA[T, A] =
        rollCore(MapFuncsCore.Gte(a1, a2))
      def IfUndefined[A](a1: FreeMapA[T, A], a2: FreeMapA[T, A]): FreeMapA[T, A] =
        rollCore(MapFuncsCore.IfUndefined(a1, a2))
      def And[A](a1: FreeMapA[T, A], a2: FreeMapA[T, A]): FreeMapA[T, A] =
        rollCore(MapFuncsCore.And(a1, a2))
      def Or[A](a1: FreeMapA[T, A], a2: FreeMapA[T, A]): FreeMapA[T, A] =
        rollCore(MapFuncsCore.Or(a1, a2))
      def TemporalTrunc[A](part: TemporalPart, a1: FreeMapA[T, A]): FreeMapA[T, A] =
        rollCore(MapFuncsCore.TemporalTrunc(part, a1))
      def Within[A](a1: FreeMapA[T, A], a2: FreeMapA[T, A]): FreeMapA[T, A] =
        rollCore(MapFuncsCore.Within(a1, a2))
      def Range[A](a1: FreeMapA[T, A], a2: FreeMapA[T, A]): FreeMapA[T, A] =
        rollCore(MapFuncsCore.Range(a1, a2))
      def Split[A](a1: FreeMapA[T, A], a2: FreeMapA[T, A]): FreeMapA[T, A] =
        rollCore(MapFuncsCore.Split(a1, a2))
      def Eq[A](left: FreeMapA[T, A], right: FreeMapA[T, A]): FreeMapA[T, A] =
        rollCore(MapFuncsCore.Eq(left, right))
      def Neq[A](left: FreeMapA[T, A], right: FreeMapA[T, A]): FreeMapA[T, A] =
        rollCore(MapFuncsCore.Neq(left, right))
      def Between[A](a1: FreeMapA[T, A], a2: FreeMapA[T, A], a3: FreeMapA[T, A]): FreeMapA[T, A] =
        rollCore(MapFuncsCore.Between(a1, a2, a3))
      def Cond[A](a1: FreeMapA[T, A], a2: FreeMapA[T, A], a3: FreeMapA[T, A]): FreeMapA[T, A] =
        rollCore(MapFuncsCore.Cond(a1, a2, a3))
      def Search[A](a1: FreeMapA[T, A], a2: FreeMapA[T, A], a3: FreeMapA[T, A]): FreeMapA[T, A] =
        rollCore(MapFuncsCore.Search(a1, a2, a3))
      def Substring[A](a1: FreeMapA[T, A], a2: FreeMapA[T, A], a3: FreeMapA[T, A]): FreeMapA[T, A] =
        rollCore(MapFuncsCore.Substring(a1, a2, a3))
      def Guard[A](a1: FreeMapA[T, A], tpe: quasar.Type, a2: FreeMapA[T, A], a3: FreeMapA[T, A]): FreeMapA[T, A] =
        rollCore(MapFuncsCore.Guard(a1, tpe, a2, a3))
      def Hole: FreeMap[T] = Free.pure(SrcHole)
      def LeftSide: JoinFunc[T] = Free.pure(qscript.LeftSide)
      def RightSide: JoinFunc[T] = Free.pure(qscript.RightSide)
=======
  final case class Func[T[_[_]]]()(implicit birec: BirecursiveT[T]) {
    val ejs = ejson.Fixed[T[EJson]]
    private def rollCore[A](in: MapFuncCore[T, FreeMapA[T, A]]): FreeMapA[T, A] = Free.roll(MFC(in))
    private def rollDerived[A](in: MapFuncDerived[T, FreeMapA[T, A]]): FreeMapA[T, A] = Free.roll(MFD(in))
    def Constant[A](in: T[EJson]): FreeMapA[T, A] =
      rollCore(MapFuncsCore.Constant(in))
    def Undefined[A]: FreeMapA[T, A] =
      rollCore(MapFuncsCore.Undefined())
    def Now[A]: FreeMapA[T, A] =
      rollCore(MapFuncsCore.Now())
    def JoinSideName[A](sym: Symbol): FreeMapA[T, A] =
      rollCore(MapFuncsCore.JoinSideName(sym))
    def ExtractCentury[A](a1: FreeMapA[T, A]): FreeMapA[T, A] =
      rollCore(MapFuncsCore.ExtractCentury(a1))
    def ExtractDayOfMonth[A](a1: FreeMapA[T, A]): FreeMapA[T, A] =
      rollCore(MapFuncsCore.ExtractDayOfMonth(a1))
    def ExtractDecade[A](a1: FreeMapA[T, A]): FreeMapA[T, A] =
      rollCore(MapFuncsCore.ExtractDecade(a1))
    def ExtractDayOfWeek[A](a1: FreeMapA[T, A]): FreeMapA[T, A] =
      rollCore(MapFuncsCore.ExtractDayOfWeek(a1))
    def ExtractDayOfYear[A](a1: FreeMapA[T, A]): FreeMapA[T, A] =
      rollCore(MapFuncsCore.ExtractDayOfYear(a1))
    def ExtractEpoch[A](a1: FreeMapA[T, A]): FreeMapA[T, A] =
      rollCore(MapFuncsCore.ExtractEpoch(a1))
    def ExtractHour[A](a1: FreeMapA[T, A]): FreeMapA[T, A] =
      rollCore(MapFuncsCore.ExtractHour(a1))
    def ExtractIsoDayOfWeek[A](a1: FreeMapA[T, A]): FreeMapA[T, A] =
      rollCore(MapFuncsCore.ExtractIsoDayOfWeek(a1))
    def ExtractIsoYear[A](a1: FreeMapA[T, A]): FreeMapA[T, A] =
      rollCore(MapFuncsCore.ExtractIsoYear(a1))
    def ExtractMicroseconds[A](a1: FreeMapA[T, A]): FreeMapA[T, A] =
      rollCore(MapFuncsCore.ExtractMicroseconds(a1))
    def ExtractMillennium[A](a1: FreeMapA[T, A]): FreeMapA[T, A] =
      rollCore(MapFuncsCore.ExtractMillennium(a1))
    def ExtractMilliseconds[A](a1: FreeMapA[T, A]): FreeMapA[T, A] =
      rollCore(MapFuncsCore.ExtractMilliseconds(a1))
    def ExtractMinute[A](a1: FreeMapA[T, A]): FreeMapA[T, A] =
      rollCore(MapFuncsCore.ExtractMinute(a1))
    def ExtractMonth[A](a1: FreeMapA[T, A]): FreeMapA[T, A] =
      rollCore(MapFuncsCore.ExtractMonth(a1))
    def ExtractQuarter[A](a1: FreeMapA[T, A]): FreeMapA[T, A] =
      rollCore(MapFuncsCore.ExtractQuarter(a1))
    def ExtractSecond[A](a1: FreeMapA[T, A]): FreeMapA[T, A] =
      rollCore(MapFuncsCore.ExtractSecond(a1))
    def ExtractTimezone[A](a1: FreeMapA[T, A]): FreeMapA[T, A] =
      rollCore(MapFuncsCore.ExtractTimezone(a1))
    def ExtractTimezoneHour[A](a1: FreeMapA[T, A]): FreeMapA[T, A] =
      rollCore(MapFuncsCore.ExtractTimezoneHour(a1))
    def ExtractTimezoneMinute[A](a1: FreeMapA[T, A]): FreeMapA[T, A] =
      rollCore(MapFuncsCore.ExtractTimezoneMinute(a1))
    def ExtractWeek[A](a1: FreeMapA[T, A]): FreeMapA[T, A] =
      rollCore(MapFuncsCore.ExtractWeek(a1))
    def ExtractYear[A](a1: FreeMapA[T, A]): FreeMapA[T, A] =
      rollCore(MapFuncsCore.ExtractYear(a1))
    def Date[A](a1: FreeMapA[T, A]): FreeMapA[T, A] =
      rollCore(MapFuncsCore.Date(a1))
    def Time[A](a1: FreeMapA[T, A]): FreeMapA[T, A] =
      rollCore(MapFuncsCore.Time(a1))
    def Timestamp[A](a1: FreeMapA[T, A]): FreeMapA[T, A] =
      rollCore(MapFuncsCore.Timestamp(a1))
    def Interval[A](a1: FreeMapA[T, A]): FreeMapA[T, A] =
      rollCore(MapFuncsCore.Interval(a1))
    def StartOfDay[A](a1: FreeMapA[T, A]): FreeMapA[T, A] =
      rollCore(MapFuncsCore.StartOfDay(a1))
    def TimeOfDay[A](a1: FreeMapA[T, A]): FreeMapA[T, A] =
      rollCore(MapFuncsCore.TimeOfDay(a1))
    def ToTimestamp[A](a1: FreeMapA[T, A]): FreeMapA[T, A] =
      rollCore(MapFuncsCore.ToTimestamp(a1))
    def TypeOf[A](a1: FreeMapA[T, A]): FreeMapA[T, A] =
      rollCore(MapFuncsCore.TypeOf(a1))
    def ToId[A](a1: FreeMapA[T, A]): FreeMapA[T, A] =
      rollCore(MapFuncsCore.ToId(a1))
    def Negate[A](a1: FreeMapA[T, A]): FreeMapA[T, A] =
      rollCore(MapFuncsCore.Negate(a1))
    def Not[A](a1: FreeMapA[T, A]): FreeMapA[T, A] =
      rollCore(MapFuncsCore.Not(a1))
    def Length[A](a1: FreeMapA[T, A]): FreeMapA[T, A] =
      rollCore(MapFuncsCore.Length(a1))
    def Lower[A](a1: FreeMapA[T, A]): FreeMapA[T, A] =
      rollCore(MapFuncsCore.Lower(a1))
    def Upper[A](a1: FreeMapA[T, A]): FreeMapA[T, A] =
      rollCore(MapFuncsCore.Upper(a1))
    def Bool[A](a1: FreeMapA[T, A]): FreeMapA[T, A] =
      rollCore(MapFuncsCore.Bool(a1))
    def Integer[A](a1: FreeMapA[T, A]): FreeMapA[T, A] =
      rollCore(MapFuncsCore.Integer(a1))
    def Decimal[A](a1: FreeMapA[T, A]): FreeMapA[T, A] =
      rollCore(MapFuncsCore.Decimal(a1))
    def Null[A](a1: FreeMapA[T, A]): FreeMapA[T, A] =
      rollCore(MapFuncsCore.Null(a1))
    def ToString[A](a1: FreeMapA[T, A]): FreeMapA[T, A] =
      rollCore(MapFuncsCore.ToString(a1))
    def MakeArray[A](a1: FreeMapA[T, A]): FreeMapA[T, A] =
      rollCore(MapFuncsCore.MakeArray(a1))
    def Meta[A](a1: FreeMapA[T, A]): FreeMapA[T, A] =
      rollCore(MapFuncsCore.Meta(a1))
    def ProjectKey[A](src: FreeMapA[T, A], key: FreeMapA[T, A]): FreeMapA[T, A] =
      rollCore(MapFuncsCore.ProjectKey(src, key))
    def ProjectKeyS[A](src: FreeMapA[T, A], key: String): FreeMapA[T, A] =
      ProjectKey(src, Constant(ejs.str(key)))
    def DeleteKey[A](src: FreeMapA[T, A], key: FreeMapA[T, A]): FreeMapA[T, A] =
      rollCore(MapFuncsCore.DeleteKey(src, key))
    def DeleteKeyS[A](src: FreeMapA[T, A], key: String): FreeMapA[T, A] =
      DeleteKey(src, Constant(ejs.str(key)))
    def MakeMap[A](key: FreeMapA[T, A], src: FreeMapA[T, A]): FreeMapA[T, A] =
      rollCore(MapFuncsCore.MakeMap(key, src))
    def MakeMapS[A](key: String, src: FreeMapA[T, A]): FreeMapA[T, A] =
      MakeMap(Constant(ejs.str(key)), src)
    def ProjectIndex[A](src: FreeMapA[T, A], index: FreeMapA[T, A]): FreeMapA[T, A] =
      rollCore(MapFuncsCore.ProjectIndex(src, index))
    def ProjectIndexI[A](src: FreeMapA[T, A], index: Int): FreeMapA[T, A] =
      ProjectIndex(src, Constant(ejs.int(index)))
    def ConcatArrays[A](left: FreeMapA[T, A], right: FreeMapA[T, A]): FreeMapA[T, A] =
      rollCore(MapFuncsCore.ConcatArrays(left, right))
    def ConcatMaps[A](left: FreeMapA[T, A], right: FreeMapA[T, A]): FreeMapA[T, A] =
      rollCore(MapFuncsCore.ConcatMaps(left, right))
    def Add[A](left: FreeMapA[T, A], right: FreeMapA[T, A]): FreeMapA[T, A] =
      rollCore(MapFuncsCore.Add(left, right))
    def Multiply[A](left: FreeMapA[T, A], right: FreeMapA[T, A]): FreeMapA[T, A] =
      rollCore(MapFuncsCore.Multiply(left, right))
    def Subtract[A](left: FreeMapA[T, A], right: FreeMapA[T, A]): FreeMapA[T, A] =
      rollCore(MapFuncsCore.Subtract(left, right))
    def Divide[A](left: FreeMapA[T, A], right: FreeMapA[T, A]): FreeMapA[T, A] =
      rollCore(MapFuncsCore.Divide(left, right))
    def Modulo[A](a1: FreeMapA[T, A], a2: FreeMapA[T, A]): FreeMapA[T, A] =
      rollCore(MapFuncsCore.Modulo(a1, a2))
    def Power[A](a1: FreeMapA[T, A], a2: FreeMapA[T, A]): FreeMapA[T, A] =
      rollCore(MapFuncsCore.Power(a1, a2))
    def Lt[A](a1: FreeMapA[T, A], a2: FreeMapA[T, A]): FreeMapA[T, A] =
      rollCore(MapFuncsCore.Lt(a1, a2))
    def Lte[A](a1: FreeMapA[T, A], a2: FreeMapA[T, A]): FreeMapA[T, A] =
      rollCore(MapFuncsCore.Lte(a1, a2))
    def Gt[A](a1: FreeMapA[T, A], a2: FreeMapA[T, A]): FreeMapA[T, A] =
      rollCore(MapFuncsCore.Gt(a1, a2))
    def Gte[A](a1: FreeMapA[T, A], a2: FreeMapA[T, A]): FreeMapA[T, A] =
      rollCore(MapFuncsCore.Gte(a1, a2))
    def IfUndefined[A](a1: FreeMapA[T, A], a2: FreeMapA[T, A]): FreeMapA[T, A] =
      rollCore(MapFuncsCore.IfUndefined(a1, a2))
    def And[A](a1: FreeMapA[T, A], a2: FreeMapA[T, A]): FreeMapA[T, A] =
      rollCore(MapFuncsCore.And(a1, a2))
    def Or[A](a1: FreeMapA[T, A], a2: FreeMapA[T, A]): FreeMapA[T, A] =
      rollCore(MapFuncsCore.Or(a1, a2))
    def TemporalTrunc[A](part: TemporalPart, a1: FreeMapA[T, A]): FreeMapA[T, A] =
      rollCore(MapFuncsCore.TemporalTrunc(part, a1))
    def Within[A](a1: FreeMapA[T, A], a2: FreeMapA[T, A]): FreeMapA[T, A] =
      rollCore(MapFuncsCore.Within(a1, a2))
    def Range[A](a1: FreeMapA[T, A], a2: FreeMapA[T, A]): FreeMapA[T, A] =
      rollCore(MapFuncsCore.Range(a1, a2))
    def Split[A](a1: FreeMapA[T, A], a2: FreeMapA[T, A]): FreeMapA[T, A] =
      rollCore(MapFuncsCore.Split(a1, a2))
    def Eq[A](left: FreeMapA[T, A], right: FreeMapA[T, A]): FreeMapA[T, A] =
      rollCore(MapFuncsCore.Eq(left, right))
    def Neq[A](left: FreeMapA[T, A], right: FreeMapA[T, A]): FreeMapA[T, A] =
      rollCore(MapFuncsCore.Neq(left, right))
    def Between[A](a1: FreeMapA[T, A], a2: FreeMapA[T, A], a3: FreeMapA[T, A]): FreeMapA[T, A] =
      rollCore(MapFuncsCore.Between(a1, a2, a3))
    def Cond[A](a1: FreeMapA[T, A], a2: FreeMapA[T, A], a3: FreeMapA[T, A]): FreeMapA[T, A] =
      rollCore(MapFuncsCore.Cond(a1, a2, a3))
    def Search[A](a1: FreeMapA[T, A], a2: FreeMapA[T, A], a3: FreeMapA[T, A]): FreeMapA[T, A] =
      rollCore(MapFuncsCore.Search(a1, a2, a3))
    def Substring[A](a1: FreeMapA[T, A], a2: FreeMapA[T, A], a3: FreeMapA[T, A]): FreeMapA[T, A] =
      rollCore(MapFuncsCore.Substring(a1, a2, a3))
    def Guard[A](a1: FreeMapA[T, A], tpe: quasar.Type, a2: FreeMapA[T, A], a3: FreeMapA[T, A]): FreeMapA[T, A] =
      rollCore(MapFuncsCore.Guard(a1, tpe, a2, a3))
    def Hole: FreeMap[T] = Free.pure(SrcHole)
    def LeftSide: JoinFunc[T] = Free.pure(qscript.LeftSide)
    def RightSide: JoinFunc[T] = Free.pure(qscript.RightSide)
    def ReduceIndex(i: Int \/ Int): FreeMapA[T, ReduceIndex] = Free.pure(qscript.ReduceIndex(i))
>>>>>>> dced3f69

    def Abs[A](a1: FreeMapA[T, A]): FreeMapA[T, A] =
      rollDerived(MapFuncsDerived.Abs(a1))
    def Ceil[A](a1: FreeMapA[T, A]): FreeMapA[T, A] =
      rollDerived(MapFuncsDerived.Ceil(a1))
    def Floor[A](a1: FreeMapA[T, A]): FreeMapA[T, A] =
      rollDerived(MapFuncsDerived.Floor(a1))
    def Trunc[A](a1: FreeMapA[T, A]): FreeMapA[T, A] =
      rollDerived(MapFuncsDerived.Trunc(a1))
    def Round[A](a1: FreeMapA[T, A]): FreeMapA[T, A] =
      rollDerived(MapFuncsDerived.Round(a1))

    def FloorScale[A](a1: FreeMapA[T, A], a2: FreeMapA[T, A]): FreeMapA[T, A] =
      rollDerived(MapFuncsDerived.FloorScale(a1, a2))
    def CeilScale[A](a1: FreeMapA[T, A], a2: FreeMapA[T, A]): FreeMapA[T, A] =
      rollDerived(MapFuncsDerived.CeilScale(a1, a2))
    def RoundScale[A](a1: FreeMapA[T, A], a2: FreeMapA[T, A]): FreeMapA[T, A] =
      rollDerived(MapFuncsDerived.RoundScale(a1, a2))
  }

  final case class Dsl[T[_[_]], F[_], R](embed: F[R] => R)
                                        (implicit corec: CorecursiveT[T],
                                         injCore: Injectable.Aux[QScriptCore[T, ?], F],
                                         injTotal: Injectable.Aux[F, QScriptTotal[T, ?]]) {
    private def core(fr: QScriptCore[T, R]): R = embed(injCore.inject(fr))
    def Map(r: R, func: FreeMap[T]): R =
      core(qscript.Map[T, R](r, func))
    def LeftShift(src: R,
                  struct: FreeMap[T],
                  idStatus: IdStatus,
                  repair: JoinFunc[T]): R =
      core(qscript.LeftShift(src, struct, idStatus, repair))
    def Reduce(src: R,
               bucket: List[FreeMap[T]],
               reducers: List[ReduceFunc[FreeMap[T]]],
               repair: FreeMapA[T, ReduceIndex]): R =
      core(qscript.Reduce(src, bucket, reducers, repair))
    def Sort(src: R,
             bucket: List[FreeMap[T]],
             order: NonEmptyList[(FreeMap[T], SortDir)]): R =
      core(qscript.Sort(src, bucket, order))
    def Union(src: R,
              lBranch: Free[F, Hole],
              rBranch: Free[F, Hole]): R =
      core(qscript.Union(src, lBranch.mapSuspension(injTotal.inject), rBranch.mapSuspension(injTotal.inject)))
    def Filter(src: R,
               f: FreeMap[T]): R =
      core(qscript.Filter(src, f))
    def Subset(src: R,
               from: Free[F, Hole],
               op: SelectionOp,
               count: Free[F, Hole]): R =
      core(qscript.Subset(src, from.mapSuspension(injTotal.inject), op, count.mapSuspension(injTotal.inject)))
    def Unreferenced: R =
      core(qscript.Unreferenced())
    def BucketKey(src: R, value: FreeMap[T], name: FreeMap[T])(implicit F: Injectable.Aux[ProjectBucket[T, ?], F]): R =
      embed(F.inject(qscript.BucketKey(src, value, name)))
    def BucketIndex(src: R, value: FreeMap[T], index: FreeMap[T])(implicit F: Injectable.Aux[ProjectBucket[T, ?], F]): R =
      embed(F.inject(qscript.BucketIndex(src, value, index)))
    def ThetaJoin(src: R,
                  lBranch: Free[F, Hole],
                  rBranch: Free[F, Hole],
                  on: JoinFunc[T],
                  f: JoinType,
                  combine: JoinFunc[T])
                 (implicit F: Injectable.Aux[ThetaJoin[T, ?], F]): R =
      embed(F.inject(qscript.ThetaJoin(src, lBranch.mapSuspension(injTotal.inject), rBranch.mapSuspension(injTotal.inject), on, f, combine)))
    def EquiJoin(src: R,
                 lBranch: Free[F, Hole],
                 rBranch: Free[F, Hole],
                 key: List[(FreeMap[T], FreeMap[T])],
                 f: JoinType,
                 combine: JoinFunc[T])
                (implicit F: Injectable.Aux[EquiJoin[T, ?], F]): R =
      embed(F.inject(qscript.EquiJoin(src, lBranch.mapSuspension(injTotal.inject), rBranch.mapSuspension(injTotal.inject), key, f, combine)))
    def ShiftedRead[A](path: A,
                       idStatus: IdStatus)
                      (implicit F: Injectable.Aux[Const[ShiftedRead[A], ?], F]): R =
      embed(F.inject(Const(qscript.ShiftedRead(path, idStatus))))
    def Read[A](path: A)
               (implicit F: Injectable.Aux[Const[Read[A], ?], F]): R =
      embed(F.inject(Const(qscript.Read(path))))
    def Root(implicit F: Injectable.Aux[Const[DeadEnd, ?], F]): R =
      embed(F.inject(Const(qscript.Root)))
    def Hole(implicit ev: Free[F, Hole] === R): R =
      ev(Free.pure(SrcHole))
  }

  def mkDefaults[T[_[_]]: BirecursiveT, F[_]](implicit
                                              injCore: Injectable.Aux[QScriptCore[T, ?], F],
                                              injTotal: Injectable.Aux[F, QScriptTotal[T, ?]]): (Func[T], Dsl[T, F, Free[F, Hole]], Dsl[T, F, Fix[F]]) =
    (Func[T], mkFree[T, F], mkFix[T, F])

  def mkFree[T[_[_]]: CorecursiveT, F[_]](implicit
                                          injCore: Injectable.Aux[QScriptCore[T, ?], F],
                                          injTotal: Injectable.Aux[F, QScriptTotal[T, ?]]): Dsl[T, F, Free[F, Hole]] =
    Dsl[T, F, Free[F, Hole]](Free.roll)

  def mkFix[T[_[_]]: CorecursiveT, F[_]](implicit
                                         injCore: Injectable.Aux[QScriptCore[T, ?], F],
                                         injTotal: Injectable.Aux[F, QScriptTotal[T, ?]]): Dsl[T, F, Fix[F]] =
    Dsl[T, F, Fix[F]](Fix(_))

  def mkGeneric[T[_[_]], F[_]: Functor](implicit corec: CorecursiveT[T],
                                        injCore: Injectable.Aux[QScriptCore[T, ?], F],
                                        injTotal: Injectable.Aux[F, QScriptTotal[T, ?]]): Dsl[T, F, T[F]] =
    Dsl[T, F, T[F]](corec.embedT(_))
}<|MERGE_RESOLUTION|>--- conflicted
+++ resolved
@@ -28,184 +28,6 @@
 import quasar.ejson.EJson
 
 object construction {
-<<<<<<< HEAD
-  final case class Func[T[_[_]]]()(implicit corec: CorecursiveT[T]) {
-      private def rollCore[A](in: MapFuncCore[T, FreeMapA[T, A]]): FreeMapA[T, A] = Free.roll(MFC(in))
-      private def rollDerived[A](in: MapFuncDerived[T, FreeMapA[T, A]]): FreeMapA[T, A] = Free.roll(MFD(in))
-      def Constant[A](in: T[EJson]): FreeMapA[T, A] =
-        rollCore(MapFuncsCore.Constant(in))
-      def Undefined[A]: FreeMapA[T, A] =
-        rollCore(MapFuncsCore.Undefined())
-      def Now[A]: FreeMapA[T, A] =
-        rollCore(MapFuncsCore.Now())
-      def JoinSideName[A](sym: Symbol): FreeMapA[T, A] =
-        rollCore(MapFuncsCore.JoinSideName(sym))
-      def SetTimezone[A](a1: FreeMapA[T, A], a2: FreeMapA[T, A]): FreeMapA[T, A] =
-        rollCore(MapFuncsCore.SetTimezone(a1, a2))
-      def SetTimezoneHour[A](a1: FreeMapA[T, A], a2: FreeMapA[T, A]): FreeMapA[T, A] =
-        rollCore(MapFuncsCore.SetTimezoneHour(a1, a2))
-      def SetTimezoneMinute[A](a1: FreeMapA[T, A], a2: FreeMapA[T, A]): FreeMapA[T, A] =
-        rollCore(MapFuncsCore.SetTimezoneMinute(a1, a2))
-      def ExtractCentury[A](a1: FreeMapA[T, A]): FreeMapA[T, A] =
-        rollCore(MapFuncsCore.ExtractCentury(a1))
-      def ExtractDayOfMonth[A](a1: FreeMapA[T, A]): FreeMapA[T, A] =
-        rollCore(MapFuncsCore.ExtractDayOfMonth(a1))
-      def ExtractDecade[A](a1: FreeMapA[T, A]): FreeMapA[T, A] =
-        rollCore(MapFuncsCore.ExtractDecade(a1))
-      def ExtractDayOfWeek[A](a1: FreeMapA[T, A]): FreeMapA[T, A] =
-        rollCore(MapFuncsCore.ExtractDayOfWeek(a1))
-      def ExtractDayOfYear[A](a1: FreeMapA[T, A]): FreeMapA[T, A] =
-        rollCore(MapFuncsCore.ExtractDayOfYear(a1))
-      def ExtractEpoch[A](a1: FreeMapA[T, A]): FreeMapA[T, A] =
-        rollCore(MapFuncsCore.ExtractEpoch(a1))
-      def ExtractHour[A](a1: FreeMapA[T, A]): FreeMapA[T, A] =
-        rollCore(MapFuncsCore.ExtractHour(a1))
-      def ExtractIsoDayOfWeek[A](a1: FreeMapA[T, A]): FreeMapA[T, A] =
-        rollCore(MapFuncsCore.ExtractIsoDayOfWeek(a1))
-      def ExtractIsoYear[A](a1: FreeMapA[T, A]): FreeMapA[T, A] =
-        rollCore(MapFuncsCore.ExtractIsoYear(a1))
-      def ExtractMicrosecond[A](a1: FreeMapA[T, A]): FreeMapA[T, A] =
-        rollCore(MapFuncsCore.ExtractMicrosecond(a1))
-      def ExtractMillennium[A](a1: FreeMapA[T, A]): FreeMapA[T, A] =
-        rollCore(MapFuncsCore.ExtractMillennium(a1))
-      def ExtractMillisecond[A](a1: FreeMapA[T, A]): FreeMapA[T, A] =
-        rollCore(MapFuncsCore.ExtractMillisecond(a1))
-      def ExtractMinute[A](a1: FreeMapA[T, A]): FreeMapA[T, A] =
-        rollCore(MapFuncsCore.ExtractMinute(a1))
-      def ExtractMonth[A](a1: FreeMapA[T, A]): FreeMapA[T, A] =
-        rollCore(MapFuncsCore.ExtractMonth(a1))
-      def ExtractQuarter[A](a1: FreeMapA[T, A]): FreeMapA[T, A] =
-        rollCore(MapFuncsCore.ExtractQuarter(a1))
-      def ExtractSecond[A](a1: FreeMapA[T, A]): FreeMapA[T, A] =
-        rollCore(MapFuncsCore.ExtractSecond(a1))
-      def ExtractTimezone[A](a1: FreeMapA[T, A]): FreeMapA[T, A] =
-        rollCore(MapFuncsCore.ExtractTimezone(a1))
-      def ExtractTimezoneHour[A](a1: FreeMapA[T, A]): FreeMapA[T, A] =
-        rollCore(MapFuncsCore.ExtractTimezoneHour(a1))
-      def ExtractTimezoneMinute[A](a1: FreeMapA[T, A]): FreeMapA[T, A] =
-        rollCore(MapFuncsCore.ExtractTimezoneMinute(a1))
-      def ExtractWeek[A](a1: FreeMapA[T, A]): FreeMapA[T, A] =
-        rollCore(MapFuncsCore.ExtractWeek(a1))
-      def ExtractYear[A](a1: FreeMapA[T, A]): FreeMapA[T, A] =
-        rollCore(MapFuncsCore.ExtractYear(a1))
-      def LocalDateTime[A](a1: FreeMapA[T, A]): FreeMapA[T, A] =
-        rollCore(MapFuncsCore.LocalDateTime(a1))
-      def OffsetDateTime[A](a1: FreeMapA[T, A]): FreeMapA[T, A] =
-        rollCore(MapFuncsCore.OffsetDateTime(a1))
-      def LocalDate[A](a1: FreeMapA[T, A]): FreeMapA[T, A] =
-        rollCore(MapFuncsCore.LocalDate(a1))
-      def OffsetDate[A](a1: FreeMapA[T, A]): FreeMapA[T, A] =
-        rollCore(MapFuncsCore.OffsetDate(a1))
-      def LocalTime[A](a1: FreeMapA[T, A]): FreeMapA[T, A] =
-        rollCore(MapFuncsCore.LocalTime(a1))
-      def OffsetTime[A](a1: FreeMapA[T, A]): FreeMapA[T, A] =
-        rollCore(MapFuncsCore.OffsetTime(a1))
-      def Interval[A](a1: FreeMapA[T, A]): FreeMapA[T, A] =
-        rollCore(MapFuncsCore.Interval(a1))
-      def StartOfDay[A](a1: FreeMapA[T, A]): FreeMapA[T, A] =
-        rollCore(MapFuncsCore.StartOfDay(a1))
-      def TimeOfDay[A](a1: FreeMapA[T, A]): FreeMapA[T, A] =
-        rollCore(MapFuncsCore.TimeOfDay(a1))
-      def ToTimestamp[A](a1: FreeMapA[T, A]): FreeMapA[T, A] =
-        rollCore(MapFuncsCore.ToTimestamp(a1))
-      def TypeOf[A](a1: FreeMapA[T, A]): FreeMapA[T, A] =
-        rollCore(MapFuncsCore.TypeOf(a1))
-      def Negate[A](a1: FreeMapA[T, A]): FreeMapA[T, A] =
-        rollCore(MapFuncsCore.Negate(a1))
-      def Not[A](a1: FreeMapA[T, A]): FreeMapA[T, A] =
-        rollCore(MapFuncsCore.Not(a1))
-      def Length[A](a1: FreeMapA[T, A]): FreeMapA[T, A] =
-        rollCore(MapFuncsCore.Length(a1))
-      def Lower[A](a1: FreeMapA[T, A]): FreeMapA[T, A] =
-        rollCore(MapFuncsCore.Lower(a1))
-      def Upper[A](a1: FreeMapA[T, A]): FreeMapA[T, A] =
-        rollCore(MapFuncsCore.Upper(a1))
-      def Bool[A](a1: FreeMapA[T, A]): FreeMapA[T, A] =
-        rollCore(MapFuncsCore.Bool(a1))
-      def Integer[A](a1: FreeMapA[T, A]): FreeMapA[T, A] =
-        rollCore(MapFuncsCore.Integer(a1))
-      def Decimal[A](a1: FreeMapA[T, A]): FreeMapA[T, A] =
-        rollCore(MapFuncsCore.Decimal(a1))
-      def Null[A](a1: FreeMapA[T, A]): FreeMapA[T, A] =
-        rollCore(MapFuncsCore.Null(a1))
-      def ToString[A](a1: FreeMapA[T, A]): FreeMapA[T, A] =
-        rollCore(MapFuncsCore.ToString(a1))
-      def MakeArray[A](a1: FreeMapA[T, A]): FreeMapA[T, A] =
-        rollCore(MapFuncsCore.MakeArray(a1))
-      def Meta[A](a1: FreeMapA[T, A]): FreeMapA[T, A] =
-        rollCore(MapFuncsCore.Meta(a1))
-      def ProjectKey[A](src: FreeMapA[T, A], key: FreeMapA[T, A]): FreeMapA[T, A] =
-        rollCore(MapFuncsCore.ProjectKey(src, key))
-      def ProjectKeyS[A](src: FreeMapA[T, A], key: String): FreeMapA[T, A] =
-        ProjectKey(src, Constant(EJson.str(key)))
-      def DeleteKey[A](src: FreeMapA[T, A], key: FreeMapA[T, A]): FreeMapA[T, A] =
-        rollCore(MapFuncsCore.DeleteKey(src, key))
-      def DeleteKeyS[A](src: FreeMapA[T, A], key: String): FreeMapA[T, A] =
-        DeleteKey(src, Constant(EJson.str(key)))
-      def MakeMap[A](key: FreeMapA[T, A], src: FreeMapA[T, A]): FreeMapA[T, A] =
-        rollCore(MapFuncsCore.MakeMap(key, src))
-      def MakeMapS[A](key: String, src: FreeMapA[T, A]): FreeMapA[T, A] =
-        MakeMap(Constant(EJson.str(key)), src)
-      def ProjectIndex[A](src: FreeMapA[T, A], index: FreeMapA[T, A]): FreeMapA[T, A] =
-        rollCore(MapFuncsCore.ProjectIndex(src, index))
-      def ProjectIndexI[A](src: FreeMapA[T, A], index: Int): FreeMapA[T, A] =
-        ProjectIndex(src, Constant(EJson.int(index)))
-      def ConcatArrays[A](left: FreeMapA[T, A], right: FreeMapA[T, A]): FreeMapA[T, A] =
-        rollCore(MapFuncsCore.ConcatArrays(left, right))
-      def ConcatMaps[A](left: FreeMapA[T, A], right: FreeMapA[T, A]): FreeMapA[T, A] =
-        rollCore(MapFuncsCore.ConcatMaps(left, right))
-      def Add[A](left: FreeMapA[T, A], right: FreeMapA[T, A]): FreeMapA[T, A] =
-        rollCore(MapFuncsCore.Add(left, right))
-      def Multiply[A](left: FreeMapA[T, A], right: FreeMapA[T, A]): FreeMapA[T, A] =
-        rollCore(MapFuncsCore.Multiply(left, right))
-      def Subtract[A](left: FreeMapA[T, A], right: FreeMapA[T, A]): FreeMapA[T, A] =
-        rollCore(MapFuncsCore.Subtract(left, right))
-      def Divide[A](left: FreeMapA[T, A], right: FreeMapA[T, A]): FreeMapA[T, A] =
-        rollCore(MapFuncsCore.Divide(left, right))
-      def Modulo[A](a1: FreeMapA[T, A], a2: FreeMapA[T, A]): FreeMapA[T, A] =
-        rollCore(MapFuncsCore.Modulo(a1, a2))
-      def Power[A](a1: FreeMapA[T, A], a2: FreeMapA[T, A]): FreeMapA[T, A] =
-        rollCore(MapFuncsCore.Power(a1, a2))
-      def Lt[A](a1: FreeMapA[T, A], a2: FreeMapA[T, A]): FreeMapA[T, A] =
-        rollCore(MapFuncsCore.Lt(a1, a2))
-      def Lte[A](a1: FreeMapA[T, A], a2: FreeMapA[T, A]): FreeMapA[T, A] =
-        rollCore(MapFuncsCore.Lte(a1, a2))
-      def Gt[A](a1: FreeMapA[T, A], a2: FreeMapA[T, A]): FreeMapA[T, A] =
-        rollCore(MapFuncsCore.Gt(a1, a2))
-      def Gte[A](a1: FreeMapA[T, A], a2: FreeMapA[T, A]): FreeMapA[T, A] =
-        rollCore(MapFuncsCore.Gte(a1, a2))
-      def IfUndefined[A](a1: FreeMapA[T, A], a2: FreeMapA[T, A]): FreeMapA[T, A] =
-        rollCore(MapFuncsCore.IfUndefined(a1, a2))
-      def And[A](a1: FreeMapA[T, A], a2: FreeMapA[T, A]): FreeMapA[T, A] =
-        rollCore(MapFuncsCore.And(a1, a2))
-      def Or[A](a1: FreeMapA[T, A], a2: FreeMapA[T, A]): FreeMapA[T, A] =
-        rollCore(MapFuncsCore.Or(a1, a2))
-      def TemporalTrunc[A](part: TemporalPart, a1: FreeMapA[T, A]): FreeMapA[T, A] =
-        rollCore(MapFuncsCore.TemporalTrunc(part, a1))
-      def Within[A](a1: FreeMapA[T, A], a2: FreeMapA[T, A]): FreeMapA[T, A] =
-        rollCore(MapFuncsCore.Within(a1, a2))
-      def Range[A](a1: FreeMapA[T, A], a2: FreeMapA[T, A]): FreeMapA[T, A] =
-        rollCore(MapFuncsCore.Range(a1, a2))
-      def Split[A](a1: FreeMapA[T, A], a2: FreeMapA[T, A]): FreeMapA[T, A] =
-        rollCore(MapFuncsCore.Split(a1, a2))
-      def Eq[A](left: FreeMapA[T, A], right: FreeMapA[T, A]): FreeMapA[T, A] =
-        rollCore(MapFuncsCore.Eq(left, right))
-      def Neq[A](left: FreeMapA[T, A], right: FreeMapA[T, A]): FreeMapA[T, A] =
-        rollCore(MapFuncsCore.Neq(left, right))
-      def Between[A](a1: FreeMapA[T, A], a2: FreeMapA[T, A], a3: FreeMapA[T, A]): FreeMapA[T, A] =
-        rollCore(MapFuncsCore.Between(a1, a2, a3))
-      def Cond[A](a1: FreeMapA[T, A], a2: FreeMapA[T, A], a3: FreeMapA[T, A]): FreeMapA[T, A] =
-        rollCore(MapFuncsCore.Cond(a1, a2, a3))
-      def Search[A](a1: FreeMapA[T, A], a2: FreeMapA[T, A], a3: FreeMapA[T, A]): FreeMapA[T, A] =
-        rollCore(MapFuncsCore.Search(a1, a2, a3))
-      def Substring[A](a1: FreeMapA[T, A], a2: FreeMapA[T, A], a3: FreeMapA[T, A]): FreeMapA[T, A] =
-        rollCore(MapFuncsCore.Substring(a1, a2, a3))
-      def Guard[A](a1: FreeMapA[T, A], tpe: quasar.Type, a2: FreeMapA[T, A], a3: FreeMapA[T, A]): FreeMapA[T, A] =
-        rollCore(MapFuncsCore.Guard(a1, tpe, a2, a3))
-      def Hole: FreeMap[T] = Free.pure(SrcHole)
-      def LeftSide: JoinFunc[T] = Free.pure(qscript.LeftSide)
-      def RightSide: JoinFunc[T] = Free.pure(qscript.RightSide)
-=======
   final case class Func[T[_[_]]]()(implicit birec: BirecursiveT[T]) {
     val ejs = ejson.Fixed[T[EJson]]
     private def rollCore[A](in: MapFuncCore[T, FreeMapA[T, A]]): FreeMapA[T, A] = Free.roll(MFC(in))
@@ -218,6 +40,12 @@
       rollCore(MapFuncsCore.Now())
     def JoinSideName[A](sym: Symbol): FreeMapA[T, A] =
       rollCore(MapFuncsCore.JoinSideName(sym))
+    def SetTimezone[A](a1: FreeMapA[T, A], a2: FreeMapA[T, A]): FreeMapA[T, A] =
+      rollCore(MapFuncsCore.SetTimezone(a1, a2))
+    def SetTimezoneHour[A](a1: FreeMapA[T, A], a2: FreeMapA[T, A]): FreeMapA[T, A] =
+      rollCore(MapFuncsCore.SetTimezoneHour(a1, a2))
+    def SetTimezoneMinute[A](a1: FreeMapA[T, A], a2: FreeMapA[T, A]): FreeMapA[T, A] =
+      rollCore(MapFuncsCore.SetTimezoneMinute(a1, a2))
     def ExtractCentury[A](a1: FreeMapA[T, A]): FreeMapA[T, A] =
       rollCore(MapFuncsCore.ExtractCentury(a1))
     def ExtractDayOfMonth[A](a1: FreeMapA[T, A]): FreeMapA[T, A] =
@@ -236,12 +64,12 @@
       rollCore(MapFuncsCore.ExtractIsoDayOfWeek(a1))
     def ExtractIsoYear[A](a1: FreeMapA[T, A]): FreeMapA[T, A] =
       rollCore(MapFuncsCore.ExtractIsoYear(a1))
-    def ExtractMicroseconds[A](a1: FreeMapA[T, A]): FreeMapA[T, A] =
-      rollCore(MapFuncsCore.ExtractMicroseconds(a1))
+    def ExtractMicrosecond[A](a1: FreeMapA[T, A]): FreeMapA[T, A] =
+      rollCore(MapFuncsCore.ExtractMicrosecond(a1))
     def ExtractMillennium[A](a1: FreeMapA[T, A]): FreeMapA[T, A] =
       rollCore(MapFuncsCore.ExtractMillennium(a1))
-    def ExtractMilliseconds[A](a1: FreeMapA[T, A]): FreeMapA[T, A] =
-      rollCore(MapFuncsCore.ExtractMilliseconds(a1))
+    def ExtractMillisecond[A](a1: FreeMapA[T, A]): FreeMapA[T, A] =
+      rollCore(MapFuncsCore.ExtractMillisecond(a1))
     def ExtractMinute[A](a1: FreeMapA[T, A]): FreeMapA[T, A] =
       rollCore(MapFuncsCore.ExtractMinute(a1))
     def ExtractMonth[A](a1: FreeMapA[T, A]): FreeMapA[T, A] =
@@ -260,12 +88,18 @@
       rollCore(MapFuncsCore.ExtractWeek(a1))
     def ExtractYear[A](a1: FreeMapA[T, A]): FreeMapA[T, A] =
       rollCore(MapFuncsCore.ExtractYear(a1))
-    def Date[A](a1: FreeMapA[T, A]): FreeMapA[T, A] =
-      rollCore(MapFuncsCore.Date(a1))
-    def Time[A](a1: FreeMapA[T, A]): FreeMapA[T, A] =
-      rollCore(MapFuncsCore.Time(a1))
-    def Timestamp[A](a1: FreeMapA[T, A]): FreeMapA[T, A] =
-      rollCore(MapFuncsCore.Timestamp(a1))
+    def LocalDateTime[A](a1: FreeMapA[T, A]): FreeMapA[T, A] =
+      rollCore(MapFuncsCore.LocalDateTime(a1))
+    def OffsetDateTime[A](a1: FreeMapA[T, A]): FreeMapA[T, A] =
+      rollCore(MapFuncsCore.OffsetDateTime(a1))
+    def LocalDate[A](a1: FreeMapA[T, A]): FreeMapA[T, A] =
+      rollCore(MapFuncsCore.LocalDate(a1))
+    def OffsetDate[A](a1: FreeMapA[T, A]): FreeMapA[T, A] =
+      rollCore(MapFuncsCore.OffsetDate(a1))
+    def LocalTime[A](a1: FreeMapA[T, A]): FreeMapA[T, A] =
+      rollCore(MapFuncsCore.LocalTime(a1))
+    def OffsetTime[A](a1: FreeMapA[T, A]): FreeMapA[T, A] =
+      rollCore(MapFuncsCore.OffsetTime(a1))
     def Interval[A](a1: FreeMapA[T, A]): FreeMapA[T, A] =
       rollCore(MapFuncsCore.Interval(a1))
     def StartOfDay[A](a1: FreeMapA[T, A]): FreeMapA[T, A] =
@@ -374,7 +208,6 @@
     def LeftSide: JoinFunc[T] = Free.pure(qscript.LeftSide)
     def RightSide: JoinFunc[T] = Free.pure(qscript.RightSide)
     def ReduceIndex(i: Int \/ Int): FreeMapA[T, ReduceIndex] = Free.pure(qscript.ReduceIndex(i))
->>>>>>> dced3f69
 
     def Abs[A](a1: FreeMapA[T, A]): FreeMapA[T, A] =
       rollDerived(MapFuncsDerived.Abs(a1))

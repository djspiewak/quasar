--- conflicted
+++ resolved
@@ -157,27 +157,16 @@
         case Map((srcShape, u), f) =>
           BtoF(Map(u, prjFreeMap(srcShape, f)))
 
-<<<<<<< HEAD
-        case LeftShift((srcShape, u), struct, idStatus, shiftType, repair) =>
-=======
         case LeftShift((srcShape, u), struct, idStatus, shiftType, undef, repair) =>
->>>>>>> d47f2592
           // NB: This is necessary as srcShape gives us the input shape to the
           //     LeftShift, which is what we need to rewrite `struct`, however
           //     to rewrite `repair` we need any modifications that `LeftShift`
           //     makes to the shape, excluding `repair`'s own modifications.
           val prjRepair = projectComplement(repair) { joinSide =>
-<<<<<<< HEAD
-            O.outlineƒ(LeftShift(srcShape, struct, idStatus, shiftType, Free.point(joinSide)))
-          }
-
-          BtoF(LeftShift(u, prjFreeMap(srcShape, struct), idStatus, shiftType, prjRepair))
-=======
             O.outlineƒ(LeftShift(srcShape, struct, idStatus, shiftType, undef, Free.point(joinSide)))
           }
 
           BtoF(LeftShift(u, prjFreeMap(srcShape, struct), idStatus, shiftType, undef, prjRepair))
->>>>>>> d47f2592
 
         case Reduce((srcShape, u), buckets, reducers, repair) =>
           val prjBuckets = buckets map (prjFreeMap(srcShape, _))

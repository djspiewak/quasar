/*
 * Copyright 2014–2017 SlamData Inc.
 *
 * Licensed under the Apache License, Version 2.0 (the "License");
 * you may not use this file except in compliance with the License.
 * You may obtain a copy of the License at
 *
 *     http://www.apache.org/licenses/LICENSE-2.0
 *
 * Unless required by applicable law or agreed to in writing, software
 * distributed under the License is distributed on an "AS IS" BASIS,
 * WITHOUT WARRANTIES OR CONDITIONS OF ANY KIND, either express or implied.
 * See the License for the specific language governing permissions and
 * limitations under the License.
 */

package quasar.qscript

import slamdata.Predef.{ Map => ScalaMap, _ }
import quasar.contrib.matryoshka._
import quasar.fp._
import quasar.fp.ski._
import quasar.qscript.MapFuncCore._
import quasar.qscript.MapFuncsCore._

import matryoshka._
import matryoshka.data._
import matryoshka.implicits._
import matryoshka.patterns._
import scalaz._, Scalaz._
import simulacrum.typeclass

object PATypes {
  type SeenIndices = Set[BigInt]
  type KnownIndices = Option[SeenIndices]
  type Indices = ScalaMap[Hole \/ JoinSide, KnownIndices]

  sealed abstract class RewriteState
  final case object Ignore extends RewriteState
  final case class Rewrite(indices: Indices) extends RewriteState

  def liftHole(in: ScalaMap[Hole, KnownIndices]): RewriteState =
    Rewrite(in.mapKeys(_.left))

  def liftJoinSide(in: ScalaMap[JoinSide, KnownIndices]): RewriteState =
    Rewrite(in.mapKeys(_.right))

  implicit final class KnownIndicesOps(val self: KnownIndices) extends AnyVal {
    /** The standard Semigroup on Option appends a Some and a None to result in a Some.
      * This appends a Some and a None to result in a None.
      */
    def |++|(other: KnownIndices): KnownIndices =
      Semigroup.liftSemigroup[Option, SeenIndices].append(self, other)
  }

  implicit final class IndicesOps[A](val self: ScalaMap[A, KnownIndices]) extends AnyVal {
    def |++|(other: ScalaMap[A, KnownIndices]): ScalaMap[A, KnownIndices] =
      self.unionWith(other)(_ |++| _)
  }

  implicit def RewriteStateMonoid: Monoid[RewriteState] = new Monoid[RewriteState] {
    def zero: RewriteState = Rewrite(ScalaMap.empty)
    def append(f1: RewriteState, f2: => RewriteState): RewriteState =
      (f1, f2) match {
        case (Ignore, _) => Ignore
        case (_, Ignore) => Ignore
        case (Rewrite(a), Rewrite(b)) => Rewrite(a |++| b)
      }
  }
}

@typeclass trait PruneArrays[F[_]] {
  import PATypes._

  def find[M[_], A](in: F[A])(implicit M: MonadState[M, RewriteState]): M[RewriteState]
  def remap[M[_], A](env: RewriteState, in: F[A])(implicit M: MonadState[M, RewriteState])
      : M[F[A]]
}

class PAHelpers[T[_[_]]: BirecursiveT: EqualT] extends TTypes[T] {
  import PATypes._

  type IndexMapping = ScalaMap[BigInt, BigInt]

  /** Returns `None` if a non-static non-integer index was found.
    * Else returns all indices of the form `ProjectIndex(SrcHole, IntLit(_))`.
    */
  def findIndicesInFunc[A](func: FreeMapA[A]): ScalaMap[A, KnownIndices] =
    func.project.run.fold(k => ScalaMap(k -> none), κ(findIndicesInStruct(func)))

  def findIndicesInStruct[A](func: FreeMapA[A]): ScalaMap[A, KnownIndices] = {
    def accumulateIndices: GAlgebra[(FreeMapA[A], ?), MapFunc, ScalaMap[A, KnownIndices]] = {
      case MFC(ProjectIndex((src, acc1), (value, acc2))) =>
        val newMap = acc1 |++| acc2
        (src.project.run, value.project.run) match {
          case (-\/(k), \/-(IntLitMapFunc(idx))) => newMap + (k -> newMap.get(k).fold(Set(idx).some)(_.map(_ + idx))) // static integer index
          case (-\/(k), _)                       => newMap + (k -> none) // non-static index
          case (_,      _)                       => newMap
        }
      // check if entire array is referenced
      case f => f.foldRight(ScalaMap.empty[A, KnownIndices])((elem, acc) => elem match {
        case (Embed(CoEnv(-\/(k))), value) => (value |++| acc) + (k -> none)
        case (_,                    value) => value |++| acc
      })
    }

    def findIndices: GAlgebra[(FreeMapA[A], ?), CoEnvMapA[A, ?], ScalaMap[A, KnownIndices]] =
      _.run.fold(k => ScalaMap.empty, accumulateIndices)

    func.para(findIndices)
  }

  private def remapResult[A](hole: FreeMapA[A], mapping: IndexMapping, idx: BigInt):
      CoEnvMapA[A, FreeMapA[A]] = {
    val x = MFC(ProjectIndex[T, FreeMapA[A]](
      hole,
      IntLit(mapping.get(idx).getOrElse(idx))))

    CoEnv[A, MapFunc, FreeMapA[A]](x.right[A])
  }

  /** Remap all indices in `func` in structures like
    * `ProjectIndex(SrcHole, IntLit(_))` according to the provided `mapping`.
    */
  def remapIndicesInFunc(func: FreeMap, mapping: IndexMapping): FreeMap =
    func.transCata[FreeMap] {
      case CoEnv(\/-(MFC(ProjectIndex(hole @ Embed(CoEnv(-\/(SrcHole))), IntLit(idx))))) =>
        remapResult[Hole](hole, mapping, idx)
      case co => co
    }

  def remapIndicesInJoinFunc(func: JoinFunc, lMapping: IndexMapping, rMapping: IndexMapping): JoinFunc =
    func.transCata[JoinFunc] {
      case CoEnv(\/-(MFC(ProjectIndex(side @ Embed(CoEnv(-\/(LeftSide))), IntLit(idx))))) =>
        remapResult[JoinSide](side, lMapping, idx)
      case CoEnv(\/-(MFC(ProjectIndex(side @ Embed(CoEnv(-\/(RightSide))), IntLit(idx))))) =>
        remapResult[JoinSide](side, rMapping, idx)
      case co => co
    }

  def remapIndicesInLeftShift[A](struct: FreeMap, repair: JoinFunc, mapping: IndexMapping): JoinFunc =
    repair.transCata[JoinFunc] {
      case CoEnv(\/-(MFC(ProjectIndex(hole @ Embed(CoEnv(-\/(LeftSide))), IntLit(idx))))) =>
        remapResult[JoinSide](hole, mapping, idx)
      case CoEnv(\/-(MFC(ProjectIndex(hole @ Embed(CoEnv(-\/(RightSide))), IntLit(idx))))) if struct ≟ HoleF =>
        remapResult[JoinSide](hole, mapping, idx)
      case co => co
    }

  /** Prune the provided `array` keeping only the indices in `indicesToKeep`. */
  def rewriteRepair[A](repair: FreeMapA[A], seen: SeenIndices): Option[FreeMapA[A]] =
    repair.project match {
      case StaticArray(array) =>
        val rewrite = new quasar.qscript.Rewrite[T]
        rewrite.rebuildArray[A](seen.map(_.toInt).toList.sorted ∘ array).some
      case _ => none
    }

  // TODO currently we only rewrite the branch if it is precisely a LeftShift
  // we need to generalize this so we can rewrite all rewritable branches
  // e.g. sometimes Filter(LeftShift(_, _, _, ConcatArrays)) is rewritable
  def rewriteBranch(branch: FreeQS, seen: SeenIndices): Option[FreeQS] =
    branch.resume match {
      case -\/(qs) =>
<<<<<<< HEAD
        Inject[QScriptCore, QScriptTotal].prj(qs) >>= {
          case LeftShift(src, struct, id, repair) =>
            rewriteRepair(repair, seen) ∘ (rep =>
              Free.roll(Inject[QScriptCore, QScriptTotal].inj(
                LeftShift(src, struct, id, rep))))
          case Reduce(src, bucket, reducers, repair) =>
            rewriteRepair(repair, seen) ∘ (rep =>
              Free.roll(Inject[QScriptCore, QScriptTotal].inj(
                Reduce(src, bucket, reducers, rep))))
=======
        Inject[QScriptCore, QScriptTotal].prj(qs) match {
          case Some(LeftShift(src, struct, id, repair)) =>
            repair.resume match {
              case -\/(MFC(array @ ConcatArrays(_, _))) =>
                Free.roll(Inject[QScriptCore, QScriptTotal].inj(
                  LeftShift(src, struct, id, rewriteRepair(array, seen)))).some
              case _ => none
            }
>>>>>>> eaed3027
          case _ => none
        }
      case _ => none
    }

  // TODO: Can we be more efficient? - can get rid of `.sorted`, but might be
  //       non-deterministic, then.
  val indexMapping: SeenIndices => IndexMapping =
    _.toList.sorted.zipWithIndex.map(_.rightMap(BigInt(_))).toMap
}

// TODO `find` and `remap` impls should be returning a free algebra
// which is interpreted separately
object PruneArrays {
  import PATypes._

  private def haltRemap[M[_], A](out: A)(implicit M: MonadState[M, RewriteState]): M[A] =
    M.put(Ignore).as(out)

  private def default[IN[_]]
      : PruneArrays[IN] =
    new PruneArrays[IN] {
      def find[M[_], A](in: IN[A])(implicit M: MonadState[M, RewriteState]) =
        M.put(Ignore).as(Ignore)
      def remap[M[_], A](env: RewriteState, in: IN[A])(implicit M: MonadState[M, RewriteState]) =
        haltRemap(in)
    }

  private def getIndices(key: Hole \/ JoinSide, indices: Indices): KnownIndices =
    indices.get(key).getOrElse(Set.empty[BigInt].some)

  private def remapState[F[_], A](state: RewriteState, default: F[A], mapping: SeenIndices => F[A]): F[A] =
    state match {
      case Ignore => default
      case Rewrite(indices) => getIndices(SrcHole.left, indices).fold(default)(mapping)
    }

  implicit def coenv[T[_[_]]](
    implicit PAQST: PruneArrays[QScriptTotal[T, ?]])
      : PruneArrays[CoEnvQS[T, ?]] =
    new PruneArrays[CoEnvQS[T, ?]] {

      def find[M[_], A](in: CoEnvQS[T, A])(implicit M: MonadState[M, RewriteState]) =
        in.run.fold(
          κ(default.find(in)),
          PAQST.find(_))

      def remap[M[_], A](env: RewriteState, in: CoEnvQS[T, A])(implicit M: MonadState[M, RewriteState]) =
        in.run.fold(
          κ(default.remap(env, in)),
          PAQST.remap(env, _).map(qs => CoEnv(qs.right[Hole])))
    }

  implicit def coproduct[I[_], J[_]]
    (implicit I: PruneArrays[I], J: PruneArrays[J])
      : PruneArrays[Coproduct[I, J, ?]] =
    new PruneArrays[Coproduct[I, J, ?]] {

      def find[M[_], A](in: Coproduct[I, J, A])(implicit M: MonadState[M, RewriteState]) =
        in.run.fold(I.find[M, A], J.find[M, A])

      def remap[M[_], A](env: RewriteState, in: Coproduct[I, J, A])(implicit M: MonadState[M, RewriteState]) =
        in.run.fold(
          I.remap(env, _) ∘ Coproduct.leftc,
          J.remap(env, _) ∘ Coproduct.rightc)
    }

  implicit def read[A]: PruneArrays[Const[Read[A], ?]] = default
  implicit def shiftedRead[A]: PruneArrays[Const[ShiftedRead[A], ?]] = default
  implicit def deadEnd: PruneArrays[Const[DeadEnd, ?]] = default

  implicit def thetaJoin[T[_[_]]: BirecursiveT: EqualT]: PruneArrays[ThetaJoin[T, ?]] =
    new PruneArrays[ThetaJoin[T, ?]] {
      val helpers = new PAHelpers[T]
      import helpers._

      def find[M[_], A](in: ThetaJoin[A])(implicit M: MonadState[M, RewriteState]) = {
        val state: RewriteState =
          liftJoinSide(findIndicesInFunc[JoinSide](in.on)) |+|
            liftJoinSide(findIndicesInFunc[JoinSide](in.combine))
        M.put(Ignore).as(state) // annotate computed state as environment
      }

      @SuppressWarnings(Array("org.wartremover.warts.Recursion"))
      def remap[M[_], A](env: RewriteState, in: ThetaJoin[A])(implicit M: MonadState[M, RewriteState]) =
        haltRemap(env match {
          case Ignore => in
          case Rewrite(indices) => {
            val leftIndices: KnownIndices = getIndices(LeftSide.right, indices)
            val rightIndices: KnownIndices = getIndices(RightSide.right, indices)

            val (lrepl, lBranch): (IndexMapping, FreeQS) =
              leftIndices.flatMap { seen =>
                rewriteBranch(in.lBranch, seen).map((indexMapping(seen), _))
              }.getOrElse((ScalaMap.empty, in.lBranch))

            val (rrepl, rBranch): (IndexMapping, FreeQS) =
              rightIndices.flatMap { seen =>
                rewriteBranch(in.rBranch, seen).map((indexMapping(seen), _))
              }.getOrElse((ScalaMap.empty, in.rBranch))

            ThetaJoin(in.src,
              lBranch.pruneArraysBranch(Ignore),
              rBranch.pruneArraysBranch(Ignore),
              remapIndicesInJoinFunc(in.on, lrepl, rrepl),
              in.f,
              remapIndicesInJoinFunc(in.combine, lrepl, rrepl))
          }
        })
    }

  implicit def equiJoin[T[_[_]]: BirecursiveT: EqualT]: PruneArrays[EquiJoin[T, ?]] =
    new PruneArrays[EquiJoin[T, ?]] {
      val helpers = new PAHelpers[T]
      import helpers._

      def find[M[_], A](in: EquiJoin[A])(implicit M: MonadState[M, RewriteState]) = {
        val state: RewriteState =
          liftJoinSide((in.key ∘ (_._1)).foldRight(ScalaMap.empty[Hole, KnownIndices])(findIndicesInFunc[Hole](_) |++| _).collect { case (SrcHole, v) => (LeftSide, v) }) |+|
            liftJoinSide((in.key ∘ (_._2)).foldRight(ScalaMap.empty[Hole, KnownIndices])(findIndicesInFunc[Hole](_) |++| _).collect { case (SrcHole, v) => (RightSide, v) }) |+|
            liftJoinSide(findIndicesInFunc[JoinSide](in.combine))
        M.put(Ignore).as(state) // annotate computed state as environment
      }

      @SuppressWarnings(Array("org.wartremover.warts.Recursion"))
      def remap[M[_], A](env: RewriteState, in: EquiJoin[A])(implicit M: MonadState[M, RewriteState]) =
        haltRemap(env match {
          case Ignore => in
          case Rewrite(indices) => {
            val leftIndices: KnownIndices = getIndices(LeftSide.right, indices)
            val rightIndices: KnownIndices = getIndices(RightSide.right, indices)

            val (lrepl, lBranch): (IndexMapping, FreeQS) =
              leftIndices.flatMap { seen =>
                rewriteBranch(in.lBranch, seen).map((indexMapping(seen), _))
              }.getOrElse((ScalaMap.empty, in.lBranch))

            val (rrepl, rBranch): (IndexMapping, FreeQS) =
              rightIndices.flatMap { seen =>
                rewriteBranch(in.rBranch, seen).map((indexMapping(seen), _))
              }.getOrElse((ScalaMap.empty, in.rBranch))

            EquiJoin(in.src,
              lBranch.pruneArraysBranch(Ignore),
              rBranch.pruneArraysBranch(Ignore),
              in.key ∘ (_.bimap(
                remapIndicesInFunc(_, lrepl),
                remapIndicesInFunc(_, rrepl))),
              in.f,
              remapIndicesInJoinFunc(in.combine, lrepl, rrepl))
          }
        })
    }

  def extractFromMap[A](map: ScalaMap[A, KnownIndices], key: A): KnownIndices =
    map.get(key).getOrElse(Set.empty.some)

  implicit def projectBucket[T[_[_]]: BirecursiveT: EqualT]
      : PruneArrays[ProjectBucket[T, ?]] =
    new PruneArrays[ProjectBucket[T, ?]] {

      val helpers = new PAHelpers[T]
      import helpers._

      private def findInBucket[M[_]](fm1: FreeMap, fm2: FreeMap)(implicit M: MonadState[M, RewriteState])
          : M[RewriteState] =
        M.put(liftHole(findIndicesInFunc[Hole](fm1)) |+| liftHole(findIndicesInFunc[Hole](fm2))).as(Ignore)

      def find[M[_], A](in: ProjectBucket[A])(implicit M: MonadState[M, RewriteState]) =
        in match {
          case BucketField(_, value, name) => findInBucket(value, name)
          case BucketIndex(_, value, index) => findInBucket(value, index)
        }

      def remap[M[_], A](env: RewriteState, in: ProjectBucket[A])(implicit M: MonadState[M, RewriteState]) = {
        val mapping: SeenIndices => ProjectBucket[A] =
          indexMapping >>> (repl => in match {
            case BucketField(src, value, name) =>
              BucketField(src, remapIndicesInFunc(value, repl), remapIndicesInFunc(name, repl))
            case BucketIndex(src, value, index) =>
              BucketIndex(src, remapIndicesInFunc(value, repl), remapIndicesInFunc(index, repl))
          })
        M.get >>= (st => haltRemap(remapState(st, in, mapping)))
      }
    }

  implicit def qscriptCore[T[_[_]]: BirecursiveT: EqualT]
      : PruneArrays[QScriptCore[T, ?]] =
    new PruneArrays[QScriptCore[T, ?]] {

      val helpers = new PAHelpers[T]
      import helpers._

      def find[M[_], A](in: QScriptCore[A])(implicit M: MonadState[M, RewriteState]) =
        in match {
          case LeftShift(_, struct, _, repair) =>
            val state: RewriteState =
              liftHole(findIndicesInFunc[JoinSide](repair).collect {
                case (LeftSide, i) => (SrcHole, i)
              }) |+| liftHole(findIndicesInFunc[Hole](struct))

            M.get >>= (st => M.put(state).as(repair.resume match {
              case -\/(MFC(ConcatArrays(_, _))) => st // annotate previous state as environment
              case _                            => Ignore
            }))

          case Reduce(src, bucket, reducers, _) =>
            val bucketIndices: RewriteState =
              liftHole(
                ScalaMap(
                  SrcHole ->
                    bucket.traverse(findIndicesInFunc(_).get(SrcHole).join).map(_.unite.toSet)))
            val reducersIndices: RewriteState =
              reducers.foldMap(_.foldMap[RewriteState](f => liftHole(findIndicesInFunc[Hole](f))))

            M.put(bucketIndices |+| reducersIndices).as(Ignore)

          case Union(_, _, _)     => default.find(in)
          case Subset(_, _, _, _) => M.modify(ι).as(Ignore)

          case Map(_, func)    => M.put(liftHole(findIndicesInFunc[Hole](func))).as(Ignore)
          case Filter(_, func) => M.modify(liftHole(findIndicesInFunc[Hole](func)) |+| _).as(Ignore)

          case Sort(_, bucket, order) =>
            val bucketState: RewriteState =
              liftHole(
                ScalaMap(
                  SrcHole ->
                    bucket.traverse(findIndicesInFunc(_).get(SrcHole).join).map(_.unite.toSet)))
            val orderState: RewriteState = order.foldMap {
              case (f, _) => liftHole(findIndicesInFunc(f))
            }
            M.modify(bucketState |+| orderState |+| _).as(Ignore)

          case Unreferenced() => M.modify(ι).as(Ignore)
        }

      @SuppressWarnings(Array("org.wartremover.warts.Recursion"))
      def remap[M[_], A](env: RewriteState, in: QScriptCore[A])(implicit M: MonadState[M, RewriteState]) =
        // ignore `env` everywhere except for `LeftShift`
        in match {
          case LeftShift(src, struct, id, repair) =>
            def replacement(repair: JoinFunc, repl: IndexMapping): QScriptCore[A] =
              LeftShift(src,
                remapIndicesInFunc(struct, repl),
                id,
                remapIndicesInLeftShift(struct, repair, repl))

            def notSeen: M[QScriptCore[A]] =
<<<<<<< HEAD
              M.get >>= (st => haltRemap(remapState(st, in, indexMapping >>> (replacement(repair, _)))))

            env match {
              case Ignore => notSeen
              case Rewrite(indices) =>
                (getIndices(SrcHole.left, indices) >>= (seen =>
                  rewriteRepair(repair, seen) ∘ (rep => {
                    M.put(env).as(
                      getIndices(SrcHole.left, indices).fold[QScriptCore[A]](
                        LeftShift(src, struct, id, rep))(
                        indexMapping >>> (replacement(rep, _))))
                  }))).getOrElse(notSeen)
=======
              M.get >>= (st => haltRemap(remapState(st, in, indexMapping >>> replacementRemap)))

            repair.resume match {
              case -\/(MFC(array @ ConcatArrays(_, _))) =>
                env match {
                  case Ignore => notSeen
                  case Rewrite(indices) =>
                    getIndices(SrcHole.left, indices).cata(
                      seen => {
                        def replacement(repl: IndexMapping): QScriptCore[A] =
                          LeftShift(src,
                            remapIndicesInFunc(struct, repl),
                            id,
                            remapIndicesInLeftShift(struct, rewriteRepair(array, seen), repl))
                        M.put(env).as(
                          getIndices(SrcHole.left, indices).fold[QScriptCore[A]](
                            LeftShift(src, struct, id, rewriteRepair(array, seen)))(
                            indexMapping >>> replacement))
                      }, notSeen)
                }
              case _ => notSeen
>>>>>>> eaed3027
            }

          case Reduce(src, bucket0, reducers0, repair) =>
            def replacement(repl: IndexMapping): QScriptCore[A] =
              Reduce(
                src,
                bucket0 ∘ (remapIndicesInFunc(_, repl)),
                reducers0.map(_.map(remapIndicesInFunc(_, repl))),
                repair)
            M.get >>= (st => haltRemap(remapState(st, in, indexMapping >>> replacement)))

          case Union(src, lBranch, rBranch) =>
            M.put(Ignore).as(Union(src, lBranch.pruneArraysBranch(Ignore), rBranch.pruneArraysBranch(Ignore)))

          case Subset(src, from, op, count) =>
            def replacement(state: RewriteState) =
              Subset(src, from.pruneArraysBranch(state), op, count.pruneArraysBranch(Ignore))
            M.get ∘ (state => remapState(state, replacement(Ignore), _ => replacement(state)))

          case Map(src, func) =>
            def replacement(repl: IndexMapping): QScriptCore[A] =
              Map(src, remapIndicesInFunc(func, repl))
            M.get >>= (st => haltRemap(remapState(st, in, indexMapping >>> replacement)))

          case Filter(src, func) =>
            def replacement(repl: IndexMapping): QScriptCore[A] =
              Filter(src, remapIndicesInFunc(func, repl))
            M.get ∘ (remapState(_, in, indexMapping >>> replacement))

          case Sort(src, bucket0, order0) =>
            def replacement(repl: IndexMapping): QScriptCore[A] =
              Sort(
                src,
                bucket0 ∘ (remapIndicesInFunc(_, repl)),
                order0.map(_.leftMap(remapIndicesInFunc(_, repl))))
            M.get ∘ (remapState(_, in, indexMapping >>> replacement))

          case Unreferenced() => M.modify(ι).as(in)
        }
    }
}

class PAFindRemap[T[_[_]]: BirecursiveT, F[_]: Functor] {
  import PATypes._

  type ArrayEnv[G[_], A] = EnvT[RewriteState, G, A]

  /** Given an input, we accumulate state and annotate the focus.
    *
    * The state collects the used indices and indicates if the dereferenced
    * array can be pruned. For example, if we deref an array non-statically, we
    * cannot prune it.
    *
    * If the focus is an array that can be pruned, the annotatation is set to
    * the state. Else the annotation is set to `None`.
    */
  def findIndices[S[_[_]], M[_], F[_], G[_]: Functor](
    implicit
      R: Recursive.Aux[S[F], G],
      M: MonadState[M, RewriteState],
      P: PruneArrays[G])
      : CoalgebraM[M, ArrayEnv[G, ?], S[F]] = sf => {
    val gsf: G[S[F]] = sf.project
    P.find(gsf) ∘ (newEnv => EnvT((newEnv, gsf)))
  }

  /** Given an annotated input, we produce an output with state.
    *
    * If the previous state provides indices, we remap array dereferences accordingly.
    *
    * If an array has an associated environment, we update the state
    * to be the environment and prune the array.
    */
  def remapIndices[S[_[_]], M[_], F[_], G[_]: Functor](
    implicit
      C: Corecursive.Aux[S[F], G],
      M: MonadState[M, RewriteState],
      P: PruneArrays[G])
      : AlgebraM[M, ArrayEnv[G, ?], S[F]] = arrenv => {
    val (env, gsf): (RewriteState, G[S[F]]) = arrenv.run
    P.remap(env, gsf) ∘ (_.embed)
  }
}<|MERGE_RESOLUTION|>--- conflicted
+++ resolved
@@ -162,26 +162,16 @@
   def rewriteBranch(branch: FreeQS, seen: SeenIndices): Option[FreeQS] =
     branch.resume match {
       case -\/(qs) =>
-<<<<<<< HEAD
         Inject[QScriptCore, QScriptTotal].prj(qs) >>= {
           case LeftShift(src, struct, id, repair) =>
             rewriteRepair(repair, seen) ∘ (rep =>
               Free.roll(Inject[QScriptCore, QScriptTotal].inj(
                 LeftShift(src, struct, id, rep))))
+
           case Reduce(src, bucket, reducers, repair) =>
             rewriteRepair(repair, seen) ∘ (rep =>
               Free.roll(Inject[QScriptCore, QScriptTotal].inj(
                 Reduce(src, bucket, reducers, rep))))
-=======
-        Inject[QScriptCore, QScriptTotal].prj(qs) match {
-          case Some(LeftShift(src, struct, id, repair)) =>
-            repair.resume match {
-              case -\/(MFC(array @ ConcatArrays(_, _))) =>
-                Free.roll(Inject[QScriptCore, QScriptTotal].inj(
-                  LeftShift(src, struct, id, rewriteRepair(array, seen)))).some
-              case _ => none
-            }
->>>>>>> eaed3027
           case _ => none
         }
       case _ => none
@@ -431,7 +421,6 @@
                 remapIndicesInLeftShift(struct, repair, repl))
 
             def notSeen: M[QScriptCore[A]] =
-<<<<<<< HEAD
               M.get >>= (st => haltRemap(remapState(st, in, indexMapping >>> (replacement(repair, _)))))
 
             env match {
@@ -444,29 +433,6 @@
                         LeftShift(src, struct, id, rep))(
                         indexMapping >>> (replacement(rep, _))))
                   }))).getOrElse(notSeen)
-=======
-              M.get >>= (st => haltRemap(remapState(st, in, indexMapping >>> replacementRemap)))
-
-            repair.resume match {
-              case -\/(MFC(array @ ConcatArrays(_, _))) =>
-                env match {
-                  case Ignore => notSeen
-                  case Rewrite(indices) =>
-                    getIndices(SrcHole.left, indices).cata(
-                      seen => {
-                        def replacement(repl: IndexMapping): QScriptCore[A] =
-                          LeftShift(src,
-                            remapIndicesInFunc(struct, repl),
-                            id,
-                            remapIndicesInLeftShift(struct, rewriteRepair(array, seen), repl))
-                        M.put(env).as(
-                          getIndices(SrcHole.left, indices).fold[QScriptCore[A]](
-                            LeftShift(src, struct, id, rewriteRepair(array, seen)))(
-                            indexMapping >>> replacement))
-                      }, notSeen)
-                }
-              case _ => notSeen
->>>>>>> eaed3027
             }
 
           case Reduce(src, bucket0, reducers0, repair) =>

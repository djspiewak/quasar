/*
 * Copyright 2014–2017 SlamData Inc.
 *
 * Licensed under the Apache License, Version 2.0 (the "License");
 * you may not use this file except in compliance with the License.
 * You may obtain a copy of the License at
 *
 *     http://www.apache.org/licenses/LICENSE-2.0
 *
 * Unless required by applicable law or agreed to in writing, software
 * distributed under the License is distributed on an "AS IS" BASIS,
 * WITHOUT WARRANTIES OR CONDITIONS OF ANY KIND, either express or implied.
 * See the License for the specific language governing permissions and
 * limitations under the License.
 */

package quasar.qscript.qsu

import slamdata.Predef._

import quasar.NameGenerator
import quasar.Planner.PlannerErrorME
import quasar.qscript.qsu.QSUGraph.Extractors._
import quasar.qscript.{
  construction,
  Hole,
  OnUndefined,
  SrcHole
}
import quasar.qscript.qsu.{QScriptUniform => QSU}
import QSU.Rotation
import quasar.qscript.qsu.ApplyProvenance.AuthenticatedQSU
import quasar.contrib.scalaz._
import quasar.ejson.EJson

import matryoshka.{Hole => _, _}
import scalaz._
import scalaz.Scalaz._
import StateT.stateTMonadState

final class ExpandShifts[T[_[_]]: BirecursiveT: EqualT: ShowT] extends QSUTTypes[T] {
  val func = construction.Func[T]
  val hole: Hole = SrcHole

  private val prov = new QProv[T]
  private type P = prov.P
  private type AuthT[F[_], A] = StateT[F, QAuth, A]

  @SuppressWarnings(Array("org.wartremover.warts.NonUnitStatements"))
  def apply[F[_]: Monad: NameGenerator: PlannerErrorME](aqsu: AuthenticatedQSU[T]): F[AuthenticatedQSU[T]] = {
    type G[A] = AuthT[StateT[F, RevIdx, ?], A]

    for {
      pair <- aqsu.graph.rewriteM[G](expandShifts[G]).run(aqsu.auth).eval(aqsu.graph.generateRevIndex)
      (auth, graph) = pair
    } yield AuthenticatedQSU(graph, auth)
  }

  val originalKey = "original"
  val namePrefix = "esh"

  def rotationsCompatible(rotation1: Rotation, rotation2: Rotation): Boolean = rotation1 match {
    case Rotation.FlattenArray | Rotation.ShiftArray =>
      rotation2 === Rotation.FlattenArray || rotation2 === Rotation.ShiftArray
    case Rotation.FlattenMap | Rotation.ShiftMap =>
      rotation2 === Rotation.FlattenMap || rotation2 === Rotation.ShiftMap
  }

  @SuppressWarnings(Array("org.wartremover.warts.TraversableOps"))
  def expandShifts[
    G[_]: Monad: NameGenerator: MonadState_[?[_], RevIdx]: PlannerErrorME: MonadState_[?[_], QAuth]
    ]
      : PartialFunction[QSUGraph, G[QSUGraph]] = {
    case mls @ MultiLeftShift(source, shifts, _, repair) =>
      val mapper = repair.flatMap {
        case -\/(_) => func.ProjectKeyS(func.Hole, originalKey)
        case \/-(i) => func.ProjectKeyS(func.Hole, i.toString)
      }
      val sortedShifts = IList.fromList(shifts).sortBy(_._3).toList
      val shiftedG = sortedShifts match {
        case (struct, idStatus, rotation) :: ss =>
          val firstRepair: FreeMapA[QScriptUniform.ShiftTarget[T]] =
            func.StaticMapS(
              "original" -> func.AccessLeftTarget(Access.valueHole(_)),
              "0" -> func.RightTarget
            )
          val firstShiftPat: QScriptUniform[Symbol] =
            QSU.LeftShift[T, Symbol](source.root, struct, idStatus, OnUndefined.Emit, firstRepair, rotation)
          for {
            firstShift <- QSUGraph.withName[T, G](namePrefix)(firstShiftPat)
            _ <- ApplyProvenance.computeProvenance[T, G](firstShift)

            shiftAndRotation <- ss.zipWithIndex.foldLeftM[G, (QSUGraph, Rotation)]((firstShift :++ mls, rotation)) {
              case ((shiftAbove, rotationAbove), ((newStruct, newIdStatus, newRotation), idx)) =>
                val keysAbove = ("original" :: (0 to idx).map(_.toString).toList)
<<<<<<< HEAD
                val mapsAbove = keysAbove.map(s => func.MakeMapS(s, func.ProjectKeyS(func.AccessLeftTarget(Access.valueHole(_)), s)))

                // we know statically that mapsAbove is non-empty
                val staticAbove = mapsAbove.reduceLeft(func.ConcatMaps(_, _))
=======
                val staticAbove = func.StaticMapFS(keysAbove: _*)(func.ProjectKeyS(func.AccessLeftTarget(Access.valueHole(_)), _), s => s)
>>>>>>> d47f2592

                val repair = func.ConcatMaps(staticAbove, func.MakeMapS((idx + 1).toString, func.RightTarget))
                val struct = newStruct >> func.ProjectKeyS(func.Hole, originalKey)
                val newShiftPat =
                  QSU.LeftShift[T, Symbol](shiftAbove.root, struct, newIdStatus, OnUndefined.Emit, repair, newRotation)
                for {
                  newShift <- QSUGraph.withName[T, G](namePrefix)(newShiftPat)
                  _ <- ApplyProvenance.computeProvenance[T, G](newShift)
                  identityCondition =
                  if (rotationsCompatible(rotationAbove, newRotation))
                    func.Cond(
                      func.Eq(
                        func.AccessLeftTarget(Access.id(IdAccess.identity[T[EJson]](shiftAbove.root), _)),
                        func.AccessLeftTarget(Access.id(IdAccess.identity[T[EJson]](newShift.root), _))),
                      repair,
                      func.Undefined
                    )
                  else repair
                  newShiftNewRepairPat =
                    newShiftPat.copy(repair = identityCondition)
                  newShiftNewRepair = newShift.overwriteAtRoot(newShiftNewRepairPat)
                } yield (newShiftNewRepair :++ shiftAbove, newRotation)
            }
            (nestedShifts, _) = shiftAndRotation
          } yield nestedShifts
        case Nil => source.pure[G]
      }
      for {
        shifted <- shiftedG
        map = QSU.Map[T, Symbol](shifted.root, mapper)
      } yield mls.overwriteAtRoot(map) :++ shifted
  }
}

object ExpandShifts {
  def apply[
      T[_[_]]: BirecursiveT: EqualT: ShowT,
      F[_]: Monad: NameGenerator: PlannerErrorME](
      qgraph: AuthenticatedQSU[T])
      : F[AuthenticatedQSU[T]] =
    new ExpandShifts[T].apply[F](qgraph)
}<|MERGE_RESOLUTION|>--- conflicted
+++ resolved
@@ -93,14 +93,7 @@
             shiftAndRotation <- ss.zipWithIndex.foldLeftM[G, (QSUGraph, Rotation)]((firstShift :++ mls, rotation)) {
               case ((shiftAbove, rotationAbove), ((newStruct, newIdStatus, newRotation), idx)) =>
                 val keysAbove = ("original" :: (0 to idx).map(_.toString).toList)
-<<<<<<< HEAD
-                val mapsAbove = keysAbove.map(s => func.MakeMapS(s, func.ProjectKeyS(func.AccessLeftTarget(Access.valueHole(_)), s)))
-
-                // we know statically that mapsAbove is non-empty
-                val staticAbove = mapsAbove.reduceLeft(func.ConcatMaps(_, _))
-=======
                 val staticAbove = func.StaticMapFS(keysAbove: _*)(func.ProjectKeyS(func.AccessLeftTarget(Access.valueHole(_)), _), s => s)
->>>>>>> d47f2592
 
                 val repair = func.ConcatMaps(staticAbove, func.MakeMapS((idx + 1).toString, func.RightTarget))
                 val struct = newStruct >> func.ProjectKeyS(func.Hole, originalKey)

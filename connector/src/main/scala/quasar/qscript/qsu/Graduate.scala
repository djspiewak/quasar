--- conflicted
+++ resolved
@@ -53,11 +53,7 @@
 import scalaz.Scalaz._
 
 final class Graduate[T[_[_]]: CorecursiveT] extends QSUTTypes[T] {
-<<<<<<< HEAD
-=======
-  import QSUPattern._
   import ReifyIdentities.ResearchedQSU
->>>>>>> f92ad434
 
   type QSE[A] = QScriptEducated[A]
 
@@ -142,80 +138,81 @@
     }
   }
 
-  private def educate[F[_]: Monad: PlannerErrorME: NameGenerator: RefsR](name: Symbol, qsu: QSU[QSUGraph])
-      : F[QSE[QSUGraph]] = {
-
-    val MR = MonadReader_[F, References]
-
-    def holeAs(sym: Symbol): Hole => Symbol =
-      κ(sym)
-
-    def resolveAccess[A](fa: FreeAccess[A])(f: A => Symbol): F[FreeMapA[A]] =
-      MR.asks(_.resolveAccess(name, fa)(f))
-
-    qsu match {
-      case QSU.Read(path) =>
-        Inject[Const[Read[AFile], ?], QSE].inj(Const(Read(path))).point[F]
-
-      case QSU.Map(source, fm) =>
-        QCE(Map[T, QSUGraph](source, fm)).point[F]
-
-      case QSU.QSFilter(source, fm) =>
-        QCE(Filter[T, QSUGraph](source, fm)).point[F]
-
-      case QSU.QSReduce(source, buckets, reducers, repair) =>
-        buckets traverse (resolveAccess(_)(holeAs(source.root))) map { bs =>
-          QCE(Reduce[T, QSUGraph](source, bs, reducers, repair))
-        }
-
-      case QSU.LeftShift(source, struct, idStatus, repair) =>
-        QCE(LeftShift[T, QSUGraph](source, struct, idStatus, repair)).point[F]
-
-      case QSU.QSSort(source, buckets, order) =>
-        buckets traverse (resolveAccess(_)(holeAs(source.root))) map { bs =>
-          QCE(Sort[T, QSUGraph](source, bs, order))
-        }
-
-      case QSU.Union(left, right) =>
-        mergeSources[F](left, right) map {
-          case SrcMerge(source, lBranch, rBranch) =>
-            QCE(Union[T, QSUGraph](source, lBranch, rBranch))
-        }
-
-      case QSU.Subset(from, op, count) =>
-        mergeSources[F](from, count) map {
-          case SrcMerge(source, fromBranch, countBranch) =>
-            QCE(Subset[T, QSUGraph](source, fromBranch, op, countBranch))
-        }
-
-      // TODO distinct should be its own node in qscript proper
-      case QSU.Distinct(source) =>
-        resolveAccess(HoleF map (Access.value(_)))(holeAs(source.root)) map { fm =>
-          QCE(Reduce[T, QSUGraph](
-            source,
-            // Bucket by the value
-            List(fm),
-            // Emit the input verbatim as it may include identities.
-            List(ReduceFuncs.Arbitrary(HoleF)),
-            ReduceIndexF(\/-(0))))
-        }
-
-      case QSU.Unreferenced() =>
-        QCE(Unreferenced[T, QSUGraph]()).point[F]
-
-      case QSU.ThetaJoin(left, right, condition, joinType, combiner) =>
-        val qsCondition = resolveAccess(condition)(_.fold(left.root, right.root))
-
-        (mergeSources[F](left, right) |@| qsCondition) { (srcs, cond) =>
-          val SrcMerge(source, lBranch, rBranch) = srcs
-          Inject[ThetaJoin, QSE].inj(
-            ThetaJoin[T, QSUGraph](source, lBranch, rBranch, cond, joinType, combiner))
-        }
-
-      case qsu =>
-        PlannerErrorME[F].raiseError(
-          InternalError(s"Found an unexpected LP-ish $qsu.", None)) // TODO use Show to print
-    }
+  private def educate[F[_]: Monad: PlannerErrorME: NameGenerator: RefsR]
+    (pattern: QSUPattern[T, QSUGraph])
+      : F[QSE[QSUGraph]] = pattern match {
+    case QSUPattern(name, qsu) =>
+      val MR = MonadReader_[F, References]
+
+      def holeAs(sym: Symbol): Hole => Symbol =
+        κ(sym)
+
+      def resolveAccess[A](fa: FreeAccess[A])(f: A => Symbol): F[FreeMapA[A]] =
+        MR.asks(_.resolveAccess(name, fa)(f))
+
+      qsu match {
+        case QSU.Read(path) =>
+          Inject[Const[Read[AFile], ?], QSE].inj(Const(Read(path))).point[F]
+
+        case QSU.Map(source, fm) =>
+          QCE(Map[T, QSUGraph](source, fm)).point[F]
+
+        case QSU.QSFilter(source, fm) =>
+          QCE(Filter[T, QSUGraph](source, fm)).point[F]
+
+        case QSU.QSReduce(source, buckets, reducers, repair) =>
+          buckets traverse (resolveAccess(_)(holeAs(source.root))) map { bs =>
+            QCE(Reduce[T, QSUGraph](source, bs, reducers, repair))
+          }
+
+        case QSU.LeftShift(source, struct, idStatus, repair) =>
+          QCE(LeftShift[T, QSUGraph](source, struct, idStatus, repair)).point[F]
+
+        case QSU.QSSort(source, buckets, order) =>
+          buckets traverse (resolveAccess(_)(holeAs(source.root))) map { bs =>
+            QCE(Sort[T, QSUGraph](source, bs, order))
+          }
+
+        case QSU.Union(left, right) =>
+          mergeSources[F](left, right) map {
+            case SrcMerge(source, lBranch, rBranch) =>
+              QCE(Union[T, QSUGraph](source, lBranch, rBranch))
+          }
+
+        case QSU.Subset(from, op, count) =>
+          mergeSources[F](from, count) map {
+            case SrcMerge(source, fromBranch, countBranch) =>
+              QCE(Subset[T, QSUGraph](source, fromBranch, op, countBranch))
+          }
+
+        // TODO distinct should be its own node in qscript proper
+        case QSU.Distinct(source) =>
+          resolveAccess(HoleF map (Access.value(_)))(holeAs(source.root)) map { fm =>
+            QCE(Reduce[T, QSUGraph](
+              source,
+              // Bucket by the value
+              List(fm),
+              // Emit the input verbatim as it may include identities.
+              List(ReduceFuncs.Arbitrary(HoleF)),
+              ReduceIndexF(\/-(0))))
+          }
+
+        case QSU.Unreferenced() =>
+          QCE(Unreferenced[T, QSUGraph]()).point[F]
+
+        case QSU.ThetaJoin(left, right, condition, joinType, combiner) =>
+          val qsCondition = resolveAccess(condition)(_.fold(left.root, right.root))
+
+          (mergeSources[F](left, right) |@| qsCondition) { (srcs, cond) =>
+            val SrcMerge(source, lBranch, rBranch) = srcs
+            Inject[ThetaJoin, QSE].inj(
+              ThetaJoin[T, QSUGraph](source, lBranch, rBranch, cond, joinType, combiner))
+          }
+
+        case qsu =>
+          PlannerErrorME[F].raiseError(
+            InternalError(s"Found an unexpected LP-ish $qsu.", None)) // TODO use Show to print
+      }
   }
 
   private def graduateƒ[F[_]: Monad: PlannerErrorME: NameGenerator: RefsR, G[_]](
@@ -226,11 +223,7 @@
     val pattern: QSUPattern[T, QSUGraph] =
       Recursive[QSUGraph, QSUPattern[T, ?]].project(graph)
 
-<<<<<<< HEAD
-    def default: F[G[QSUGraph]] = educate[F](pattern.run._2).map(lift)
-=======
-    def default: F[G[QSUGraph]] = educate[F](pattern.root, pattern.qsu).map(lift)
->>>>>>> f92ad434
+    def default: F[G[QSUGraph]] = educate[F](pattern).map(lift)
 
     halt match {
       case Some((name, output)) =>

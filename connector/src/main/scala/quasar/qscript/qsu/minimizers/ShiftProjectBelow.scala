--- conflicted
+++ resolved
@@ -19,6 +19,7 @@
 
 import quasar.{NameGenerator, Planner, RenderTreeT}, Planner.PlannerErrorME
 import quasar.contrib.matryoshka._
+import quasar.ejson.EJson
 import quasar.ejson.implicits._
 import quasar.fp._
 import quasar.fp.ski.κ
@@ -35,11 +36,7 @@
 import matryoshka.data.free._
 import scalaz.{Monad, NonEmptyList => NEL, Scalaz}, Scalaz._
 
-<<<<<<< HEAD
 final class ShiftProjectBelow[T[_[_]]: BirecursiveT: EqualT: ShowT: RenderTreeT] private () extends Minimizer[T] {
-=======
-final class ShiftProjectBelow[T[_[_]]: BirecursiveT: EqualT: ShowT] private () extends Minimizer[T] {
->>>>>>> 126aeb21
   import MinimizeAutoJoins._
   import QSUGraph.Extractors._
 
@@ -70,10 +67,10 @@
         val struct2 = struct.flatMap(κ(fm))
 
         val repair2 = repair flatMap {
-          case QSU.AccessLeftTarget(Access.valueHole(_)) => fm.map[QSU.ShiftTarget](κ(QSU.AccessLeftTarget(Access.valueHole(SrcHole))))
-          case access@QSU.AccessLeftTarget(_) => (access: QSU.ShiftTarget).pure[FreeMapA]
-          case QSU.LeftTarget => scala.sys.error("QSU.LeftTarget in CollapseShifts")
-          case QSU.RightTarget => func.RightTarget
+          case QSU.AccessLeftTarget(Access.Value(_)) => fm.map[QSU.ShiftTarget[T]](κ(QSU.AccessLeftTarget[T](Access.valueHole(SrcHole))))
+          case access@QSU.AccessLeftTarget(_) => (access: QSU.ShiftTarget[T]).pure[FreeMapA]
+          case QSU.LeftTarget() => scala.sys.error("QSU.LeftTarget in CollapseShifts")
+          case QSU.RightTarget() => func.RightTarget
         }
 
         for {
@@ -137,7 +134,7 @@
         if (rest.isEmpty) {
           val repair2 = fm2 flatMap {
             case 0 => repair
-            case 1 => func.AccessLeftTarget(Access.valueHole(_))
+            case 1 => func.AccessLeftTarget(Access.valueHole[T[EJson]](_))
           }
 
           // TODO I'm pretty sure this messes up dimension names
@@ -148,7 +145,7 @@
           }
         } else {
           val repair2 = func.ConcatMaps(
-            func.MakeMapS("original", func.AccessLeftTarget(Access.valueHole(_))),
+            func.MakeMapS("original", func.AccessLeftTarget(Access.valueHole[T[EJson]](_))),
             func.MakeMapS("results", repair))
 
           for {
@@ -160,15 +157,17 @@
                 val struct2 = struct.flatMap(κ(func.ProjectKeyS(func.Hole, "results")))
 
                 val repair2 = repair flatMap {
-                  case QSU.AccessLeftTarget(Access.valueHole(_)) =>
-                    func.ProjectKeyS(func.AccessLeftTarget(Access.valueHole(_)), "results")
-                  case QSU.LeftTarget => scala.sys.error("QSU.LeftTarget in ShiftProjectBelow")
-                  case QSU.RightTarget => func.RightTarget
+                  case QSU.AccessLeftTarget(Access.Value(_)) =>
+                    func.ProjectKeyS(func.AccessLeftTarget(Access.valueHole[T[EJson]](_)), "results")
+                  case QSU.AccessLeftTarget(access) =>
+                    func.AccessLeftTarget(access.as(_))
+                  case QSU.LeftTarget() => scala.sys.error("QSU.LeftTarget in ShiftProjectBelow")
+                  case QSU.RightTarget() => func.RightTarget
                 }
 
                 // we use right-biased map concat to our advantage here and overwrite results
                 val repair3 = func.ConcatMaps(
-                  func.AccessLeftTarget(Access.valueHole(_)),
+                  func.AccessLeftTarget(Access.valueHole[T[EJson]](_)),
                   func.MakeMapS("results", func.RightTarget))
 
                 updateGraph[T, G](QSU.LeftShift[T, Symbol](src.root, struct2, idStatus, repair3, rot)) map { rewritten =>
@@ -215,10 +214,6 @@
 }
 
 object ShiftProjectBelow {
-<<<<<<< HEAD
   def apply[T[_[_]]: BirecursiveT: EqualT: ShowT: RenderTreeT]: ShiftProjectBelow[T] =
-=======
-  def apply[T[_[_]]: BirecursiveT: EqualT: ShowT]: ShiftProjectBelow[T] =
->>>>>>> 126aeb21
     new ShiftProjectBelow[T]
 }
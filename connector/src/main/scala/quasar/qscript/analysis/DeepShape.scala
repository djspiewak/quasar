/*
 * Copyright 2014–2017 SlamData Inc.
 *
 * Licensed under the Apache License, Version 2.0 (the "License");
 * you may not use this file except in compliance with the License.
 * You may obtain a copy of the License at
 *
 *     http://www.apache.org/licenses/LICENSE-2.0
 *
 * Unless required by applicable law or agreed to in writing, software
 * distributed under the License is distributed on an "AS IS" BASIS,
 * WITHOUT WARRANTIES OR CONDITIONS OF ANY KIND, either express or implied.
 * See the License for the specific language governing permissions and
 * limitations under the License.
 */

package quasar.qscript.analysis

import slamdata.Predef.{Map => _, _}

import quasar._
import quasar.RenderTree.ops._
import quasar.contrib.matryoshka._
import quasar.fp._
import quasar.fp.ski._
import quasar.qscript._

import matryoshka.{Hole => _, _}
import matryoshka.data.free._
import matryoshka.implicits._
import matryoshka.patterns._
import scalaz._, Scalaz._

trait DeepShape[T[_[_]], F[_]] {
  def deepShapeƒ: Algebra[F, DeepShape.FreeShape[T]]
}

/* Computes access to the results of a qscript node,
 * seen transitively through the source.
 */
object DeepShape extends DeepShapeInstances {

  type FreeShape[T[_[_]]] = FreeMapA[T, ShapeMeta[T]]

  sealed trait ShapeMeta[T[_[_]]]
  final case class RootShape[T[_[_]]]() extends ShapeMeta[T]
  final case class UnknownShape[T[_[_]]]() extends ShapeMeta[T]
  final case class Reducing[T[_[_]]](func: ReduceFunc[FreeShape[T]]) extends ShapeMeta[T]
  final case class Shifting[T[_[_]]](id: IdStatus, struct: FreeShape[T]) extends ShapeMeta[T]

  @SuppressWarnings(Array("org.wartremover.warts.Recursion"))
  implicit def equal[T[_[_]]: BirecursiveT: EqualT]: Equal[ShapeMeta[T]] = {
    Equal.equal {
      case (RootShape(), RootShape()) => true
      case (UnknownShape(), UnknownShape()) => true
      case (Reducing(funcL), Reducing(funcR)) => funcL ≟ funcR
      case (Shifting(idL, structL), Shifting(idR, structR)) => idL ≟ idR && structL ≟ structR
      case (_, _) => false
    }
  }

  @SuppressWarnings(Array("org.wartremover.warts.Recursion"))
  implicit def show[T[_[_]]: ShowT]: Show[ShapeMeta[T]] =
    Show.shows {
      case RootShape() => "RootShape()"
      case UnknownShape() => "UnknownShape()"
      case Reducing(func) => s"Reducing(${func.shows})"
      case Shifting(id, func) => s"Shifting(${id.shows}, ${func.shows})"
    }

  @SuppressWarnings(Array("org.wartremover.warts.Recursion"))
  implicit def renderTree[T[_[_]]: RenderTreeT: ShowT]: RenderTree[ShapeMeta[T]] =
    RenderTree.make {
      case RootShape() => Terminal(List("RootShape"), none)
      case UnknownShape() => Terminal(List("UnknownShape"), none)
      case Reducing(func) => NonTerminal(List("Reducing"), None, func.render :: Nil)
      case Shifting(id, func) => NonTerminal(List("Shifting"), None, id.render :: func.render :: Nil)
    }

  def normalize[T[_[_]]: BirecursiveT: EqualT](shape: FreeShape[T]): FreeShape[T] =
    shape.transCata[FreeShape[T]](MapFuncCore.normalize[T, ShapeMeta[T]])

  object annotated {
    def apply[F[_]] = new PartiallyApplied[F]

    final class PartiallyApplied[F[_]] {
      def apply[T[_[_]], S](s: S)(
          implicit
          TR: Recursive.Aux[S, F],
          Fu: Functor[F],
          Fo: Foldable[F],
          R: DeepShape[T, F])
          : Cofree[F, FreeShape[T]] = {

        val tupled: Cofree[F, (FreeShape[T], List[FreeShape[T]])] =
          s.cata(attributeAlgebra[F, (FreeShape[T], List[FreeShape[T]])](selfAndChildren(R.deepShapeƒ)))

        tupled.map {
          case (_, children) =>
            // this is only correct for types with a single recursive parameter
            children.headOption.getOrElse(freeShape[T](UnknownShape()))
        }
      }
    }
  }
}

sealed abstract class DeepShapeInstances {
  import DeepShape._

  implicit def coproduct[T[_[_]], F[_], G[_]]
    (implicit F: DeepShape[T, F], G: DeepShape[T, G])
      : DeepShape[T, Coproduct[F, G, ?]] =
    new DeepShape[T, Coproduct[F, G, ?]] {
      def deepShapeƒ: Algebra[Coproduct[F, G, ?], FreeShape[T]] =
        _.run.fold(F.deepShapeƒ, G.deepShapeƒ)
    }

  implicit def coenv[T[_[_]], F[_]](implicit F: DeepShape[T, F])
      : DeepShape[T, CoEnv[Hole, F, ?]] =
    new DeepShape[T, CoEnv[Hole, F, ?]] {
      def deepShapeƒ: Algebra[CoEnv[Hole, F, ?], FreeShape[T]] =
        _.run.fold(κ(freeShape[T](RootShape())), F.deepShapeƒ)
    }

  implicit def thetaJoin[T[_[_]]]: DeepShape[T, ThetaJoin[T, ?]] =
    new DeepShape[T, ThetaJoin[T, ?]] {
      def deepShapeƒ: Algebra[ThetaJoin[T, ?], FreeShape[T]] = {
        case ThetaJoin(shape, lBranch, rBranch, _, _, combine) =>
          deepShapeBranches(shape, lBranch, rBranch, combine)
      }
    }

  implicit def equiJoin[T[_[_]]]: DeepShape[T, EquiJoin[T, ?]] =
    new DeepShape[T, EquiJoin[T, ?]] {
      def deepShapeƒ: Algebra[EquiJoin[T, ?], FreeShape[T]] = {
        case EquiJoin(shape, lBranch, rBranch, _, _, combine) =>
          deepShapeBranches(shape, lBranch, rBranch, combine)
      }
    }

  // TODO We can improve the shape detection for `Sort`, `Filter`
  // and `Subset` by preserving the predicates and/or keys, similarly
  // to how we preserve reducers.
  implicit def qscriptCore[T[_[_]]]: DeepShape[T, QScriptCore[T, ?]] =
    new DeepShape[T, QScriptCore[T, ?]] {
      def deepShapeƒ: Algebra[QScriptCore[T, ?], FreeShape[T]] = {

        case Map(shape, fm) => fm >> shape

<<<<<<< HEAD
        case LeftShift(shape, struct, id, stpe, repair) =>
=======
        case LeftShift(shape, struct, id, _, _, repair) =>
>>>>>>> d47f2592
          repair >>= {
            case LeftSide => shape
            case RightSide => freeShape[T](Shifting[T](id, struct >> shape))
          }

        case Reduce(shape, bucket, reducers, repair) =>
          repair >>= {
            case ReduceIndex(-\/(idx)) =>
              IList.fromList(bucket).index(idx).map(_ >> shape)
                .getOrElse(freeShape[T](UnknownShape()))

            case ReduceIndex(\/-(idx)) =>
              IList.fromList(reducers).index(idx)
                .map(func => freeShape[T](Reducing[T](func.map(_ >> shape))))
                .getOrElse(freeShape[T](UnknownShape()))
          }

        case Sort(_, _, _) => freeShape[T](UnknownShape())
        case Filter(_, _) => freeShape[T](UnknownShape())
        case Subset(_, _, _, _) => freeShape[T](UnknownShape())

        case Union(_, _, _) => freeShape[T](UnknownShape())

        case Unreferenced() => freeShape[T](RootShape())
      }
    }

  implicit def projectBucket[T[_[_]]](implicit QS: DeepShape[T, QScriptCore[T, ?]])
      : DeepShape[T, ProjectBucket[T, ?]] = {

    val proj = new rewrites.SimplifiableProjectionT[T]

    new DeepShape[T, ProjectBucket[T, ?]] {
      def deepShapeƒ: Algebra[ProjectBucket[T, ?], FreeShape[T]] = {
        qs => QS.deepShapeƒ(
          proj.ProjectBucket[QScriptCore[T, ?]].simplifyProjection(qs))
      }
    }
  }

  implicit def constRead[T[_[_]], A]: DeepShape[T, Const[Read[A], ?]] =
    constShape[T, Const[Read[A], ?]](RootShape())

  implicit def constShiftedRead[T[_[_]], A]: DeepShape[T, Const[ShiftedRead[A], ?]] =
    constShape[T, Const[ShiftedRead[A], ?]](RootShape())

  implicit def constDeadEnd[T[_[_]]]: DeepShape[T, Const[DeadEnd, ?]] =
    constShape[T, Const[DeadEnd, ?]](RootShape())

  def freeShape[T[_[_]]](shape: ShapeMeta[T]): FreeShape[T] =
    Free.point[MapFunc[T, ?], ShapeMeta[T]](shape)

  private def constShape[T[_[_]], F[_]](shape: ShapeMeta[T]): DeepShape[T, F] =
    new DeepShape[T, F] {
      def deepShapeƒ: Algebra[F, FreeShape[T]] = κ(freeShape[T](shape))
    }

  private def interpretBranch[T[_[_]]]
    (branch: FreeQS[T], shape: FreeShape[T])
    (implicit QT: DeepShape[T, QScriptTotal[T, ?]])
      : FreeShape[T] =
    branch.cata(interpret(κ(shape), QT.deepShapeƒ))

  private def deepShapeBranches[T[_[_]]](
    shape: FreeShape[T],
    lBranch: FreeQS[T],
    rBranch: FreeQS[T],
    combine: JoinFunc[T])
      : FreeShape[T] =
    combine >>= {
      case LeftSide => interpretBranch(lBranch, shape)
      case RightSide => interpretBranch(rBranch, shape)
    }
}<|MERGE_RESOLUTION|>--- conflicted
+++ resolved
@@ -148,11 +148,7 @@
 
         case Map(shape, fm) => fm >> shape
 
-<<<<<<< HEAD
-        case LeftShift(shape, struct, id, stpe, repair) =>
-=======
         case LeftShift(shape, struct, id, _, _, repair) =>
->>>>>>> d47f2592
           repair >>= {
             case LeftSide => shape
             case RightSide => freeShape[T](Shifting[T](id, struct >> shape))

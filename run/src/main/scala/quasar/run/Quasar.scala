/*
 * Copyright 2014–2019 SlamData Inc.
 *
 * Licensed under the Apache License, Version 2.0 (the "License");
 * you may not use this file except in compliance with the License.
 * You may obtain a copy of the License at
 *
 *     http://www.apache.org/licenses/LICENSE-2.0
 *
 * Unless required by applicable law or agreed to in writing, software
 * distributed under the License is distributed on an "AS IS" BASIS,
 * WITHOUT WARRANTIES OR CONDITIONS OF ANY KIND, either express or implied.
 * See the License for the specific language governing permissions and
 * limitations under the License.
 */

package quasar.run

import slamdata.Predef._

import quasar.RateLimiter
import quasar.api.{QueryEvaluator, SchemaConfig}
import quasar.api.datasource.{DatasourceRef, DatasourceType, Datasources}
import quasar.api.destination.{Destination, DestinationRef, DestinationType, Destinations}
import quasar.api.push.{ResultPush, ResultRender}
import quasar.api.resource.{ResourcePath, ResourcePathType}
import quasar.api.table.{TableRef, Tables}
import quasar.common.PhaseResultTell
import quasar.connector.{Datasource, DestinationModule, QueryResult}
import quasar.contrib.std.uuid._
import quasar.ejson.implicits._
import quasar.impl.{DatasourceModule, ResourceManager}
import quasar.impl.datasource.{AggregateResult, CompositeResult}
import quasar.impl.datasources._
import quasar.impl.datasources.middleware._
import quasar.impl.destinations._
import quasar.impl.push.DefaultResultPush
import quasar.impl.storage.IndexedStore
import quasar.impl.table.DefaultTables
import quasar.qscript.{QScriptEducated, construction, Map => QSMap}
import quasar.run.implicits._

import java.util.UUID
import scala.concurrent.ExecutionContext

import argonaut.Json
import argonaut.JsonScalaz._
import cats.Functor
import cats.effect.{ConcurrentEffect, ContextShift, Resource, Sync, Timer}
import cats.kernel.Hash
import cats.syntax.functor._
import fs2.Stream
import fs2.job.JobManager
import matryoshka.data.Fix
import org.slf4s.Logging
import scalaz.{Show, ~>}
import scalaz.syntax.show._
import shims.{monadToScalaz, functorToCats, functorToScalaz, orderToScalaz}

final class Quasar[F[_], R, C <: SchemaConfig](
    val datasources: Datasources[F, Stream[F, ?], UUID, Json, C],
    val destinations: Destinations[F, Stream[F, ?], UUID, Json],
    val tables: Tables[F, UUID, SqlQuery],
    val queryEvaluator: QueryEvaluator[F, SqlQuery, Stream[F, R]],
    val resultPush: ResultPush[F, UUID, UUID],
    val resultRender: ResultRender[F, R])

@SuppressWarnings(Array("org.wartremover.warts.AsInstanceOf"))
object Quasar extends Logging {

  type EvalResult[F[_]] = Either[QueryResult[F], AggregateResult[F, QSMap[Fix, QueryResult[F]]]]

  type LookupRunning[F[_]] = UUID => F[Option[ManagedDatasource[Fix, F, Stream[F, ?], EvalResult[F], ResourcePathType]]]

  /** What it says on the tin. */
  def apply[F[_]: ConcurrentEffect: ContextShift: MonadQuasarErr: PhaseResultTell: Timer, R, C <: SchemaConfig, A: Hash](
      datasourceRefs: IndexedStore[F, UUID, DatasourceRef[Json]],
      destinationRefs: IndexedStore[F, UUID, DestinationRef[Json]],
      tableRefs: IndexedStore[F, UUID, TableRef[SqlQuery]],
      qscriptEvaluator: LookupRunning[F] => QueryEvaluator[F, Fix[QScriptEducated[Fix, ?]], Stream[F, R]],
      resultRender: ResultRender[F, R],
      resourceSchema: ResourceSchema[F, C, (ResourcePath, CompositeResult[F, QueryResult[F]])],
      rateLimiter: RateLimiter[F, A])(
      datasourceModules: List[DatasourceModule],
      destinationModules: List[DestinationModule])(
      implicit
      ec: ExecutionContext)
      : Resource[F, Quasar[F, R, C]] = {

    val destModules =
      DestinationModules[F, UUID](destinationModules)

    for {
      _ <- Resource.liftF(warnDuplicates[F, DatasourceModule, DatasourceType](datasourceModules)(_.kind))
      _ <- Resource.liftF(warnDuplicates[F, DestinationModule, DestinationType](destinationModules)(_.destinationType))

      freshUUID = Sync[F].delay(UUID.randomUUID)

      (dsErrors, onCondition) <- Resource.liftF(DefaultDatasourceErrors[F, UUID])

<<<<<<< HEAD
      dsModules =
        DatasourceModules[Fix, F, UUID](datasourceModules, rateLimiter)
=======
      dsManager <-
        DefaultDatasourceManager.Builder[UUID, Fix, F, A]
>>>>>>> 1fda4517
          .withMiddleware(AggregatingMiddleware(_, _))
          .withMiddleware(ConditionReportingMiddleware(onCondition)(_, _))

      dsCache <- ResourceManager[F, UUID, ManagedDatasource[Fix, F, Stream[F, ?], CompositeResult[F, QueryResult[F]], ResourcePathType]]
      datasources <- Resource.liftF(DefaultDatasources(freshUUID, datasourceRefs, dsModules, dsCache, dsErrors, resourceSchema))

      destCache <- ResourceManager[F, UUID, Destination[F]]
      destinations <- Resource.liftF(DefaultDestinations(freshUUID, destinationRefs, destCache, destModules))

      lookupRunning =
        (id: UUID) => dsCache.get(id).map(_.map(_.modify(reifiedAggregateDs)))

      sqlEvaluator = Sql2QueryEvaluator(qscriptEvaluator(lookupRunning))

      tables = DefaultTables(freshUUID, tableRefs)

      jobManager <- JobManager[F, (UUID, UUID), Nothing]().compile.resource.lastOrError

      push <- Resource.liftF(DefaultResultPush[F, UUID, UUID, SqlQuery, R](
        tableRefs.lookup,
        sqlEvaluator,
        destinations.destinationOf(_).map(_.toOption),
        jobManager,
        resultRender))

    } yield new Quasar(datasources, destinations, tables, sqlEvaluator, push, resultRender)
  }

  ////

  private def warnDuplicates[F[_]: Sync, A, B: Show](l: List[A])(fn: A => B): F[Unit] =
    Sync[F].delay(l.groupBy(fn) foreach {
      case (a, grouped) =>
        if (grouped.length > 1) {
          log.warn(s"Found duplicate modules for type ${a.shows}")
        }
    })

  private val rec = construction.RecFunc[Fix]

  private def reifiedAggregateDs[F[_]: Functor, G[_], P <: ResourcePathType]
      : Datasource[F, G, ?, CompositeResult[F, QueryResult[F]], P] ~> Datasource[F, G, ?, EvalResult[F], P] =
    new (Datasource[F, G, ?, CompositeResult[F, QueryResult[F]], P] ~> Datasource[F, G, ?, EvalResult[F], P]) {
      def apply[A](ds: Datasource[F, G, A, CompositeResult[F, QueryResult[F]], P]) = {
        val l = Datasource.pevaluator[F, G, A, CompositeResult[F, QueryResult[F]], A, EvalResult[F], P]
        l.modify(_.map(_.map(reifyAggregateStructure)))(ds)
      }
    }

  private def reifyAggregateStructure[F[_], A](s: Stream[F, (ResourcePath, A)])
      : Stream[F, (ResourcePath, QSMap[Fix, A])] =
    s map { case (rp, a) =>
      (rp, QSMap(a, rec.Hole))
    }
}<|MERGE_RESOLUTION|>--- conflicted
+++ resolved
@@ -98,13 +98,8 @@
 
       (dsErrors, onCondition) <- Resource.liftF(DefaultDatasourceErrors[F, UUID])
 
-<<<<<<< HEAD
       dsModules =
-        DatasourceModules[Fix, F, UUID](datasourceModules, rateLimiter)
-=======
-      dsManager <-
-        DefaultDatasourceManager.Builder[UUID, Fix, F, A]
->>>>>>> 1fda4517
+        DatasourceModules[Fix, F, UUID, A](datasourceModules, rateLimiter)
           .withMiddleware(AggregatingMiddleware(_, _))
           .withMiddleware(ConditionReportingMiddleware(onCondition)(_, _))
 

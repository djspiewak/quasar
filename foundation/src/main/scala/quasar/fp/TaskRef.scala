/*
 * Copyright 2014–2017 SlamData Inc.
 *
 * Licensed under the Apache License, Version 2.0 (the "License");
 * you may not use this file except in compliance with the License.
 * You may obtain a copy of the License at
 *
 *     http://www.apache.org/licenses/LICENSE-2.0
 *
 * Unless required by applicable law or agreed to in writing, software
 * distributed under the License is distributed on an "AS IS" BASIS,
 * WITHOUT WARRANTIES OR CONDITIONS OF ANY KIND, either express or implied.
 * See the License for the specific language governing permissions and
 * limitations under the License.
 */

package quasar.fp

import slamdata.Predef._

import java.util.concurrent.atomic.AtomicReference
import scalaz.syntax.id._
import scalaz.syntax.monad._
import scalaz.concurrent.Task

/** A thread-safe, atomically updatable mutable reference.
  *
  * Cribbed from the `IORef` defined in oncue/remotely, an Apache 2 licensed
  * project: https://github.com/oncue/remotely
  *
  */
sealed abstract class TaskRef[A] {
  def read: Task[A]
  def write(a: A): Task[Unit]
  def compareAndSet(oldA: A, newA: A): Task[Boolean]
  def modifyS[B](f: A => (A, B)): Task[B]
  def modify(f: A => A): Task[A] =
    modifyS(a => f(a).squared)
}

object TaskRef {
  def apply[A](initial: A): Task[TaskRef[A]] = Task delay {
    new TaskRef[A] {
      val ref = new AtomicReference(initial)
      def read = Task.delay(ref.get)
      def write(a: A) = Task.delay(ref.set(a))
      def compareAndSet(oldA: A, newA: A) =
        Task.delay(ref.compareAndSet(oldA, newA))
<<<<<<< HEAD
      def modifyS[B](f: A => (A, B)) =
        read >>= (a0 => {
          val (a1, b) = f(a0)
          compareAndSet(a0, a1) >>= (if (_) Task.now(b) else modifyS(f))
        })
=======

      @SuppressWarnings(Array("org.wartremover.warts.Recursion"))
      def modifyS[B](f: A => (A, B)) = for {
        a0 <- read
        (a1, b) = f(a0)
        p  <- compareAndSet(a0, a1)
        b  <- if (p) Task.now(b) else modifyS(f)
      } yield b
>>>>>>> fc732bd4
    }
  }
}<|MERGE_RESOLUTION|>--- conflicted
+++ resolved
@@ -46,22 +46,12 @@
       def write(a: A) = Task.delay(ref.set(a))
       def compareAndSet(oldA: A, newA: A) =
         Task.delay(ref.compareAndSet(oldA, newA))
-<<<<<<< HEAD
+      @SuppressWarnings(Array("org.wartremover.warts.Recursion"))
       def modifyS[B](f: A => (A, B)) =
         read >>= (a0 => {
           val (a1, b) = f(a0)
           compareAndSet(a0, a1) >>= (if (_) Task.now(b) else modifyS(f))
         })
-=======
-
-      @SuppressWarnings(Array("org.wartremover.warts.Recursion"))
-      def modifyS[B](f: A => (A, B)) = for {
-        a0 <- read
-        (a1, b) = f(a0)
-        p  <- compareAndSet(a0, a1)
-        b  <- if (p) Task.now(b) else modifyS(f)
-      } yield b
->>>>>>> fc732bd4
     }
   }
 }
/*
 * Copyright 2014–2018 SlamData Inc.
 *
 * Licensed under the Apache License, Version 2.0 (the "License");
 * you may not use this file except in compliance with the License.
 * You may obtain a copy of the License at
 *
 *     http://www.apache.org/licenses/LICENSE-2.0
 *
 * Unless required by applicable law or agreed to in writing, software
 * distributed under the License is distributed on an "AS IS" BASIS,
 * WITHOUT WARRANTIES OR CONDITIONS OF ANY KIND, either express or implied.
 * See the License for the specific language governing permissions and
 * limitations under the License.
 */

package quasar.std

import quasar._
import quasar.time.DateTimeInterval

<<<<<<< HEAD
import scalaz._, Validation.{success, failureNel}
import scalaz.std.list._
import scalaz.std.option._
import scalaz.syntax.bifunctor._
import scalaz.syntax.traverse._
import scalaz.syntax.std.list._
import scalaz.syntax.monoid._
import scalaz.syntax.std.option._
=======
import scalaz._, Validation.success
>>>>>>> 7b995093
import shapeless.{Data => _, :: => _, _}

trait AggLib extends Library {
  private val MathRel = Type.Numeric ⨿ Type.Interval

  private val reflexiveUntyper: Func.Untyper[nat._1] =
    untyper[nat._1](t => success(Func.Input1(t)))

  val Count = UnaryFunc(
    Reduction,
    "Counts the values in a set",
    Type.Int,
    Func.Input1(Type.Top),
    noSimplification,
    basicTyper[nat._1],
    basicUntyper[nat._1])

  val Sum = UnaryFunc(
    Reduction,
    "Sums the values in a set",
    Type.Numeric ⨿ Type.Interval,
    Func.Input1(Type.Numeric ⨿ Type.Interval),
    noSimplification,
<<<<<<< HEAD
    partialTyperV[nat._1] {
      case Sized(Type.Const(Data.Set(Nil))) =>
        success(Type.Const(Data.Int(0)))

      case Sized(Type.Const(s @ Data.Set(xs))) if s.dataType == Type.Int =>
        intSet(xs)
          .map(ys => Type.Const(Data.Int(ys.sum)))
          .validationNel

      case Sized(Type.Const(s @ Data.Set(xs))) if s.dataType == Type.Dec =>
        decSet(xs)
          .map(ys => Type.Const(Data.Dec(ys.sum)))
          .validationNel

      case Sized(Type.Const(s @ Data.Set(xs))) if s.dataType == Type.Interval =>
        ivlSet(xs)
          .map(ys => Type.Const(Data.Interval(ys.foldLeft(DateTimeInterval.zero)(_ |+| _))))
          .validationNel

      case Sized(t) =>
        success(t)
    },
=======
    widenConstTyper(_(0)),
>>>>>>> 7b995093
    reflexiveUntyper)

  val Min = UnaryFunc(
    Reduction,
    "Finds the minimum in a set of values",
    Type.Comparable,
    Func.Input1(Type.Comparable),
    noSimplification,
    widenConstTyper(_(0)),
    reflexiveUntyper)

  val Max = UnaryFunc(
    Reduction,
    "Finds the maximum in a set of values",
    Type.Comparable,
    Func.Input1(Type.Comparable),
    noSimplification,
    widenConstTyper(_(0)),
    reflexiveUntyper)

  val First = UnaryFunc(
    Reduction,
    "Finds the first value in a set.",
    Type.Top,
    Func.Input1(Type.Top),
    noSimplification,
    widenConstTyper(_(0)),
    reflexiveUntyper)

  val Last = UnaryFunc(
    Reduction,
    "Finds the last value in a set.",
    Type.Top,
    Func.Input1(Type.Top),
    noSimplification,
    widenConstTyper(_(0)),
    reflexiveUntyper)

  val Avg = UnaryFunc(
    Reduction,
    "Finds the average in a set of numeric values",
<<<<<<< HEAD
    Type.Numeric,
    Func.Input1(Type.Numeric),
=======
    MathRel,
    Func.Input1(MathRel),
>>>>>>> 7b995093
    noSimplification,
    partialTyperV[nat._1] {
      case Sized(t) if MathRel.contains(t) =>
        success(t.widenConst)
    },
    reflexiveUntyper)

  val Arbitrary = UnaryFunc(
    Reduction,
    "Returns an arbitrary value from a set",
    Type.Top,
    Func.Input1(Type.Top),
    noSimplification,
    widenConstTyper(_(0)),
    reflexiveUntyper)

  ////
<<<<<<< HEAD

  private val errSetF = Functor[SemanticError \/ ?].compose[List]

  private def expectedNonEmptySet[A]: ValidationNel[SemanticError, A] =
    failureNel(SemanticError.DomainError(Data.Set(Nil), some("Expected non-empty Set")))

  private def reduceComparableSet(
    f: (Data.Comparable, Data.Comparable) => Option[Data.Comparable]
  ): List[Data] => ValidationNel[SemanticError, Data.Comparable] =
    _.toNel.fold(expectedNonEmptySet[Data.Comparable])(xs =>
      xs.traverse(Data.Comparable(_))
        .flatMap(ys => ys.tail.foldLeftM(ys.head)(f))
        .toSuccessNel(SemanticError.DomainError(
          Data.Set(xs.list.toList),
          some("Expected Set of comparable values"))))

  private val numSet: List[Data] => SemanticError \/ List[BigDecimal] =
    set =>
        errSetF.map(intSet(set))(BigDecimal(_))
        .orElse(decSet(set))
        .leftAs(SemanticError.DomainError(Data.Set(set), some("Expected Set of numeric values")))

  private val ivlSet: List[Data] => SemanticError \/ List[DateTimeInterval] =
    homogenizedPF({ case Data.Interval(d) => d }, "Expected Set(Interval)")

  private val decSet: List[Data] => SemanticError \/ List[BigDecimal] =
    homogenizedPF({ case Data.Dec(n) => n }, "Expected Set(Dec)")

  private val intSet: List[Data] => SemanticError \/ List[BigInt] =
    homogenizedPF({ case Data.Int(n) => n }, "Expected Set(Int)")

  private def homogenizedPF[A](f: PartialFunction[Data, A], err: String): List[Data] => SemanticError \/ List[A] =
    homogenized(f.lift, err)

  private def homogenized[A](f: Data => Option[A], err: String): List[Data] => SemanticError \/ List[A] =
    set => set.traverse(f) \/> SemanticError.DomainError(Data.Set(set), some(err))
=======
>>>>>>> 7b995093
}

object AggLib extends AggLib<|MERGE_RESOLUTION|>--- conflicted
+++ resolved
@@ -17,20 +17,8 @@
 package quasar.std
 
 import quasar._
-import quasar.time.DateTimeInterval
 
-<<<<<<< HEAD
-import scalaz._, Validation.{success, failureNel}
-import scalaz.std.list._
-import scalaz.std.option._
-import scalaz.syntax.bifunctor._
-import scalaz.syntax.traverse._
-import scalaz.syntax.std.list._
-import scalaz.syntax.monoid._
-import scalaz.syntax.std.option._
-=======
 import scalaz._, Validation.success
->>>>>>> 7b995093
 import shapeless.{Data => _, :: => _, _}
 
 trait AggLib extends Library {
@@ -54,32 +42,7 @@
     Type.Numeric ⨿ Type.Interval,
     Func.Input1(Type.Numeric ⨿ Type.Interval),
     noSimplification,
-<<<<<<< HEAD
-    partialTyperV[nat._1] {
-      case Sized(Type.Const(Data.Set(Nil))) =>
-        success(Type.Const(Data.Int(0)))
-
-      case Sized(Type.Const(s @ Data.Set(xs))) if s.dataType == Type.Int =>
-        intSet(xs)
-          .map(ys => Type.Const(Data.Int(ys.sum)))
-          .validationNel
-
-      case Sized(Type.Const(s @ Data.Set(xs))) if s.dataType == Type.Dec =>
-        decSet(xs)
-          .map(ys => Type.Const(Data.Dec(ys.sum)))
-          .validationNel
-
-      case Sized(Type.Const(s @ Data.Set(xs))) if s.dataType == Type.Interval =>
-        ivlSet(xs)
-          .map(ys => Type.Const(Data.Interval(ys.foldLeft(DateTimeInterval.zero)(_ |+| _))))
-          .validationNel
-
-      case Sized(t) =>
-        success(t)
-    },
-=======
     widenConstTyper(_(0)),
->>>>>>> 7b995093
     reflexiveUntyper)
 
   val Min = UnaryFunc(
@@ -121,13 +84,8 @@
   val Avg = UnaryFunc(
     Reduction,
     "Finds the average in a set of numeric values",
-<<<<<<< HEAD
     Type.Numeric,
     Func.Input1(Type.Numeric),
-=======
-    MathRel,
-    Func.Input1(MathRel),
->>>>>>> 7b995093
     noSimplification,
     partialTyperV[nat._1] {
       case Sized(t) if MathRel.contains(t) =>
@@ -143,47 +101,6 @@
     noSimplification,
     widenConstTyper(_(0)),
     reflexiveUntyper)
-
-  ////
-<<<<<<< HEAD
-
-  private val errSetF = Functor[SemanticError \/ ?].compose[List]
-
-  private def expectedNonEmptySet[A]: ValidationNel[SemanticError, A] =
-    failureNel(SemanticError.DomainError(Data.Set(Nil), some("Expected non-empty Set")))
-
-  private def reduceComparableSet(
-    f: (Data.Comparable, Data.Comparable) => Option[Data.Comparable]
-  ): List[Data] => ValidationNel[SemanticError, Data.Comparable] =
-    _.toNel.fold(expectedNonEmptySet[Data.Comparable])(xs =>
-      xs.traverse(Data.Comparable(_))
-        .flatMap(ys => ys.tail.foldLeftM(ys.head)(f))
-        .toSuccessNel(SemanticError.DomainError(
-          Data.Set(xs.list.toList),
-          some("Expected Set of comparable values"))))
-
-  private val numSet: List[Data] => SemanticError \/ List[BigDecimal] =
-    set =>
-        errSetF.map(intSet(set))(BigDecimal(_))
-        .orElse(decSet(set))
-        .leftAs(SemanticError.DomainError(Data.Set(set), some("Expected Set of numeric values")))
-
-  private val ivlSet: List[Data] => SemanticError \/ List[DateTimeInterval] =
-    homogenizedPF({ case Data.Interval(d) => d }, "Expected Set(Interval)")
-
-  private val decSet: List[Data] => SemanticError \/ List[BigDecimal] =
-    homogenizedPF({ case Data.Dec(n) => n }, "Expected Set(Dec)")
-
-  private val intSet: List[Data] => SemanticError \/ List[BigInt] =
-    homogenizedPF({ case Data.Int(n) => n }, "Expected Set(Int)")
-
-  private def homogenizedPF[A](f: PartialFunction[Data, A], err: String): List[Data] => SemanticError \/ List[A] =
-    homogenized(f.lift, err)
-
-  private def homogenized[A](f: Data => Option[A], err: String): List[Data] => SemanticError \/ List[A] =
-    set => set.traverse(f) \/> SemanticError.DomainError(Data.Set(set), some(err))
-=======
->>>>>>> 7b995093
 }
 
 object AggLib extends AggLib
/*
 * Copyright 2014–2017 SlamData Inc.
 *
 * Licensed under the Apache License, Version 2.0 (the "License");
 * you may not use this file except in compliance with the License.
 * You may obtain a copy of the License at
 *
 *     http://www.apache.org/licenses/LICENSE-2.0
 *
 * Unless required by applicable law or agreed to in writing, software
 * distributed under the License is distributed on an "AS IS" BASIS,
 * WITHOUT WARRANTIES OR CONDITIONS OF ANY KIND, either express or implied.
 * See the License for the specific language governing permissions and
 * limitations under the License.
 */

package quasar

import quasar.ejson.{Common, EJson, Extension, Type => EType, TypeTag, SizedType}
import slamdata.Predef._
import quasar.fp.ski._
import quasar.fp._
import quasar.javascript.{Js}

import scala.Any

import jawn._
import matryoshka._
import matryoshka.patterns._
import monocle.Prism
import java.time.{Duration, Instant, LocalDate, LocalDateTime, LocalTime, ZoneOffset}
import scalaz._, Scalaz._
import scodec.bits.ByteVector

sealed abstract class Data extends Product with Serializable {
  def dataType: Type
  def toJs: Option[jscore.JsCore]
}

object Data {
  final case object Null extends Data {
    def dataType = Type.Null
    def toJs = jscore.Literal(Js.Null).some
  }

  final case class Str(value: String) extends Data {
    def dataType = Type.Str
    def toJs = jscore.Literal(Js.Str(value)).some
  }

  val _str = Prism.partial[Data, String] { case Data.Str(s) => s } (Data.Str(_))

  final case class Bool(value: Boolean) extends Data {
    def dataType = Type.Bool
    def toJs = jscore.Literal(Js.Bool(value)).some
  }
  val True = Bool(true)
  val False = Bool(false)

  val _bool =
    Prism.partial[Data, Boolean] { case Data.Bool(b) => b } (Data.Bool(_))

  sealed abstract class Number extends Data {
    override def equals(other: Any) = (this, other) match {
      case (Int(v1), Number(v2)) => BigDecimal(v1) ≟ v2
      case (Dec(v1), Number(v2)) => v1 ≟ v2
      case _                     => false
    }
  }
  object Number {
    def unapply(value: Data): Option[BigDecimal] = value match {
      case Int(value) => Some(BigDecimal(value))
      case Dec(value) => Some(value)
      case _ => None
    }
  }
  final case class Dec(value: BigDecimal) extends Number {
    def dataType = Type.Dec
    def toJs = jscore.Literal(Js.Num(value.doubleValue, true)).some
  }

  val _dec =
    Prism.partial[Data, BigDecimal] { case Data.Dec(i) => i } (Data.Dec(_))

  final case class Int(value: BigInt) extends Number {
    def dataType = Type.Int
    def toJs = jscore.Literal(Js.Num(value.doubleValue, false)).some
  }

  val _int = Prism.partial[Data, BigInt] { case Data.Int(i) => i } (Data.Int(_))

  object Obj {
    @SuppressWarnings(Array("org.wartremover.warts.Overloading"))
    def apply(xs: (String -> Data)*): Obj = new Obj(ListMap(xs: _*))
  }

  final case class Obj(value: ListMap[String, Data]) extends Data {
    def dataType = Type.Obj(value ∘ (Type.Const(_)), None)

   def toJs =
     value.toList.map(_.bimap(jscore.Name(_), _.toJs))
          .toListMap.sequence.map(jscore.Obj(_))
  }

  val _obj =
    Prism.partial[Data, ListMap[String, Data]] { case Data.Obj(m) => m } (Data.Obj(_))

  def singletonObj(k: String, v: Data): Data =
    Obj(ListMap(k -> v))

  final case class Arr(value: List[Data]) extends Data {
    def dataType = Type.Arr(value ∘ (Type.Const(_)))
    def toJs = value.traverse(_.toJs).map(jscore.Arr(_))
  }

  val _arr =
    Prism.partial[Data, List[Data]] { case Data.Arr(l) => l } (Data.Arr(_))

  final case class Set(value: List[Data]) extends Data {
    def dataType = value.foldLeft[Type](Type.Bottom)((acc, d) => Type.lub(acc, d.dataType))
    def toJs = None
  }

  final case class Timestamp(value: Instant) extends Data {
    def dataType = Type.Timestamp
    def toJs = jscore.Call(jscore.ident("ISODate"), List(jscore.Literal(Js.Str(value.toString)))).some
  }

  val _timestamp =
    Prism.partial[Data, Instant] { case Data.Timestamp(ts) => ts } (Data.Timestamp(_))

  final case class Date(value: LocalDate) extends Data {
    def dataType = Type.Date
    def toJs = jscore.Call(jscore.ident("ISODate"), List(jscore.Literal(Js.Str(value.toString)))).some
  }

  val _date =
    Prism.partial[Data, LocalDate] { case Data.Date(d) => d } (Data.Date(_))

  final case class Time(value: LocalTime) extends Data {
    def dataType = Type.Time
    def toJs = jscore.Literal(Js.Str(value.toString)).some
  }

  val _time =
    Prism.partial[Data, LocalTime] { case Data.Time(t) => t } (Data.Time(_))

  final case class Interval(value: Duration) extends Data {
    def dataType = Type.Interval
    def toJs = jscore.Literal(Js.Num(value.getSeconds*1000 + value.getNano*1e-6, true)).some
  }

  val _interval =
    Prism.partial[Data, Duration] { case Data.Interval(d) => d } (Data.Interval(_))

  final case class Binary(value: ImmutableArray[Byte]) extends Data {
    def dataType = Type.Binary
    def toJs = jscore.Call(jscore.ident("BinData"), List(
      jscore.Literal(Js.Num(0, false)),
      jscore.Literal(Js.Str(base64)))).some

    def base64: String = new sun.misc.BASE64Encoder().encode(value.toArray)

    override def toString = "Binary(Array[Byte](" + value.mkString(", ") + "))"

    /**
      * scala equality needs to remain for Spark to work
      * @see Planner.qscriptCore
      */
    override def equals(that: Any): Boolean = that match {
      case Binary(value2) => value ≟ value2
      case _ => false
    }
    override def hashCode = java.util.Arrays.hashCode(value.toArray[Byte])
  }
  object Binary {
    def fromArray(array: Array[Byte]): Binary = Binary(ImmutableArray.fromArray(array))
  }

  val _binary =
    Prism.partial[Data, ImmutableArray[Byte]] { case Data.Binary(bs) => bs } (Data.Binary(_))

  final case class Id(value: String) extends Data {
    def dataType = Type.Id
    def toJs = jscore.Call(jscore.ident("ObjectId"), List(jscore.Literal(Js.Str(value)))).some
  }

  val _id =
    Prism.partial[Data, String] { case Data.Id(id) => id } (Data.Id(_))

  /**
   An object to represent any value that might come from a backend, but that
   we either don't know about or can't represent in this ADT. We represent it
   with JS's `undefined`, just because no other value will ever be translated
   that way.
   */
  final case object NA extends Data {
    def dataType = Type.Bottom
    def toJs = jscore.ident(Js.Undefined.ident).some
  }

  final class Comparable private (val value: Data) extends scala.AnyVal

  object Comparable {
    def apply(data: Data): Option[Comparable] =
      some(data)
        .filter(d => Type.Comparable contains d.dataType)
        .map(new Comparable(_))

    def partialCompare(a: Comparable, b: Comparable): Option[Ordering] = {
      (a.value, b.value) match {
        case (Int(x), Int(y))             => Some(x cmp y)
        case (Dec(x), Dec(y))             => Some(x cmp y)
        case (Str(x), Str(y))             => Some(x cmp y)
        case (Bool(x), Bool(y))           => Some(x cmp y)
        case (Date(x), Date(y))           => Some(Ordering.fromInt(x compareTo y))
        case (Time(x), Time(y))           => Some(Ordering.fromInt(x compareTo y))
        case (Timestamp(x), Timestamp(y)) => Some(Ordering.fromInt(x compareTo y))
        case (Interval(x), Interval(y))   => Some(Ordering.fromInt(x compareTo y))
        case _                            => None
      }
    }

    def min(a: Comparable, b: Comparable): Option[Comparable] = {
      partialCompare(a, b) map {
        case Ordering.LT => a
        case Ordering.EQ => a
        case Ordering.GT => b
      }
    }

    def max(a: Comparable, b: Comparable): Option[Comparable] = {
      partialCompare(a, b) map {
        case Ordering.LT => b
        case Ordering.EQ => a
        case Ordering.GT => a
      }
    }
  }

  implicit val dataShow: Show[Data] = Show.showFromToString

  implicit val dataEqual: Equal[Data] = Equal.equalA

  /** NB: For parsing arbitrary JSON into `Data`, _not_ for deserializing `Data`
    *     previously serialized as JSON. For that, see `DataCodec`.
    */
  val jsonParser: SupportParser[Data] =
    new SupportParser[Data] {
      implicit val facade: Facade[Data] =
        new SimpleFacade[Data] {
          def jarray(arr: List[Data])         = Arr(arr)
          def jobject(obj: Map[String, Data]) = Obj(ListMap(obj.toList: _*))
          def jnull()                         = Null
          def jfalse()                        = False
          def jtrue()                         = True
          def jnum(n: String)                 = Dec(BigDecimal(n))
          def jint(n: String)                 = Int(BigInt(n))
          def jstring(s: String)              = Str(s)
        }
    }

  object EJsonType {
    def apply(tag: TypeTag): Data =
      Data.Obj(ListMap(EType.TypeKey -> Data.Str(tag.value)))

    def unapply(data: Data) = data match {
      case Data.Obj(map) =>
        map.get(EType.TypeKey) >>= {
          case Data.Str(str) => TypeTag(str).some
          case _             => None
        }
      case _ => None
    }
  }

  object EJsonTypeSize {
    def apply(tag: TypeTag, size: BigInt): Data =
      Obj(ListMap(
        EType.TypeKey     -> Data.Str(tag.value),
        SizedType.SizeKey -> Data.Int(size)))

    def unapply(data: Data) = data match {
      case Data.Obj(map) =>
        ((map.get(EType.TypeKey) ⊛ map.get(SizedType.SizeKey)) {
          case (Data.Str(str), Data.Int(size)) => (TypeTag(str), size).some
          case _                               => None
        }).join
      case _ => None
    }
  }

  val fromCommon: Algebra[Common, Data] = {
    case ejson.Arr(value)  => Arr(value)
    case ejson.Null()      => Null
    case ejson.Bool(value) => Bool(value)
    case ejson.Str(value)  => Str(value)
    case ejson.Dec(value)  => Dec(value)
  }

  def extract[A, B](fa: Option[Data], p: Prism[Data, A])(f: A => B): Option[B] =
    fa.flatMap(p.getOption).map(f)

  val nanosPerSec = 1000000000L

  val fromExtension: Algebra[Extension, Data] = {
    case ejson.Meta(value, meta) => (meta, value) match {
      case (EJsonType(TypeTag("_bson.oid")), Data.Str(oid)) => Data.Id(oid)
      case (EJsonTypeSize(TypeTag.Binary, size), Data.Str(data)) =>
        if (size.isValidInt)
          ejson.z85.decode(data).fold[Data](
            Data.NA)(
            bv => Data.Binary(ImmutableArray.fromArray(bv.take(size.toLong).toArray)))
        else Data.NA
      case (EJsonType(TypeTag.Date), Data.Obj(map)) =>
        (extract(map.get("year"), _int)(_.toInt) ⊛
          extract(map.get("day_of_year"), _int)(_.toInt))((y, d) =>
          LocalDate.ofYearDay(y, d))
          .orElse((extract(map.get("year"), _int)(_.toInt) ⊛
            extract(map.get("month"), _int)(_.toInt) ⊛
            extract(map.get("day_of_month"), _int)(_.toInt))((y, m, d) =>
            LocalDate.of(y, m, d)))
          .map(Data.Date(_))
          .getOrElse(Data.NA)
      case (EJsonType(TypeTag.Time), Data.Obj(map)) =>
        (extract(map.get("hour"), _int)(_.toInt) ⊛
          extract(map.get("minute"), _int)(_.toInt) ⊛
          extract(map.get("second"), _int)(_.toInt) ⊛
          extract(map.get("nanosecond"), _int)(_.toInt))((h, m, s, n) =>
          Data.Time(LocalTime.of(h, m, s, n))).getOrElse(Data.NA)
      case (EJsonType(TypeTag.Time), Data.Int(sec)) =>
        Data.Time(LocalTime.ofSecondOfDay(sec.toLong))
      case (EJsonType(TypeTag.Time), Data.Dec(sec)) =>
        Data.Time(LocalTime.ofNanoOfDay((sec.toDouble * nanosPerSec).toLong))
      case (EJsonType(TypeTag.Interval), Data.Obj(map)) =>
        extract(map.get("seconds"), _dec)(ι).map(s =>
          Data.Interval(Duration.ofNanos((s * nanosPerSec).toLong))).getOrElse(Data.NA)
      case (EJsonType(TypeTag.Timestamp), Data.Obj(map)) =>
        (extract(map.get("year"), _int)(_.toInt) ⊛
          extract(map.get("month"), _int)(_.toInt) ⊛
          extract(map.get("day_of_month"), _int)(_.toInt) ⊛
          extract(map.get("hour"), _int)(_.toInt) ⊛
          extract(map.get("minute"), _int)(_.toInt) ⊛
          extract(map.get("second"), _int)(_.toInt) ⊛
          extract(map.get("nanosecond"), _int)(_.toInt))((y, mo, d, h, mi, s, n) =>
          Data.Timestamp(LocalDateTime.of(y, mo, d, h, mi, s, n).toInstant(ZoneOffset.UTC)))
        .getOrElse(Data.NA)
      case (_, _) => value
    }
    case ejson.Map(value)       =>
      value.traverse(Bitraverse[(?, ?)].leftTraverse.traverse(_) {
        case Str(key) => key.some
        case _        => None
      }).fold[Data](NA)(pairs => Obj(ListMap(pairs: _*)))
    case ejson.Int(value)       => Int(value)
    // FIXME: cheating, but it’s what we’re already doing in the SQL parser
    case ejson.Byte(value)      => Binary.fromArray(Array[Byte](value))
    case ejson.Char(value)      => Str(value.toString)
  }

  // TODO: Data should be replaced with EJson. These just exist to bridge the
  //       gap in the meantime.
  val fromEJson: Algebra[EJson, Data] = _.run.fold(fromExtension, fromCommon)

  /** Converts the parts of `Data` that it can, then stores the rest in,
    * effectively, `Free.Pure`.
    */
  def toEJson[F[_]](implicit C: Common :<: F, E: Extension :<: F):
      Coalgebra[CoEnv[Data, F, ?], Data] =
    ed => CoEnv(ed match {
      case Arr(value)       => C.inj(ejson.Arr(value)).right
      case Obj(value)       =>
        E.inj(ejson.Map(value.toList.map(_.leftMap(Str(_))))).right
      case Null             => C.inj(ejson.Null()).right
      case Bool(value)      => C.inj(ejson.Bool(value)).right
      case Str(value)       => C.inj(ejson.Str(value)).right
      case Dec(value)       => C.inj(ejson.Dec(value)).right
      case Int(value)       => E.inj(ejson.Int(value)).right
      case Timestamp(value) =>
        val ldt = LocalDateTime.ofInstant(value, ZoneOffset.UTC)
        E.inj(ejson.Meta(
          Obj(ListMap(
            "year"         -> Int(ldt.getYear),
            "month"        -> Int(ldt.getMonth.getValue),
            "day_of_month" -> Int(ldt.getDayOfMonth),
            "hour"         -> Int(ldt.getHour),
            "minute"       -> Int(ldt.getMinute),
            "second"       -> Int(ldt.getSecond),
            "nanosecond"   -> Int(ldt.getNano))),
          EJsonType(TypeTag.Timestamp))).right
      case Date(value)      => E.inj(ejson.Meta(
        Obj(ListMap(
          "year" -> Int(value.getYear),
          "month" -> Int(value.getMonth.getValue),
          "day_of_month" -> Int(value.getDayOfMonth))),
        EJsonType(TypeTag.Date))).right
      case Time(value)      => E.inj(ejson.Meta(
        Obj(ListMap(
          "hour"       -> Int(value.getHour),
          "minute"     -> Int(value.getMinute),
          "second"     -> Int(value.getSecond),
          "nanosecond" -> Int(value.getNano))),
        EJsonType(TypeTag.Time))).right
      case Interval(value)  =>
        E.inj(ejson.Meta(
          Obj(ListMap("seconds" -> Dec(value.toNanos / nanosPerSec))),
          EJsonType(TypeTag.Interval))).right
      case Binary(value)    =>
        E.inj(ejson.Meta(
          Str(ejson.z85.encode(ByteVector.view(value.toArray))),
          EJsonTypeSize(TypeTag.Binary, value.size))).right
      case Id(value)        =>
<<<<<<< HEAD
        E.inj(ejson.Meta(Str(value), EJsonType("_bson.oid"))).right
=======
        // FIXME: This evilly guesses the backend-specific OID formats
        E.inj(ejson.Meta(Str(value), EJsonType(TypeTag("_bson.oid")))).right
>>>>>>> eaed3027
      case data             => data.left
    })
}<|MERGE_RESOLUTION|>--- conflicted
+++ resolved
@@ -410,12 +410,8 @@
           Str(ejson.z85.encode(ByteVector.view(value.toArray))),
           EJsonTypeSize(TypeTag.Binary, value.size))).right
       case Id(value)        =>
-<<<<<<< HEAD
-        E.inj(ejson.Meta(Str(value), EJsonType("_bson.oid"))).right
-=======
         // FIXME: This evilly guesses the backend-specific OID formats
         E.inj(ejson.Meta(Str(value), EJsonType(TypeTag("_bson.oid")))).right
->>>>>>> eaed3027
       case data             => data.left
     })
 }
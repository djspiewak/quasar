--- conflicted
+++ resolved
@@ -496,13 +496,11 @@
   def parseBlob(blobString: String): ParsingError \/ Blob[T[Sql]] =
     parseWithParser(blobString, blob).map(_.map(normalize))
 
-<<<<<<< HEAD
+  def parseModule(moduleString: String): ParsingError \/ List[Statement[T[Sql]]] =
+    parseWithParser(moduleString, statements).map(_.map(_.map(normalize)))
+
   def parseBlock(blockString: String): ParsingError \/ Block[T[Sql]] =
     parseWithParser(blockString, block).map(_.map(normalize))
-=======
-  def parseModule(moduleString: String): ParsingError \/ List[Statement[T[Sql]]] =
-    parseWithParser(moduleString, statements).map(_.map(_.map(normalize)))
->>>>>>> d2fce5ac
 
   val parseExpr: Query => ParsingError \/ T[Sql] = query =>
     parseWithParser(query.value, expr).map(normalize)

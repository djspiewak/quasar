--- conflicted
+++ resolved
@@ -66,40 +66,12 @@
           "b" -> lpf.constant(Data.Str("abc"))))
     }
 
-<<<<<<< HEAD
-    "compile complex constant" in {
-      testTypedLogicalPlanCompile(sqlE"[1, 2, 3, 4, 5][*] limit 3 offset 1",
-        lpf.constant(Data.Set(List(Data.Int(2), Data.Int(3)))))
-    }
-
-    "select complex constant" in {
-      testTypedLogicalPlanCompile(
-        sqlE"""select {"a": 1, "b": 2, "c": 3, "d": 4, "e": 5}{*} limit 3 offset 1""",
-        lpf.constant(Data.Set(List(Data.Int(2), Data.Int(3)))))
-    }
-
-    "select complex constant 2" in {
-      testTypedLogicalPlanCompile(
-        sqlE"""select {"a": 1, "b": 2, "c": 3, "d": 4, "e": 5}{*:} limit 3 offset 1""",
-        lpf.constant(Data.Set(List(Data.Str("b"), Data.Str("c")))))
-    }
-
-    "compile reduced constant" in {
-      testTypedLogicalPlanCompile(
-        sqlE"""select count(*) as total from (select "Hello world") as lit""",
-        lpf.constant(Data.Obj("total" -> Data.Int(1))))
-    }
-
     "compile expression with datetime, date, time, and interval" in {
       import java.time.{
         LocalDate => JLocalDate,
         LocalTime => JLocalTime,
         OffsetDateTime => JOffsetDateTime
       }
-=======
-    "compile expression with timestamp, date, time, and interval" in {
-      import java.time.{Instant, LocalDate, LocalTime}
->>>>>>> 7b995093
 
       testTypedLogicalPlanCompile(
         sqlE"""select timestamp("2014-11-17T22:00:00Z") + interval("PT43M40S"), date("2015-01-19"), time("14:21")""",

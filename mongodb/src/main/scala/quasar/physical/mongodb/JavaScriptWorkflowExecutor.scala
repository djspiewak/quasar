--- conflicted
+++ resolved
@@ -35,12 +35,7 @@
   extends WorkflowExecutor[JavaScriptLog, Unit] {
 
   import JavaScriptWorkflowExecutor._
-<<<<<<< HEAD
-  import Workflow.$SortF
-=======
-  import MapReduce.OutputCollection
   import quasar.physical.mongodb.workflow.$SortF
->>>>>>> e5db3d14
 
   type ExprS[A] = State[Expr, A]
 

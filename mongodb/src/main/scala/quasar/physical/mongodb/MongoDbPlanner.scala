/*
 * Copyright 2014–2018 SlamData Inc.
 *
 * Licensed under the Apache License, Version 2.0 (the "License");
 * you may not use this file except in compliance with the License.
 * You may obtain a copy of the License at
 *
 *     http://www.apache.org/licenses/LICENSE-2.0
 *
 * Unless required by applicable law or agreed to in writing, software
 * distributed under the License is distributed on an "AS IS" BASIS,
 * WITHOUT WARRANTIES OR CONDITIONS OF ANY KIND, either express or implied.
 * See the License for the specific language governing permissions and
 * limitations under the License.
 */

package quasar.physical.mongodb

import slamdata.Predef.{Map => _, _}
import quasar._, Planner._
import quasar.common.{PhaseResult, PhaseResults, PhaseResultT, PhaseResultTell, SortDir}
import quasar.connector.BackendModule
import quasar.contrib.matryoshka._
import quasar.contrib.pathy.{ADir, AFile}
import quasar.contrib.scalaz._, eitherT._
import quasar.ejson.implicits._
import quasar.fp._
import quasar.fp.ski._
import quasar.fs.{FileSystemError, MonadFsErr}, FileSystemError.qscriptPlanningFailed
import quasar.jscore, jscore.{JsCore, JsFn}
import quasar.physical.mongodb.WorkflowBuilder.{Subset => _, _}
import quasar.physical.mongodb.accumulator._
import quasar.physical.mongodb.expression._
import quasar.physical.mongodb.planner.{selector => _, _}
import quasar.physical.mongodb.planner.common._
import quasar.physical.mongodb.planner.selector._
import quasar.physical.mongodb.workflow.{ExcludeId => _, IncludeId => _, _}
import quasar.qscript._, RenderQScriptDSL._
import quasar.qscript.rewrites.{Coalesce => _, Optimize, PreferProjection, Rewrite}

import java.time.Instant
import matryoshka.{Hole => _, _}
import matryoshka.data._
import matryoshka.implicits._
import matryoshka.patterns._
import org.bson.BsonDocument
import scalaz._, Scalaz.{ToIdOps => _, _}

object MongoDbPlanner {
  import fixExprOp._

  def processMapFuncExpr
    [T[_[_]]: BirecursiveT: ShowT, M[_]: Monad, EX[_]: Traverse, A]
    (funcHandler: AlgebraM[M, MapFunc[T, ?], Fix[EX]], staticHandler: StaticHandler[T, EX])
    (fm: FreeMapA[T, A])
    (recovery: A => Fix[EX])
    (implicit inj: EX :<: ExprOp)
      : M[Fix[ExprOp]] = {

    val alg: AlgebraM[M, CoEnvMapA[T, A, ?], Fix[EX]] =
      interpretM[M, MapFunc[T, ?], A, Fix[EX]](
        recovery(_).point[M],
        funcHandler)

    def convert(e: EX[FreeMapA[T, A]]): M[Fix[EX]] =
      e.traverse(_.cataM(alg)).map(_.embed)

    val expr: M[Fix[EX]] = staticHandler.handle(fm).map(convert) getOrElse fm.cataM(alg)

    expr.map(_.transCata[Fix[ExprOp]](inj))
  }

  def getSelector
    [T[_[_]]: BirecursiveT: ShowT, M[_]: Monad, EX[_]: Traverse, A]
    (fm: FreeMapA[T, A], default: OutputM[PartialSelector[T]], galg: GAlgebra[(T[MapFunc[T, ?]], ?), MapFunc[T, ?], OutputM[PartialSelector[T]]])
    (implicit inj: EX :<: ExprOp)
      : OutputM[PartialSelector[T]] =
    fm.zygo(
      interpret[MapFunc[T, ?], A, T[MapFunc[T, ?]]](
        κ(MFC(MapFuncsCore.Undefined[T, T[MapFunc[T, ?]]]()).embed),
        _.embed),
      ginterpret[(T[MapFunc[T, ?]], ?), MapFunc[T, ?], A, OutputM[PartialSelector[T]]](
        κ(default), galg))

  def processMapFunc[T[_[_]]: BirecursiveT: ShowT, M[_]: Monad: MonadFsErr: ExecTimeR, A]
    (fm: FreeMapA[T, A])(recovery: A => JsCore)
      : M[JsCore] =
    fm.cataM(interpretM[M, MapFunc[T, ?], A, JsCore](recovery(_).point[M], javascript))

  // TODO: Should have a JsFn version of this for $reduce nodes.
  val accumulator: ReduceFunc[Fix[ExprOp]] => AccumOp[Fix[ExprOp]] = {
    import quasar.qscript.ReduceFuncs._

    {
      case Arbitrary(a)     => $first(a)
      case First(a)         => $first(a)
      case Last(a)          => $last(a)
      case Avg(a)           => $avg(a)
      case Count(_)         => $sum($literal(Bson.Int32(1)))
      case Max(a)           => $max(a)
      case Min(a)           => $min(a)
      case Sum(a)           => $sum(a)
      case UnshiftArray(a)  => $push(a)
      case UnshiftMap(k, v) => ???
    }
  }

  def javascript[T[_[_]]: BirecursiveT: ShowT, M[_]: Monad: MonadFsErr: ExecTimeR]
      : AlgebraM[M, MapFunc[T, ?], JsCore] =
    JsFuncHandler.handle[MapFunc[T, ?], M]

  /** Brings a [[WBM]] into our `M`. */
  def liftM[M[_]: Monad: MonadFsErr, A](meh: WBM[A]): M[A] =
    meh.fold(
      e => raiseErr(qscriptPlanningFailed(e)),
      _.point[M])

  def createFieldName(prefix: String, i: Int): String = prefix + i.toString

  trait Planner[F[_]] {
    type IT[G[_]]

    def plan
      [M[_]: Monad: ExecTimeR: MonadFsErr, WF[_]: Functor: Coalesce: Crush, EX[_]: Traverse]
      (cfg: PlannerConfig[IT, EX, WF, M])
      (implicit
        ev0: WorkflowOpCoreF :<: WF,
        ev1: RenderTree[WorkflowBuilder[WF]],
        ev2: WorkflowBuilder.Ops[WF],
        ev3: ExprOpCoreF :<: EX,
        ev4: EX :<: ExprOp):
        AlgebraM[M, F, WorkflowBuilder[WF]]
  }

  object Planner {
    type Aux[T[_[_]], F[_]] = Planner[F] { type IT[G[_]] = T[G] }

    def apply[T[_[_]], F[_]](implicit ev: Planner.Aux[T, F]) = ev

    implicit def shiftedReadFile[T[_[_]]: BirecursiveT: ShowT]: Planner.Aux[T, Const[ShiftedRead[AFile], ?]] =
      new Planner[Const[ShiftedRead[AFile], ?]] {
        type IT[G[_]] = T[G]
        def plan
          [M[_]: Monad: ExecTimeR: MonadFsErr, WF[_]: Functor: Coalesce: Crush, EX[_]: Traverse]
          (cfg: PlannerConfig[T, EX, WF, M])
          (implicit
            ev0: WorkflowOpCoreF :<: WF,
            ev1: RenderTree[WorkflowBuilder[WF]],
            WB: WorkflowBuilder.Ops[WF],
            ev3: ExprOpCoreF :<: EX,
            ev4: EX :<: ExprOp) =
          qs => Collection
            .fromFile(qs.getConst.path)
            .fold(
              e => raiseErr(qscriptPlanningFailed(PlanPathError(e))),
              coll => {
                val dataset = WB.read(coll)
                // TODO: exclude `_id` from the value here?
                qs.getConst.idStatus match {
                  case IdOnly    =>
                    getExprBuilder[T, M, WF, EX](
                      cfg.funcHandler, cfg.staticHandler, cfg.bsonVersion)(
                      dataset,
                        Free.roll(MFC(MapFuncsCore.ProjectKey[T, FreeMap[T]](HoleF[T], MapFuncsCore.StrLit("_id")))))
                  case IncludeId =>
                    getExprBuilder[T, M, WF, EX](
                      cfg.funcHandler, cfg.staticHandler, cfg.bsonVersion)(
                      dataset,
                        MapFuncCore.StaticArray(List(
                          Free.roll(MFC(MapFuncsCore.ProjectKey[T, FreeMap[T]](HoleF[T], MapFuncsCore.StrLit("_id")))),
                          HoleF)))
                  case ExcludeId => dataset.point[M]
                }
              })
      }

    implicit def qscriptCore[T[_[_]]: BirecursiveT: EqualT: ShowT]:
        Planner.Aux[T, QScriptCore[T, ?]] =
      new Planner[QScriptCore[T, ?]] {
        import MapFuncsCore._
        import MapFuncCore._

        type IT[G[_]] = T[G]

        @SuppressWarnings(Array("org.wartremover.warts.Recursion"))
        def plan
          [M[_]: Monad: ExecTimeR: MonadFsErr,
            WF[_]: Functor: Coalesce: Crush,
            EX[_]: Traverse]
          (cfg: PlannerConfig[T, EX, WF, M])
          (implicit
            ev0: WorkflowOpCoreF :<: WF,
            ev1: RenderTree[WorkflowBuilder[WF]],
            WB: WorkflowBuilder.Ops[WF],
            ev3: ExprOpCoreF :<: EX,
            ev4: EX :<: ExprOp) = {
          case qscript.Map(src, f) =>
            getExprBuilder[T, M, WF, EX](cfg.funcHandler, cfg.staticHandler, cfg.bsonVersion)(src, f)
          case LeftShift(src, struct, id, shiftType, onUndef, repair) => {
            def rewriteUndefined[A]: CoMapFuncR[T, A] => Option[CoMapFuncR[T, A]] = {
              case CoEnv(\/-(MFC(Guard(exp, tpe @ Type.FlexArr(_, _, _), exp0, Embed(CoEnv(\/-(MFC(Undefined()))))))))
                if (onUndef === OnUndefined.Emit) =>
                  rollMF[T, A](MFC(Guard(exp, tpe, exp0, Free.roll(MFC(MakeArray(Free.roll(MFC(Undefined())))))))).some
              case _ => none
            }

            if (repair.contains(LeftSideF)) {
              val rootKey = BsonField.Name("s")
              val structKey = BsonField.Name("f")

              val exprMerge: JoinFunc[T] => M[Fix[ExprOp]] =
                getExprMerge[T, M, EX](
                  cfg.funcHandler, cfg.staticHandler)(_, DocField(rootKey), DocField(structKey))
              val jsMerge: JoinFunc[T] => M[JsFn] =
                getJsMerge[T, M](
                  _, jscore.Select(jscore.Ident(JsFn.defaultName), rootKey.value), jscore.Select(jscore.Ident(JsFn.defaultName), structKey.value))

              val struct0 = struct.linearize.transCata[FreeMap[T]](orOriginal(rewriteUndefined[Hole]))
              val repair0 = repair.transCata[JoinFunc[T]](orOriginal(rewriteUndefined[JoinSide]))

              val src0: M[WorkflowBuilder[WF]] =
                getStructBuilder[T, M, WF, EX](
                  handleFreeMap[T, M, EX](cfg.funcHandler, cfg.staticHandler, _), cfg.bsonVersion)(
                  src, struct0, rootKey, structKey)

              src0 >>= (src1 =>
                getBuilder[T, M, WF, EX, JoinSide](
                  exprOrJs(_)(exprMerge, jsMerge), cfg.bsonVersion)(
                  FlatteningBuilder(
                    src1,
                    Set(StructureType.mk(shiftType, structKey, id)),
                    List(rootKey).some),
                  repair0))

            } else {

              val struct0 = struct.linearize.transCata[FreeMap[T]](orOriginal(rewriteUndefined[Hole]))
              val repair0 =
                repair.as[Hole](SrcHole).transCata[FreeMap[T]](orOriginal(rewriteUndefined[Hole])) >>=
                  κ(Free.roll(MFC(MapFuncsCore.ProjectKey[T, FreeMap[T]](HoleF[T], MapFuncsCore.StrLit(Keys.wrap)))))

              val wrapKey = BsonField.Name(Keys.wrap)

              getBuilder[T, M, WF, EX, Hole](
                handleFreeMap[T, M, EX](
                  cfg.funcHandler, cfg.staticHandler, _), cfg.bsonVersion)(src, struct0) >>= (builder =>
                getBuilder[T, M, WF, EX, Hole](
                  handleFreeMap[T, M, EX](
                    cfg.funcHandler, cfg.staticHandler, _),
                  cfg.bsonVersion)(
                  FlatteningBuilder(
                    DocBuilder(builder, ListMap(wrapKey -> docVarToExpr(DocVar.ROOT()))),
                    Set(StructureType.mk(shiftType, wrapKey, id)),
                    List().some),
                  repair0))
            }

          }
          case Reduce(src, bucket, reducers, repair) =>
            (bucket.traverse(handleFreeMap[T, M, EX](cfg.funcHandler, cfg.staticHandler, _)) ⊛
              reducers.traverse(_.traverse(handleFreeMap[T, M, EX](cfg.funcHandler, cfg.staticHandler, _))))((b, red) => {
                getReduceBuilder[T, M, WF, EX](
                  cfg.funcHandler, cfg.staticHandler, cfg.bsonVersion)(
                  // TODO: This work should probably be done in `toWorkflow`.
                  semiAlignExpr[λ[α => List[ReduceFunc[α]]]](red)(Traverse[List].compose).fold(
                    WB.groupBy(
                      DocBuilder(
                        src,
                        // FIXME: Doesn’t work with UnshiftMap
                        red.unite.zipWithIndex.map(_.map(i => BsonField.Name(createFieldName("f", i))).swap).toListMap ++
                          b.zipWithIndex.map(_.map(i => BsonField.Name(createFieldName("b", i))).swap).toListMap),
                      b.zipWithIndex.map(p => docVarToExpr(DocField(BsonField.Name(createFieldName("b", p._2))))),
                      red.zipWithIndex.map(ai =>
                        (BsonField.Name(createFieldName("f", ai._2)),
                          accumulator(ai._1.as($field(createFieldName("f", ai._2)))))).toListMap))(
                    exprs => WB.groupBy(src,
                      b,
                      exprs.zipWithIndex.map(ai =>
                        (BsonField.Name(createFieldName("f", ai._2)),
                          accumulator(ai._1))).toListMap)),
                    repair)
              }).join
          case Sort(src, bucket, order) =>
            val (keys, dirs) = (bucket.toIList.map((_, SortDir.asc)) <::: order).unzip
            keys.traverse(handleFreeMap[T, M, EX](cfg.funcHandler, cfg.staticHandler, _))
              .map(ks => WB.sortBy(src, ks.toList, dirs.toList))
          case Filter(src0, cond) => {
            val selectors = getSelector[T, M, EX, Hole](
              cond, defaultSelector[T].right, selector[T](cfg.bsonVersion) ∘ (_ <+> defaultSelector[T].right))
            val typeSelectors = getSelector[T, M, EX, Hole](
              cond, InternalError.fromMsg(s"not a typecheck").left , typeSelector[T])

            def filterBuilder(src: WorkflowBuilder[WF], partialSel: PartialSelector[T]):
                M[WorkflowBuilder[WF]] = {
              val (sel, inputs) = partialSel

              inputs.traverse(f => handleFreeMap[T, M, EX](cfg.funcHandler, cfg.staticHandler, f(cond)))
                .map(WB.filter(src, _, sel))
            }

            (selectors.toOption, typeSelectors.toOption) match {
              case (None, Some(typeSel)) => filterBuilder(src0, typeSel)
              case (Some(sel), None) => filterBuilder(src0, sel)
              case (Some(sel), Some(typeSel)) => filterBuilder(src0, typeSel) >>= (filterBuilder(_, sel))
              case _ =>
                handleFreeMap[T, M, EX](cfg.funcHandler, cfg.staticHandler, cond).map {
                  // TODO: Postpone decision until we know whether we are going to
                  //       need mapReduce anyway.
                  case cond @ HasThat(_) => WB.filter(src0, List(cond), {
                    case f :: Nil => Selector.Doc(f -> Selector.Eq(Bson.Bool(true)))
                  })
                  case \&/.This(js) => WB.filter(src0, Nil, {
                    case Nil => Selector.Where(js(jscore.ident("this")).toJs)
                  })
                }
            }
          }
          case Union(src, lBranch, rBranch) =>
            (rebaseWB[T, M, WF, EX](cfg, lBranch, src) ⊛
              rebaseWB[T, M, WF, EX](cfg, rBranch, src))(
              UnionBuilder(_, _))
          case Subset(src, from, sel, count) =>
            (rebaseWB[T, M, WF, EX](cfg, from, src) ⊛
              (rebaseWB[T, M, WF, EX](cfg, count, src) >>= (HasInt[M, WF](_))))(
              sel match {
                case Drop => WB.skip
                case Take => WB.limit
                // TODO: Better sampling
                case Sample => WB.limit
              })
          case Unreferenced() =>
            CollectionBuilder($pure(Bson.Null), WorkflowBuilder.Root(), none).point[M]
        }
      }

    @SuppressWarnings(Array("org.wartremover.warts.Recursion"))
    implicit def equiJoin[T[_[_]]: BirecursiveT: EqualT: ShowT]:
        Planner.Aux[T, EquiJoin[T, ?]] =
      new Planner[EquiJoin[T, ?]] {
        type IT[G[_]] = T[G]
        def plan
          [M[_]: Monad: ExecTimeR: MonadFsErr, WF[_]: Functor: Coalesce: Crush, EX[_]: Traverse]
          (cfg: PlannerConfig[T, EX, WF, M])
          (implicit
            ev0: WorkflowOpCoreF :<: WF,
            ev1: RenderTree[WorkflowBuilder[WF]],
            ev2: WorkflowBuilder.Ops[WF],
            ev3: ExprOpCoreF :<: EX,
            ev4: EX :<: ExprOp) =
          qs =>
        (rebaseWB[T, M, WF, EX](cfg, qs.lBranch, qs.src) ⊛
          rebaseWB[T, M, WF, EX](cfg, qs.rBranch, qs.src))(
          (lb, rb) => {
            val (lKey, rKey) = Unzip[List].unzip(qs.key)

            (lKey.traverse(handleFreeMap[T, M, EX](cfg.funcHandler, cfg.staticHandler, _)) ⊛
              rKey.traverse(handleFreeMap[T, M, EX](cfg.funcHandler, cfg.staticHandler, _)))(
              (lk, rk) =>
              liftM[M, WorkflowBuilder[WF]](cfg.joinHandler.run(
                qs.f,
                JoinSource(lb, lk),
                JoinSource(rb, rk))) >>=
                (getExprBuilder[T, M, WF, EX](cfg.funcHandler, cfg.staticHandler, cfg.bsonVersion)(_, qs.combine >>= {
                  case LeftSide => Free.roll(MFC(MapFuncsCore.ProjectKey(HoleF, MapFuncsCore.StrLit("left"))))
                  case RightSide => Free.roll(MFC(MapFuncsCore.ProjectKey(HoleF, MapFuncsCore.StrLit("right"))))
                }))).join
          }).join
      }

    implicit def coproduct[T[_[_]], F[_], G[_]](
      implicit F: Planner.Aux[T, F], G: Planner.Aux[T, G]):
        Planner.Aux[T, Coproduct[F, G, ?]] =
      new Planner[Coproduct[F, G, ?]] {
        type IT[G[_]] = T[G]
        def plan
          [M[_]: Monad: ExecTimeR: MonadFsErr, WF[_]: Functor: Coalesce: Crush, EX[_]: Traverse]
          (cfg: PlannerConfig[T, EX, WF, M])
          (implicit
            ev0: WorkflowOpCoreF :<: WF,
            ev1: RenderTree[WorkflowBuilder[WF]],
            ev2: WorkflowBuilder.Ops[WF],
            ev3: ExprOpCoreF :<: EX,
            ev4: EX :<: ExprOp) =
          _.run.fold(
            F.plan[M, WF, EX](cfg),
            G.plan[M, WF, EX](cfg))
      }

    // TODO: All instances below here only need to exist because of `FreeQS`,
    //       but can’t actually be called.

    def default[T[_[_]], F[_]](label: String): Planner.Aux[T, F] =
      new Planner[F] {
        type IT[G[_]] = T[G]

        def plan
          [M[_]: Monad: ExecTimeR: MonadFsErr, WF[_]: Functor: Coalesce: Crush, EX[_]: Traverse]
          (cfg: PlannerConfig[T, EX, WF, M])
          (implicit
            ev0: WorkflowOpCoreF :<: WF,
            ev1: RenderTree[WorkflowBuilder[WF]],
            ev2: WorkflowBuilder.Ops[WF],
            ev3: ExprOpCoreF :<: EX,
            ev4: EX :<: ExprOp) =
          κ(raiseErr(qscriptPlanningFailed(InternalError.fromMsg(s"should not be reached: $label"))))
      }

    implicit def deadEnd[T[_[_]]]: Planner.Aux[T, Const[DeadEnd, ?]] =
      default("DeadEnd")

    implicit def read[T[_[_]], A]: Planner.Aux[T, Const[Read[A], ?]] =
      default("Read")

    implicit def shiftedReadDir[T[_[_]]]: Planner.Aux[T, Const[ShiftedRead[ADir], ?]] =
      default("ShiftedRead[ADir]")

    implicit def thetaJoin[T[_[_]]]: Planner.Aux[T, ThetaJoin[T, ?]] =
      default("ThetaJoin")

    implicit def projectBucket[T[_[_]]]: Planner.Aux[T, ProjectBucket[T, ?]] =
      default("ProjectBucket")
  }

  def getExpr[
    T[_[_]]: BirecursiveT: ShowT,
    M[_]: Monad, EX[_]: Traverse: Inject[?[_], ExprOp]]
    (funcHandler: AlgebraM[M, MapFunc[T, ?], Fix[EX]], staticHandler: StaticHandler[T, EX])
    (fm: FreeMap[T])
    (implicit EX: ExprOpCoreF :<: EX)
      : M[Fix[ExprOp]] =
    processMapFuncExpr[T, M, EX, Hole](funcHandler, staticHandler)(fm)(κ(fixExprOpCore[EX].$$ROOT))

  def getJsFn[T[_[_]]: BirecursiveT: ShowT, M[_]: Monad: MonadFsErr: ExecTimeR]
    (fm: FreeMap[T])
      : M[JsFn] =
    processMapFunc[T, M, Hole](fm)(κ(jscore.Ident(JsFn.defaultName))) ∘
      (JsFn(JsFn.defaultName, _))

<<<<<<< HEAD
=======

  /* Given a handler of type FreeMapA[T, A] => Expr, a FreeMapA[T, A]
   *  and a source WorkflowBuilder, return a new WorkflowBuilder
   *  filtered according to the `Cond`s found in the FreeMapA[T, A].
   *  The result is tupled with whatever remains to be planned out
   *  of the FreeMapA[T, A]
   */
  def getFilterBuilder
    [T[_[_]]: BirecursiveT: ShowT, M[_]: Monad, WF[_], EX[_]: Traverse, A]
    (handler: FreeMapA[T, A] => M[Expr], v: BsonVersion)
    (src: WorkflowBuilder[WF], fm: FreeMapA[T, A])
    (implicit ev: EX :<: ExprOp, WB: WorkflowBuilder.Ops[WF])
     : M[(WorkflowBuilder[WF], FreeMapA[T, A])] = {

    import MapFuncCore._
    import MapFuncsCore._

    def filterBuilder(src0: WorkflowBuilder[WF], partialSel: PartialSelector[T]):
        M[WorkflowBuilder[WF]] = {
      val (sel, inputs) = partialSel

      inputs.traverse(f => handler(f(fm))) ∘ (WB.filter(src0, _, sel))
    }

    def elideCond: CoMapFuncR[T, A] => Option[CoMapFuncR[T, A]] = {
      case CoEnv(\/-(MFC(Cond(if_, then_, Embed(CoEnv(\/-(MFC(Undefined())))))))) =>
        CoEnv(then_.resume.swap).some
      case _ => none
    }

    def toCofree[B](ann: B): Algebra[CoEnv[A, MapFunc[T, ?], ?], Cofree[MapFunc[T, ?], B]] =
      interpret(κ(Cofree(ann, MFC(Undefined()))), attributeAlgebra[MapFunc[T, ?], B](κ(ann)))

    val undefinedF: MapFunc[T, Cofree[MapFunc[T, ?], Boolean] \/ FreeMapA[T, A]] = MFC(Undefined())
    val gcoalg: GCoalgebra[Cofree[MapFunc[T, ?], Boolean] \/ ?, EnvT[Boolean, MapFunc[T, ?], ?], FreeMapA[T, A]] =
      _.fold(κ(envT(false, undefinedF)), {
        case MFC(Cond(if_, then_, undef @ Embed(CoEnv(\/-(MFC(Undefined())))))) =>
          envT(false, MFC(Cond(if_.cata(toCofree(true)).left, then_.cata(toCofree(false)).left, undef.cata(toCofree(false)).left)))

        case otherwise => envT(false, otherwise ∘ (_.right))
      })

    val galg: GAlgebra[(Cofree[MapFunc[T, ?], Boolean], ?), EnvT[Boolean, MapFunc[T, ?], ?], OutputM[PartialSelector[T]]] = { node =>
      def forgetAnn: Cofree[MapFunc[T, ?], Boolean] => T[MapFunc[T, ?]] = _.transCata[T[MapFunc[T, ?]]](_.lower)

      node.runEnvT match {
        case (true, wa) =>
          /* The `selector` algebra requires one side of a comparison
           * to be a Constant. The comparisons present inside Cond do
           * not necessarily have this shape, hence the decorator
           */
          selector[T](v).apply(wa.map { case (tree, sl) => (forgetAnn(tree), sl) }) <+> (wa match {
            case MFC(Eq(_, _))
               | MFC(Neq(_, _))
               | MFC(Lt(_, _))
               | MFC(Lte(_, _))
               | MFC(Gt(_, _))
               | MFC(Gte(_, _))
               | MFC(Undefined()) => defaultSelector[T].right
            /** The cases here don't readily imply selectors, but
              *  still need to be handled in case a `Cond` is nested
              *  inside one of these.  For instance, if ConcatMaps
              *  includes `Cond`s in BOTH maps, these are extracted
              *  and `Or`ed using Selector.Or. In the case of unary
              *  `MapFunc`s, we simply need to fix the InputFinder to
              *  look in the right place.
              */
            case MFC(MakeMap((_, _), (_, v))) => v.map { case (sel, inputs) => (sel, inputs.map(There(1, _))) }
            case MFC(ConcatMaps((_, lhs), (_, rhs))) => invoke2Rel(lhs, rhs)(Selector.Or(_, _))
            case MFC(Guard((_, if_), _, _, _)) => if_.map { case (sel, inputs) => (sel, inputs.map(There(0, _))) }
            case otherwise => InternalError.fromMsg(otherwise.map(_._1).shows).left
          })

        case (false, wa) => wa match {
          case MFC(MakeMap((_, _), (_, v))) => v.map { case (sel, inputs) => (sel, inputs.map(There(1, _))) }
          case MFC(ProjectKey((_, v), _)) => v.map { case (sel, inputs) => (sel, inputs.map(There(0, _))) }
          case MFC(ConcatMaps((_, lhs), (_, rhs))) => invoke2Rel(lhs, rhs)(Selector.Or(_, _))
          case MFC(Guard((_, if_), _, _, _)) => if_.map { case (sel, inputs) => (sel, inputs.map(There(0, _))) }
          case MFC(Cond((_, pred), _, _)) => pred.map { case (sel, inputs) => (sel, inputs.map(There(0, _))) }
          case otherwise => InternalError.fromMsg(otherwise.map(_._1).shows).left
        }
      }
    }

    val sels: Option[PartialSelector[T]] =
      fm.ghylo[(Cofree[MapFunc[T, ?], Boolean], ?), Cofree[MapFunc[T, ?], Boolean] \/ ?]
        [EnvT[Boolean, MapFunc[T, ?], ?], OutputM[PartialSelector[T]]](distPara, distApo, galg, gcoalg).toOption

    (sels ∘ (filterBuilder(src, _))).cata(
      _ strengthR fm.transCata[FreeMapA[T, A]](orOriginal(elideCond)),
      (src, fm).point[M])
  }

>>>>>>> f7f2e507
  def getStructBuilder
    [T[_[_]]: BirecursiveT: ShowT, M[_]: Monad, WF[_]: WorkflowBuilder.Ops[?[_]], EX[_]: Traverse]
    (handler: FreeMap[T] => M[Expr], v: BsonVersion)
    (src: WorkflowBuilder[WF], struct: FreeMap[T], rootKey: BsonField.Name, structKey: BsonField.Name)
    (implicit ev: EX :<: ExprOp): M[WorkflowBuilder[WF]] =
    getFilterBuilder[T, M, WF, EX, Hole](handler, v)(src, struct) >>= { case (source, f) =>
      handler(f) ∘ (fm => DocBuilder(source, ListMap(rootKey -> docVarToExpr(DocVar.ROOT()), structKey -> fm)))
    }

  def getBuilder
    [T[_[_]]: BirecursiveT: ShowT, M[_]: Monad: MonadFsErr, WF[_]: WorkflowBuilder.Ops[?[_]], EX[_]: Traverse, A]
    (handler: FreeMapA[T, A] => M[Expr], v: BsonVersion)
    (src: WorkflowBuilder[WF], fm: FreeMapA[T, A])
    (implicit ev: EX :<: ExprOp)
     : M[WorkflowBuilder[WF]] =
    getFilterBuilder[T, M, WF, EX, A](handler, v)(src, fm) >>= { case (src0, fm0) =>
      fm0.project match {
        case MapFuncCore.StaticMap(elems) =>
          elems.traverse(_.bitraverse({
            case Embed(MapFuncCore.EC(ejson.Str(key))) => BsonField.Name(key).point[M]
            case key => raiseErr[M, BsonField.Name](qscriptPlanningFailed(InternalError.fromMsg(s"Unsupported object key: ${key.shows}")))
          }, handler)) ∘ (es => DocBuilder(src0, es.toListMap))
        case _ => handler(fm0) ∘ (ExprBuilder(src0, _))
      }
    }

  def getExprBuilder
    [T[_[_]]: BirecursiveT: ShowT, M[_]: Monad: ExecTimeR: MonadFsErr, WF[_], EX[_]: Traverse]
    (funcHandler: AlgebraM[M, MapFunc[T, ?], Fix[EX]], staticHandler: StaticHandler[T, EX], v: BsonVersion)
    (src: WorkflowBuilder[WF], fm: FreeMap[T])
    (implicit EX: ExprOpCoreF :<: EX, ev: EX :<: ExprOp, WF: WorkflowBuilder.Ops[WF])
      : M[WorkflowBuilder[WF]] =
    getBuilder[T, M, WF, EX, Hole](handleFreeMap[T, M, EX](funcHandler, staticHandler, _), v)(src, fm)

  def getReduceBuilder
    [T[_[_]]: BirecursiveT: ShowT, M[_]: Monad: ExecTimeR: MonadFsErr, WF[_], EX[_]: Traverse]
    (funcHandler: AlgebraM[M, MapFunc[T, ?], Fix[EX]], staticHandler: StaticHandler[T, EX], v: BsonVersion)
    (src: WorkflowBuilder[WF], fm: FreeMapA[T, ReduceIndex])
    (implicit EX: ExprOpCoreF :<: EX, ev: EX :<: ExprOp, WF: WorkflowBuilder.Ops[WF])
      : M[WorkflowBuilder[WF]] =
    getBuilder[T, M, WF, EX, ReduceIndex](handleRedRepair[T, M, EX](funcHandler, staticHandler, _), v)(src, fm)

  def getJsMerge[T[_[_]]: BirecursiveT: ShowT, M[_]: Monad: MonadFsErr: ExecTimeR]
    (jf: JoinFunc[T], a1: JsCore, a2: JsCore)
      : M[JsFn] =
    processMapFunc[T, M, JoinSide](
      jf) {
      case LeftSide => a1
      case RightSide => a2
    } ∘ (JsFn(JsFn.defaultName, _))

  def getExprMerge[T[_[_]]: BirecursiveT: ShowT, M[_]: Monad, EX[_]: Traverse]
    (funcHandler: AlgebraM[M, MapFunc[T, ?], Fix[EX]], staticHandler: StaticHandler[T, EX])
    (jf: JoinFunc[T], a1: DocVar, a2: DocVar)
    (implicit EX: ExprOpCoreF :<: EX, inj: EX :<: ExprOp)
      : M[Fix[ExprOp]] =
    processMapFuncExpr[T, M, EX, JoinSide](funcHandler, staticHandler)(
      jf) {
      case LeftSide => fixExprOpCore[EX].$var(a1)
      case RightSide => fixExprOpCore[EX].$var(a2)
    }

  def exprOrJs[M[_]: Applicative: MonadFsErr, A]
    (a: A)
    (exf: A => M[Fix[ExprOp]], jsf: A => M[JsFn])
      : M[Expr] = {
    // TODO: Return _both_ errors
    val js = jsf(a)
    val expr = exf(a)
    handleErr[M, Expr](
      (js ⊛ expr)(\&/.Both(_, _)))(
      _ => handleErr[M, Expr](js.map(-\&/))(_ => expr.map(\&/-)))
  }

  def handleFreeMap[T[_[_]]: BirecursiveT: ShowT, M[_]: Monad: ExecTimeR: MonadFsErr, EX[_]: Traverse]
    (funcHandler: AlgebraM[M, MapFunc[T, ?], Fix[EX]], staticHandler: StaticHandler[T, EX], fm: FreeMap[T])
    (implicit EX: ExprOpCoreF :<: EX, ev: EX :<: ExprOp)
      : M[Expr] =
    exprOrJs(fm)(getExpr[T, M, EX](funcHandler, staticHandler)(_), getJsFn[T, M])

  def handleRedRepair[T[_[_]]: BirecursiveT: ShowT, M[_]: Monad: ExecTimeR: MonadFsErr, EX[_]: Traverse]
    (funcHandler: AlgebraM[M, MapFunc[T, ?], Fix[EX]], staticHandler: StaticHandler[T, EX], jr: FreeMapA[T, ReduceIndex])
    (implicit EX: ExprOpCoreF :<: EX, ev: EX :<: ExprOp)
      : M[Expr] =
    exprOrJs(jr)(getExprRed[T, M, EX](funcHandler, staticHandler)(_), getJsRed[T, M])

  def getExprRed[T[_[_]]: BirecursiveT: ShowT, M[_]: Monad, EX[_]: Traverse]
    (funcHandler: AlgebraM[M, MapFunc[T, ?], Fix[EX]], staticHandler: StaticHandler[T, EX])
    (jr: FreeMapA[T, ReduceIndex])
    (implicit EX: ExprOpCoreF :<: EX, ev: EX :<: ExprOp)
      : M[Fix[ExprOp]] =
    processMapFuncExpr[T, M, EX, ReduceIndex](funcHandler, staticHandler)(jr)(_.idx.fold(
      i => fixExprOpCore[EX].$field("_id", i.toString),
      i => fixExprOpCore[EX].$field(createFieldName("f", i))))

  def getJsRed[T[_[_]]: BirecursiveT: ShowT, M[_]: Monad: MonadFsErr: ExecTimeR]
    (jr: Free[MapFunc[T, ?], ReduceIndex])
      : M[JsFn] =
    processMapFunc[T, M, ReduceIndex](jr)(_.idx.fold(
      i => jscore.Select(jscore.Select(jscore.Ident(JsFn.defaultName), "_id"), i.toString),
      i => jscore.Select(jscore.Ident(JsFn.defaultName), createFieldName("f", i)))) ∘
      (JsFn(JsFn.defaultName, _))

  def rebaseWB
    [T[_[_]]: EqualT, M[_]: Monad: ExecTimeR: MonadFsErr, WF[_]: Functor: Coalesce: Crush, EX[_]: Traverse]
    (cfg: PlannerConfig[T, EX, WF, M],
      free: FreeQS[T],
      src: WorkflowBuilder[WF])
    (implicit
      F: Planner.Aux[T, QScriptTotal[T, ?]],
      ev0: WorkflowOpCoreF :<: WF,
      ev1: RenderTree[WorkflowBuilder[WF]],
      ev2: WorkflowBuilder.Ops[WF],
      ev3: ExprOpCoreF :<: EX,
      ev4: EX :<: ExprOp)
      : M[WorkflowBuilder[WF]] =
    free.cataM(
      interpretM[M, QScriptTotal[T, ?], qscript.Hole, WorkflowBuilder[WF]](κ(src.point[M]), F.plan(cfg)))

  // TODO: Need `Delay[Show, WorkflowBuilder]`
  @SuppressWarnings(Array("org.wartremover.warts.ToString"))
  def HasLiteral[M[_]: Applicative: MonadFsErr, WF[_]]
    (wb: WorkflowBuilder[WF])
    (implicit ev0: WorkflowOpCoreF :<: WF)
      : M[Bson] =
    asLiteral(wb).fold(
      raiseErr[M, Bson](qscriptPlanningFailed(NonRepresentableEJson(wb.toString))))(
      _.point[M])

  @SuppressWarnings(Array("org.wartremover.warts.ToString"))
  def HasInt[M[_]: Monad: MonadFsErr, WF[_]]
    (wb: WorkflowBuilder[WF])
    (implicit ev0: WorkflowOpCoreF :<: WF)
      : M[Long] =
    HasLiteral[M, WF](wb) >>= {
      case Bson.Int32(v) => v.toLong.point[M]
      case Bson.Int64(v) => v.point[M]
      case x => raiseErr(qscriptPlanningFailed(NonRepresentableEJson(x.toString)))
    }

  // This is maybe worth putting in Matryoshka?
  def findFirst[T[_[_]]: RecursiveT, F[_]: Functor: Foldable, A](
    f: PartialFunction[T[F], A]):
      CoalgebraM[A \/ ?, F, T[F]] =
    tf => (f.lift(tf) \/> tf.project).swap

  // TODO: This should perhaps be _in_ PhaseResults or something
  def log[M[_]: Monad, A: RenderTree]
    (label: String, ma: M[A])
    (implicit mtell: MonadTell_[M, PhaseResults])
      : M[A] =
    ma.mproduct(a => mtell.tell(Vector(PhaseResult.tree(label, a)))) ∘ (_._1)

  def toMongoQScript[
      T[_[_]]: BirecursiveT: EqualT: RenderTreeT: ShowT,
      M[_]: Monad: MonadFsErr: PhaseResultTell]
      (anyDoc: Collection => OptionT[M, BsonDocument],
        qs: T[fs.MongoQScript[T, ?]])
      (implicit BR: Branches[T, fs.MongoQScript[T, ?]])
      : M[T[fs.MongoQScript[T, ?]]] = {

    type MQS[A] = fs.MongoQScript[T, A]
    type QST[A] = QScriptTotal[T, A]

    val O = new Optimize[T]
    val R = new Rewrite[T]

    def normalize(mqs: T[MQS]): M[T[MQS]] = {
      val mqs1 = mqs.transCata[T[MQS]](R.normalizeEJ[MQS])
      val mqs2 = BR.branches.modify(
          _.transCata[FreeQS[T]](liftCo(R.normalizeEJCoEnv[QScriptTotal[T, ?]]))
        )(mqs1.project).embed
      Trans(assumeReadType[T, MQS, M](Type.AnyObject), mqs2)
    }

    // TODO: All of these need to be applied through branches. We may also be able to compose
    //       them with normalization as the last step and run until fixpoint. Currently plans are
    //       too sensitive to the order in which these are applied.
    //       Some constraints:
    //       - elideQuasarSigil should only be applied once
    //       - elideQuasarSigil needs assumeReadType to be applied in order to
    //         work properly in all cases
    //       - R.normalizeEJ/R.normalizeEJCoEnv may change the structure such
    //         that assumeReadType can elide more guards
    //         E.g. Map(x, SrcHole) is normalized into x. assumeReadType does
    //         not recognize any Map as shape preserving, but it may recognize
    //         x being shape preserving (e.g. when x = ShiftedRead(y, ExcludeId))
    for {
      mongoQS1 <- Trans(assumeReadType[T, MQS, M](Type.AnyObject), qs)
      mongoQS2 <- mongoQS1.transCataM(elideQuasarSigil[T, MQS, M](anyDoc))
      mongoQS3 <- normalize(mongoQS2)
      _ <- BackendModule.logPhase[M](PhaseResult.treeAndCode("QScript Mongo", mongoQS3))

      mongoQS4 =  mongoQS3.transCata[T[MQS]](
                    liftFF[QScriptCore[T, ?], MQS, T[MQS]](
                      repeatedly(O.subsetBeforeMap[MQS, MQS](
                        reflNT[MQS]))))
      _ <- BackendModule.logPhase[M](
             PhaseResult.treeAndCode("QScript Mongo (Subset Before Map)",
             mongoQS4))

      // TODO: Once field deletion is implemented for 3.4, this could be selectively applied, if necessary.
      mongoQS5 =  PreferProjection.preferProjection[MQS](mongoQS4)
      _ <- BackendModule.logPhase[M](PhaseResult.treeAndCode("QScript Mongo (Prefer Projection)", mongoQS5))
    } yield mongoQS5
  }

  def buildWorkflow
    [T[_[_]]: BirecursiveT: EqualT: RenderTreeT: ShowT,
      M[_]: Monad: PhaseResultTell: MonadFsErr: ExecTimeR,
      WF[_]: Functor: Coalesce: Crush,
      EX[_]: Traverse]
    (cfg: PlannerConfig[T, EX, WF, M])
    (qs: T[fs.MongoQScript[T, ?]])
    (implicit
      ev0: WorkflowOpCoreF :<: WF,
      ev1: ExprOpCoreF :<: EX,
      ev2: EX :<: ExprOp,
      ev3: RenderTree[Fix[WF]])
      : M[Fix[WF]] =
    for {
      wb <- log(
        "Workflow Builder",
        qs.cataM[M, WorkflowBuilder[WF]](
          Planner[T, fs.MongoQScript[T, ?]].plan[M, WF, EX](cfg).apply(_) ∘
            (_.transCata[Fix[WorkflowBuilderF[WF, ?]]](repeatedly(WorkflowBuilder.normalize[WF, Fix[WorkflowBuilderF[WF, ?]]])))))
      wf <- log("Workflow (raw)", liftM[M, Fix[WF]](WorkflowBuilder.build[WBM, WF](wb, cfg.queryModel)))
    } yield wf

  def plan0
    [T[_[_]]: BirecursiveT: EqualT: RenderTreeT: ShowT,
      M[_]: Monad: ExecTimeR,
      WF[_]: Traverse: Coalesce: Crush: Crystallize,
      EX[_]: Traverse]
    (anyDoc: Collection => OptionT[M, BsonDocument],
      cfg: PlannerConfig[T, EX, WF, M])
    (qs: T[fs.MongoQScript[T, ?]])
    (implicit
      ev0: WorkflowOpCoreF :<: WF,
      ev1: WorkflowBuilder.Ops[WF],
      ev2: ExprOpCoreF :<: EX,
      ev3: EX :<: ExprOp,
      ev4: RenderTree[Fix[WF]],
      ME:  MonadFsErr[M],
      MT:  PhaseResultTell[M])
      : M[Crystallized[WF]] = {

    def doBuildWorkflow[F[_]: Monad: ExecTimeR]
      (cfg0: PlannerConfig[T, EX, WF, F])
      (qs0: T[fs.MongoQScript[T, ?]])
      (implicit ME: MonadFsErr[F])
        : F[FileSystemError \/ (PhaseResults, Fix[WF])] = {
      val fh = cfg0.funcHandler andThen (_.liftM[PhaseResultT])
      // NB: buildWorkflow[T, FileSystemErrT[PhaseResultT[F, ?], ?], WF, EX]
      // gives the right return type F[(PhaseResults, FileSystemError \/ Fix[WF])]
      // but adding a second FileSystemErrT screws up error handling:
      // unimplemented MapFunc's in FuncHandler don't fall back to JsFuncHandler
      // anymore
      ME.attempt(buildWorkflow[T, PhaseResultT[F, ?], WF, EX](
        cfg0.copy(funcHandler = fh))(qs0).run)
    }

    for {
      qs0 <- toMongoQScript[T, M](anyDoc, qs)
      res0 <- doBuildWorkflow[M](cfg)(qs0)
      wf0 <- res0 match {
               case \/-((_, wf)) if (needsMapBeforeSort(wf)) =>
                 // TODO look into adding mapBeforeSort to WorkflowBuilder or Workflow stage
                 // instead, so that we can avoid having to rerun some transformations.
                 // See #3063
                 log("QScript Mongo (Map Before Sort)",
                   Trans(mapBeforeSort[T, M], qs0)) >>= buildWorkflow[T, M, WF, EX](cfg)
               case \/-((log, wf)) =>
                 MT.tell(log) *> wf.point[M]
               case -\/(err) =>
                 raiseErr[M, Fix[WF]](err)
             }
      wf1 <- log(
        "Workflow (crystallized)",
        Crystallize[WF].crystallize(wf0).point[M])
    } yield wf1
  }

  def planExecTime[
      T[_[_]]: BirecursiveT: EqualT: ShowT: RenderTreeT,
      M[_]: Monad: PhaseResultTell: MonadFsErr](
      qs: T[fs.MongoQScript[T, ?]],
      queryContext: fs.QueryContext,
      queryModel: MongoQueryModel,
      anyDoc: Collection => OptionT[M, BsonDocument],
      execTime: Instant)
      : M[Crystallized[WorkflowF]] = {
    val peek = anyDoc andThen (_.mapT(_.liftM[ReaderT[?[_], Instant, ?]]))
    plan[T, ReaderT[M, Instant, ?]](qs, queryContext, queryModel, peek).run(execTime)
  }

  /** Translate the QScript plan to an executable MongoDB "physical"
    * plan, taking into account the current runtime environment as captured by
    * the given context.
    *
    * Internally, the type of the plan being built constrains which operators
    * can be used, but the resulting plan uses the largest, common type so that
    * callers don't need to worry about it.
    *
    * @param anyDoc returns any document in the given `Collection`
    */
  def plan[
      T[_[_]]: BirecursiveT: EqualT: ShowT: RenderTreeT,
      M[_]: Monad: PhaseResultTell: MonadFsErr: ExecTimeR](
      qs: T[fs.MongoQScript[T, ?]],
      queryContext: fs.QueryContext,
      queryModel: MongoQueryModel,
      anyDoc: Collection => OptionT[M, BsonDocument])
      : M[Crystallized[WorkflowF]] = {
    import MongoQueryModel._

    val bsonVersion = toBsonVersion(queryModel)

    def joinHandler[WF[_]: Functor: Coalesce: Crush: Crystallize]
      (implicit ev0: Classify[WF], ev1: WorkflowOpCoreF :<: WF, ev2: RenderTree[WorkflowBuilder[WF]])
        : JoinHandler[WF, WBM] =
      JoinHandler.fallback[WF, WBM](
        JoinHandler.pipeline[WBM, WF](queryModel, queryContext.statistics, queryContext.indexes),
        JoinHandler.mapReduce[WBM, WF](queryModel))

    queryModel match {
      case `3.4.4` =>
        val cfg = PlannerConfig[T, Expr3_4_4, Workflow3_4F, M](
          joinHandler[Workflow3_4F],
          FuncHandler.handle3_4_4[MapFunc[T, ?], M](bsonVersion),
          StaticHandler.handle,
          queryModel,
          bsonVersion)
        plan0[T, M, Workflow3_4F, Expr3_4_4](anyDoc, cfg)(qs)

      case `3.4` =>
        val cfg = PlannerConfig[T, Expr3_4, Workflow3_4F, M](
          joinHandler[Workflow3_4F],
          FuncHandler.handle3_4[MapFunc[T, ?], M](bsonVersion),
          StaticHandler.handle,
          queryModel,
          bsonVersion)
        plan0[T, M, Workflow3_4F, Expr3_4](anyDoc, cfg)(qs)

      case `3.2` =>
        val cfg = PlannerConfig[T, Expr3_2, Workflow3_2F, M](
          joinHandler[Workflow3_2F],
          FuncHandler.handle3_2[MapFunc[T, ?], M](bsonVersion),
          StaticHandler.handle,
          queryModel,
          bsonVersion)
        plan0[T, M, Workflow3_2F, Expr3_2](anyDoc, cfg)(qs).map(_.inject[WorkflowF])

    }
  }
}<|MERGE_RESOLUTION|>--- conflicted
+++ resolved
@@ -436,102 +436,6 @@
     processMapFunc[T, M, Hole](fm)(κ(jscore.Ident(JsFn.defaultName))) ∘
       (JsFn(JsFn.defaultName, _))
 
-<<<<<<< HEAD
-=======
-
-  /* Given a handler of type FreeMapA[T, A] => Expr, a FreeMapA[T, A]
-   *  and a source WorkflowBuilder, return a new WorkflowBuilder
-   *  filtered according to the `Cond`s found in the FreeMapA[T, A].
-   *  The result is tupled with whatever remains to be planned out
-   *  of the FreeMapA[T, A]
-   */
-  def getFilterBuilder
-    [T[_[_]]: BirecursiveT: ShowT, M[_]: Monad, WF[_], EX[_]: Traverse, A]
-    (handler: FreeMapA[T, A] => M[Expr], v: BsonVersion)
-    (src: WorkflowBuilder[WF], fm: FreeMapA[T, A])
-    (implicit ev: EX :<: ExprOp, WB: WorkflowBuilder.Ops[WF])
-     : M[(WorkflowBuilder[WF], FreeMapA[T, A])] = {
-
-    import MapFuncCore._
-    import MapFuncsCore._
-
-    def filterBuilder(src0: WorkflowBuilder[WF], partialSel: PartialSelector[T]):
-        M[WorkflowBuilder[WF]] = {
-      val (sel, inputs) = partialSel
-
-      inputs.traverse(f => handler(f(fm))) ∘ (WB.filter(src0, _, sel))
-    }
-
-    def elideCond: CoMapFuncR[T, A] => Option[CoMapFuncR[T, A]] = {
-      case CoEnv(\/-(MFC(Cond(if_, then_, Embed(CoEnv(\/-(MFC(Undefined())))))))) =>
-        CoEnv(then_.resume.swap).some
-      case _ => none
-    }
-
-    def toCofree[B](ann: B): Algebra[CoEnv[A, MapFunc[T, ?], ?], Cofree[MapFunc[T, ?], B]] =
-      interpret(κ(Cofree(ann, MFC(Undefined()))), attributeAlgebra[MapFunc[T, ?], B](κ(ann)))
-
-    val undefinedF: MapFunc[T, Cofree[MapFunc[T, ?], Boolean] \/ FreeMapA[T, A]] = MFC(Undefined())
-    val gcoalg: GCoalgebra[Cofree[MapFunc[T, ?], Boolean] \/ ?, EnvT[Boolean, MapFunc[T, ?], ?], FreeMapA[T, A]] =
-      _.fold(κ(envT(false, undefinedF)), {
-        case MFC(Cond(if_, then_, undef @ Embed(CoEnv(\/-(MFC(Undefined())))))) =>
-          envT(false, MFC(Cond(if_.cata(toCofree(true)).left, then_.cata(toCofree(false)).left, undef.cata(toCofree(false)).left)))
-
-        case otherwise => envT(false, otherwise ∘ (_.right))
-      })
-
-    val galg: GAlgebra[(Cofree[MapFunc[T, ?], Boolean], ?), EnvT[Boolean, MapFunc[T, ?], ?], OutputM[PartialSelector[T]]] = { node =>
-      def forgetAnn: Cofree[MapFunc[T, ?], Boolean] => T[MapFunc[T, ?]] = _.transCata[T[MapFunc[T, ?]]](_.lower)
-
-      node.runEnvT match {
-        case (true, wa) =>
-          /* The `selector` algebra requires one side of a comparison
-           * to be a Constant. The comparisons present inside Cond do
-           * not necessarily have this shape, hence the decorator
-           */
-          selector[T](v).apply(wa.map { case (tree, sl) => (forgetAnn(tree), sl) }) <+> (wa match {
-            case MFC(Eq(_, _))
-               | MFC(Neq(_, _))
-               | MFC(Lt(_, _))
-               | MFC(Lte(_, _))
-               | MFC(Gt(_, _))
-               | MFC(Gte(_, _))
-               | MFC(Undefined()) => defaultSelector[T].right
-            /** The cases here don't readily imply selectors, but
-              *  still need to be handled in case a `Cond` is nested
-              *  inside one of these.  For instance, if ConcatMaps
-              *  includes `Cond`s in BOTH maps, these are extracted
-              *  and `Or`ed using Selector.Or. In the case of unary
-              *  `MapFunc`s, we simply need to fix the InputFinder to
-              *  look in the right place.
-              */
-            case MFC(MakeMap((_, _), (_, v))) => v.map { case (sel, inputs) => (sel, inputs.map(There(1, _))) }
-            case MFC(ConcatMaps((_, lhs), (_, rhs))) => invoke2Rel(lhs, rhs)(Selector.Or(_, _))
-            case MFC(Guard((_, if_), _, _, _)) => if_.map { case (sel, inputs) => (sel, inputs.map(There(0, _))) }
-            case otherwise => InternalError.fromMsg(otherwise.map(_._1).shows).left
-          })
-
-        case (false, wa) => wa match {
-          case MFC(MakeMap((_, _), (_, v))) => v.map { case (sel, inputs) => (sel, inputs.map(There(1, _))) }
-          case MFC(ProjectKey((_, v), _)) => v.map { case (sel, inputs) => (sel, inputs.map(There(0, _))) }
-          case MFC(ConcatMaps((_, lhs), (_, rhs))) => invoke2Rel(lhs, rhs)(Selector.Or(_, _))
-          case MFC(Guard((_, if_), _, _, _)) => if_.map { case (sel, inputs) => (sel, inputs.map(There(0, _))) }
-          case MFC(Cond((_, pred), _, _)) => pred.map { case (sel, inputs) => (sel, inputs.map(There(0, _))) }
-          case otherwise => InternalError.fromMsg(otherwise.map(_._1).shows).left
-        }
-      }
-    }
-
-    val sels: Option[PartialSelector[T]] =
-      fm.ghylo[(Cofree[MapFunc[T, ?], Boolean], ?), Cofree[MapFunc[T, ?], Boolean] \/ ?]
-        [EnvT[Boolean, MapFunc[T, ?], ?], OutputM[PartialSelector[T]]](distPara, distApo, galg, gcoalg).toOption
-
-    (sels ∘ (filterBuilder(src, _))).cata(
-      _ strengthR fm.transCata[FreeMapA[T, A]](orOriginal(elideCond)),
-      (src, fm).point[M])
-  }
-
->>>>>>> f7f2e507
   def getStructBuilder
     [T[_[_]]: BirecursiveT: ShowT, M[_]: Monad, WF[_]: WorkflowBuilder.Ops[?[_]], EX[_]: Traverse]
     (handler: FreeMap[T] => M[Expr], v: BsonVersion)

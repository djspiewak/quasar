/*
 * Copyright 2014–2017 SlamData Inc.
 *
 * Licensed under the Apache License, Version 2.0 (the "License");
 * you may not use this file except in compliance with the License.
 * You may obtain a copy of the License at
 *
 *     http://www.apache.org/licenses/LICENSE-2.0
 *
 * Unless required by applicable law or agreed to in writing, software
 * distributed under the License is distributed on an "AS IS" BASIS,
 * WITHOUT WARRANTIES OR CONDITIONS OF ANY KIND, either express or implied.
 * See the License for the specific language governing permissions and
 * limitations under the License.
 */

package quasar.physical.mongodb

import slamdata.Predef.{Map => _, _}
import quasar._, Planner._, Type.{Const => _, Coproduct => _, _}
import quasar.common.{PhaseResult, PhaseResults, PhaseResultTell, SortDir}
import quasar.connector.BackendModule
import quasar.contrib.matryoshka._
import quasar.contrib.pathy.{ADir, AFile}
import quasar.contrib.scalaz._, eitherT._
import quasar.ejson.EJson
import quasar.ejson.implicits._
import quasar.fp._
import quasar.fp.ski._
import quasar.fs.{FileSystemError, MonadFsErr}, FileSystemError.qscriptPlanningFailed
import quasar.javascript._
import quasar.jscore, jscore.{JsCore, JsFn}
import quasar.namegen._
import quasar.physical.mongodb.WorkflowBuilder.{Subset => _, _}
import quasar.physical.mongodb.accumulator._
import quasar.physical.mongodb.expression._
import quasar.physical.mongodb.planner._
import quasar.physical.mongodb.planner.common._
import quasar.physical.mongodb.workflow.{ExcludeId => _, IncludeId => _, _}
import quasar.qscript.{Coalesce => _, _}
import quasar.std.StdLib._ // TODO: remove this

import java.time.Instant
import matryoshka.{Hole => _, _}
import matryoshka.data._
import matryoshka.implicits._
import matryoshka.patterns._
import org.bson.BsonDocument
import scalaz._, Scalaz.{ToIdOps => _, _}

// TODO: This is generalizable to an arbitrary `Recursive` type, I think.
sealed abstract class InputFinder[T[_[_]]] {
  def apply[A](t: FreeMap[T]): FreeMap[T]
}

final case class Here[T[_[_]]]() extends InputFinder[T] {
  def apply[A](a: FreeMap[T]): FreeMap[T] = a
}

final case class There[T[_[_]]](index: Int, next: InputFinder[T])
    extends InputFinder[T] {
  def apply[A](a: FreeMap[T]): FreeMap[T] =
    a.resume.fold(fa => next(fa.toList.apply(index)), κ(a))
}

object MongoDbPlanner {
  import fixExprOp._

  type Partial[T[_[_]], In, Out] = (PartialFunction[List[In], Out], List[InputFinder[T]])

  type OutputM[A]      = PlannerError \/ A
  type ExecTimeR[F[_]] = MonadReader_[F, Instant]

  @SuppressWarnings(Array("org.wartremover.warts.Recursion"))
  def generateTypeCheck[In, Out](or: (Out, Out) => Out)(f: PartialFunction[Type, In => Out]):
      Type => Option[In => Out] =
        typ => f.lift(typ).fold(
          typ match {
//            TODO: Come back to this
            case Type.OffsetDateTime | Type.OffsetTime | Type.OffsetDate |
                 Type.LocalDateTime | Type.LocalTime | Type.LocalDate | Type.Interval => generateTypeCheck(or)(f)(Type.Str)
            case Type.Arr(_) => generateTypeCheck(or)(f)(Type.AnyArray)
            case a ⨿ b =>
              (generateTypeCheck(or)(f)(a) ⊛ generateTypeCheck(or)(f)(b))(
                (a, b) => ((expr: In) => or(a(expr), b(expr))))
            case _ => None
          })(
          Some(_))

  def processMapFuncExpr
    [T[_[_]]: BirecursiveT: ShowT, M[_]: Monad: ExecTimeR: MonadFsErr, EX[_]: Traverse, A]
    (funcHandler: MapFunc[T, ?] ~> OptionFree[EX, ?], staticHandler: StaticHandler[T, EX])
    (fm: FreeMapA[T, A])
    (recovery: A => Fix[ExprOp])
    (implicit inj: EX :<: ExprOp)
      : M[Fix[ExprOp]] = {

    val alg: AlgebraM[M, CoEnvMapA[T, A, ?], Fix[ExprOp]] =
      interpretM[M, MapFunc[T, ?], A, Fix[ExprOp]](
        recovery(_).point[M],
        expression(funcHandler))

    def convert(e: EX[FreeMapA[T, A]]): M[Fix[ExprOp]] =
      inj(e.map(_.cataM(alg))).sequence.map(_.embed)

    staticHandler.handle(fm).map(convert) getOrElse fm.cataM(alg)
  }

  def getSelector
    [T[_[_]]: BirecursiveT: ShowT, M[_]: Monad: MonadFsErr, EX[_]: Traverse]
    (fm: FreeMap[T], galg: GAlgebra[(T[MapFunc[T, ?]], ?), MapFunc[T, ?], OutputM[PartialSelector[T]]])
    (implicit inj: EX :<: ExprOp)
      : OutputM[PartialSelector[T]] =
    fm.zygo(
      interpret[MapFunc[T, ?], Hole, T[MapFunc[T, ?]]](
        κ(MFC(MapFuncsCore.Undefined[T, T[MapFunc[T, ?]]]()).embed),
        _.embed),
      ginterpret[(T[MapFunc[T, ?]], ?), MapFunc[T, ?], Hole, OutputM[PartialSelector[T]]](
        κ(defaultSelector[T].point[OutputM]), galg))

  def processMapFunc[T[_[_]]: BirecursiveT: ShowT, M[_]: Monad: MonadFsErr: ExecTimeR, A]
    (fm: FreeMapA[T, A])(recovery: A => JsCore)
      : M[JsCore] =
    fm.cataM(interpretM[M, MapFunc[T, ?], A, JsCore](recovery(_).point[M], javascript))

  // FIXME: This is temporary. Should go away when the connector is complete.
  def unimplemented[M[_]: MonadFsErr, A](label: String): M[A] =
    raiseErr(qscriptPlanningFailed(InternalError.fromMsg(s"unimplemented $label")))

  // TODO: Should have a JsFn version of this for $reduce nodes.
  val accumulator: ReduceFunc[Fix[ExprOp]] => AccumOp[Fix[ExprOp]] = {
    import quasar.qscript.ReduceFuncs._

    {
      case Arbitrary(a)     => $first(a)
      case First(a)         => $first(a)
      case Last(a)          => $last(a)
      case Avg(a)           => $avg(a)
      case Count(_)         => $sum($literal(Bson.Int32(1)))
      case Max(a)           => $max(a)
      case Min(a)           => $min(a)
      case Sum(a)           => $sum(a)
      case UnshiftArray(a)  => $push(a)
      case UnshiftMap(k, v) => ???
    }
  }

  private def unpack[T[_[_]]: BirecursiveT, F[_]: Traverse](t: Free[F, T[F]]): T[F] =
    t.cata(interpret[F, T[F], T[F]](ι, _.embed))

  // NB: it's only safe to emit "core" expr ops here, but we always use the
  // largest type in WorkflowOp, so they're immediately injected into ExprOp.
  val check = new Check[Fix[ExprOp], ExprOp]

  def ejsonToExpression[M[_]: Applicative: MonadFsErr, EJ]
    (v: BsonVersion)(ej: EJ)(implicit EJ: Recursive.Aux[EJ, EJson])
      : M[Fix[ExprOp]] =
    ej.cataM(BsonCodec.fromEJson(v)).fold(pe => raiseErr(qscriptPlanningFailed(pe)), $literal(_).point[M])

  // TODO: Use `JsonCodec.encode` and avoid failing.
  def ejsonToJs[M[_]: Applicative: MonadFsErr, EJ: Show]
    (ej: EJ)(implicit EJ: Recursive.Aux[EJ, EJson])
      : M[JsCore] =
    ej.cata(Data.fromEJson).toJs.fold(
      raiseErr[M, JsCore](qscriptPlanningFailed(NonRepresentableEJson(ej.shows))))(
      _.point[M])

  def expression[
    T[_[_]]: RecursiveT: ShowT,
    M[_]: Monad: ExecTimeR: MonadFsErr,
    EX[_]: Traverse](funcHandler: MapFunc[T, ?] ~> OptionFree[EX, ?])(
    implicit inj: EX :<: ExprOp
  ): AlgebraM[M, MapFunc[T, ?], Fix[ExprOp]] = {

    import MapFuncsCore._
    import MapFuncsDerived._

    def handleCommon(mf: MapFunc[T, Fix[ExprOp]]): Option[Fix[ExprOp]] =
      funcHandler(mf).map(t => unpack(t.mapSuspension(inj)))

    def execTime(implicit ev: ExecTimeR[M]): M[Bson.Date] =
      OptionT[M, Bson.Date](ev.ask.map(Bson.Date.fromInstant(_)))
        .getOrElseF(raiseErr(
          qscriptPlanningFailed(InternalError.fromMsg("Could not get the current timestamp"))))


    val handleSpecialCore: MapFuncCore[T, Fix[ExprOp]] => M[Fix[ExprOp]] = {
      case Constant(v1) => unimplemented[M, Fix[ExprOp]]("Constant expression")
      case Now() => execTime map ($literal(_))

      case OffsetDate(a1) => unimplemented[M, Fix[ExprOp]]("OffsetDate expression")
      case OffsetTime(a1) => unimplemented[M, Fix[ExprOp]]("OffsetTime expression")
      case OffsetDateTime(a1) => unimplemented[M, Fix[ExprOp]]("OffsetDateTime expression")
      case LocalDate(a1) => unimplemented[M, Fix[ExprOp]]("LocalDate expression")
      case LocalTime(a1) => unimplemented[M, Fix[ExprOp]]("LocalTime expression")
      case LocalDateTime(a1) => unimplemented[M, Fix[ExprOp]]("LocalDateTime expression")
      case Interval(a1) => unimplemented[M, Fix[ExprOp]]("Interval expression")
      case StartOfDay(a1) => unimplemented[M, Fix[ExprOp]]("StartOfDay expression")
      case TemporalTrunc(a1, a2) => unimplemented[M, Fix[ExprOp]]("TemporalTrunc expression")

      case IfUndefined(a1, a2) => unimplemented[M, Fix[ExprOp]]("IfUndefined expression")

      case Within(a1, a2) => unimplemented[M, Fix[ExprOp]]("Within expression")

      case ExtractIsoYear(a1) =>
        unimplemented[M, Fix[ExprOp]]("ExtractIsoYear expression")
      case Integer(a1) => unimplemented[M, Fix[ExprOp]]("Integer expression")
      case Decimal(a1) => unimplemented[M, Fix[ExprOp]]("Decimal expression")
      case ToString(a1) => unimplemented[M, Fix[ExprOp]]("ToString expression")

      case MakeArray(a1) => unimplemented[M, Fix[ExprOp]]("MakeArray expression")
      case MakeMap(a1, a2) => unimplemented[M, Fix[ExprOp]]("MakeMap expression")
      case ConcatMaps(a1, a2) => unimplemented[M, Fix[ExprOp]]("ConcatMap expression")
      case ProjectKey($var(dv), $literal(Bson.Text(key))) =>
        $var(dv \ BsonField.Name(key)).point[M]
      case ProjectKey(a1, a2) => unimplemented[M, Fix[ExprOp]](s"ProjectKey expression")
      case ProjectIndex(a1, a2)  => unimplemented[M, Fix[ExprOp]]("ProjectIndex expression")
      case DeleteKey(a1, a2)  => unimplemented[M, Fix[ExprOp]]("DeleteKey expression")

      // NB: Quasar strings are arrays of characters. However, MongoDB
      //     represent strings and arrays as distinct types. Moreoever, SQL^2
      //     exposes two functions: `array_length` to obtain the length of an
      //     array and `length` to obtain the length of a string. This
      //     distinction, however, is lost when LP is translated into
      //     QScript. There's only one `Length` MapFunc. The workaround here
      //     detects calls to array_length or length indirectly through the
      //     typechecks inserted around calls to `Length` or `ArrayLength` in
      //     LP typechecks.

      case Length(a1) => unimplemented[M, Fix[ExprOp]]("Length expression")
      case Guard(expr, Type.Str, cont @ $strLenCP(_), fallback) =>
        $cond(check.isString(expr), cont, fallback).point[M]
      case Guard(expr, Type.FlexArr(_, _, _), $strLenCP(str), fallback) =>
        $cond(check.isArray(expr), $size(str), fallback).point[M]

      // NB: This is maybe a NOP for Fix[ExprOp]s, as they (all?) safely
      //     short-circuit when given the wrong type. However, our guards may be
      //     more restrictive than the operation, in which case we still want to
      //     short-circuit, so …
      case Guard(expr, typ, cont, fallback) =>
        // NB: Even if certain checks aren’t needed by ExprOps, we have to
        //     maintain them because we may convert ExprOps to JS.
        //     Hopefully BlackShield will eliminate the need for this.
        @SuppressWarnings(Array("org.wartremover.warts.Recursion"))
        def exprCheck: Type => Option[Fix[ExprOp] => Fix[ExprOp]] =
          generateTypeCheck[Fix[ExprOp], Fix[ExprOp]]($or(_, _)) {
            case Type.Null => check.isNull
            case Type.Int
               | Type.Dec
               | Type.Int ⨿ Type.Dec
               | Type.Int ⨿ Type.Dec ⨿ Type.Interval => check.isNumber
            case Type.Str => check.isString
            case Type.Obj(map, _) =>
              ((expr: Fix[ExprOp]) => {
                val basic = check.isObject(expr)
                expr match {
                  case $var(dv) =>
                    map.foldLeft(
                      basic)(
                      (acc, pair) =>
                      exprCheck(pair._2).fold(
                        acc)(
                        e => $and(acc, e($var(dv \ BsonField.Name(pair._1))))))
                  case _ => basic // FIXME: Check fields
                }
              })
            case Type.FlexArr(_, _, _) => check.isArray
            case Type.Binary => check.isBinary
            case Type.Id => check.isId
            case Type.Bool => check.isBoolean
            case Type.LocalDate => check.isDate // FIXME: use isDate here when >= 3.0
            // NB: Some explicit coproducts for adjacent types.
            case Type.Int ⨿ Type.Dec ⨿ Type.Str => check.isNumberOrString
            case Type.Int ⨿ Type.Dec ⨿ Type.Interval ⨿ Type.Str => check.isNumberOrString
//            TODO: Come back to this
            case Type.LocalDate ⨿ Type.Bool => check.isDateTimestampOrBoolean
            case Type.Syntaxed => check.isSyntaxed
          }
        exprCheck(typ).fold(cont)(f => $cond(f(expr), cont, fallback)).point[M]

      case Range(_, _)     => unimplemented[M, Fix[ExprOp]]("Range expression")
      case Search(_, _, _) => unimplemented[M, Fix[ExprOp]]("Search expression")
      case Split(_, _)     => unimplemented[M, Fix[ExprOp]]("Split expression")
    }

    val handleSpecialDerived: MapFuncDerived[T, Fix[ExprOp]] => M[Fix[ExprOp]] = {
      case Abs(a1) => unimplemented[M, Fix[ExprOp]]("Abs expression")
      case Ceil(a1) => unimplemented[M, Fix[ExprOp]]("Ceil expression")
      case Floor(a1) => unimplemented[M, Fix[ExprOp]]("Floor expression")
      case Trunc(a1) => unimplemented[M, Fix[ExprOp]]("Trunc expression")
      case Round(a1) => unimplemented[M, Fix[ExprOp]]("Round expression")
      case FloorScale(a1, a2) => unimplemented[M, Fix[ExprOp]]("FloorScale expression")
      case CeilScale(a1, a2) => unimplemented[M, Fix[ExprOp]]("CeilScale expression")
      case RoundScale(a1, a2) => unimplemented[M, Fix[ExprOp]]("RoundScale expression")
    }

    val handleSpecial: MapFunc[T, Fix[ExprOp]] => M[Fix[ExprOp]] = {
      case MFC(mfc) => handleSpecialCore(mfc)
      case MFD(mfd) => handleSpecialDerived(mfd)
    }

    mf => handleCommon(mf).cata(_.point[M], handleSpecial(mf))
  }

  def javascript[T[_[_]]: BirecursiveT: ShowT, M[_]: Applicative: MonadFsErr: ExecTimeR]
      : AlgebraM[M, MapFunc[T, ?], JsCore] = {
    import jscore.{
      Add => _, In => _,
      Lt => _, Lte => _, Gt => _, Gte => _, Eq => _, Neq => _,
      And => _, Or => _, Not => _,
      _}

    import MapFuncsCore._
    import MapFuncsDerived._

    val mjs = quasar.physical.mongodb.javascript[JsCore](_.embed)
    import mjs._

    // NB: Math.trunc is not present in MongoDB.
    def trunc(expr: JsCore): JsCore =
      Let(Name("x"), expr,
        BinOp(jscore.Sub,
          ident("x"),
          BinOp(jscore.Mod, ident("x"), Literal(Js.Num(1, false)))))

    def execTime(implicit ev: ExecTimeR[M]): M[JsCore] =
      ev.ask map (ts => Literal(Js.Str(ts.toString)))

    def handleCommon(mf: MapFunc[T, JsCore]): Option[JsCore] =
      JsFuncHandler.handle[MapFunc[T, ?]].apply(mf).map(unpack[Fix, JsCoreF])

    val handleSpecialCore: MapFuncCore[T, JsCore] => M[JsCore] = {
      case Constant(v1) => ejsonToJs[M, T[EJson]](v1)
      case Undefined() => ident("undefined").point[M]
      case JoinSideName(n) =>
        raiseErr[M, JsCore](qscriptPlanningFailed(UnexpectedJoinSide(n)))
      case Now() => execTime map (ts => New(Name("ISODate"), List(ts)))
      case Length(a1) =>
        Call(ident("NumberLong"), List(Select(a1, "length"))).point[M]
//        TODO: Come back to this
//      case LocalDate(a1) =>
//        If(Call(Select(Call(ident("RegExp"), List(Literal(Js.Str("^" + string.dateRegex + "$")))), "test"), List(a1)),
//          Call(ident("ISODate"), List(a1)),
//          ident("undefined")).point[M]
      case LocalTime(a1) =>
        If(Call(Select(Call(ident("RegExp"), List(Literal(Js.Str("^" + string.timeRegex + "$")))), "test"), List(a1)),
          a1,
          ident("undefined")).point[M]
//        TODO: Come back to this
//      case OffsetDateTime(a1) =>
//        If(Call(Select(Call(ident("RegExp"), List(Literal(Js.Str("^" + string.timestampRegex + "$")))), "test"), List(a1)),
//          Call(ident("ISODate"), List(a1)),
//          ident("undefined")).point[M]
      case Interval(a1) => unimplemented[M, JsCore]("Interval JS")
      case TimeOfDay(a1) => {
        def pad2(x: JsCore) =
          Let(Name("x"), x,
            If(
              BinOp(jscore.Lt, ident("x"), Literal(Js.Num(10, false))),
              BinOp(jscore.Add, Literal(Js.Str("0")), ident("x")),
              ident("x")))
        def pad3(x: JsCore) =
          Let(Name("x"), x,
            If(
              BinOp(jscore.Lt, ident("x"), Literal(Js.Num(100, false))),
              BinOp(jscore.Add, Literal(Js.Str("00")), ident("x")),
              If(
                BinOp(jscore.Lt, ident("x"), Literal(Js.Num(10, false))),
                BinOp(jscore.Add, Literal(Js.Str("0")), ident("x")),
                ident("x"))))
        Let(Name("t"), a1,
          binop(jscore.Add,
            pad2(Call(Select(ident("t"), "getUTCHours"), Nil)),
            Literal(Js.Str(":")),
            pad2(Call(Select(ident("t"), "getUTCMinutes"), Nil)),
            Literal(Js.Str(":")),
            pad2(Call(Select(ident("t"), "getUTCSeconds"), Nil)),
            Literal(Js.Str(".")),
            pad3(Call(Select(ident("t"), "getUTCMilliseconds"), Nil)))).point[M]
      }
      case ToTimestamp(a1) => New(Name("Date"), List(a1)).point[M]

      case ExtractCentury(date) =>
        Call(ident("NumberLong"), List(
          Call(Select(ident("Math"), "ceil"), List(
            BinOp(jscore.Div,
              Call(Select(date, "getUTCFullYear"), Nil),
              Literal(Js.Num(100, false))))))).point[M]
      case ExtractDayOfMonth(date) => Call(Select(date, "getUTCDate"), Nil).point[M]
      case ExtractDecade(date) =>
        Call(ident("NumberLong"), List(
          trunc(
            BinOp(jscore.Div,
              Call(Select(date, "getUTCFullYear"), Nil),
              Literal(Js.Num(10, false)))))).point[M]
      case ExtractDayOfWeek(date) =>
        Call(Select(date, "getUTCDay"), Nil).point[M]
      case ExtractDayOfYear(date) =>
        Call(ident("NumberInt"), List(
          Call(Select(ident("Math"), "floor"), List(
            BinOp(jscore.Add,
              BinOp(jscore.Div,
                BinOp(Sub,
                  date,
                  New(Name("Date"), List(
                    Call(Select(date, "getFullYear"), Nil),
                    Literal(Js.Num(0, false)),
                    Literal(Js.Num(0, false))))),
                Literal(Js.Num(86400000, false))),
              Literal(Js.Num(1, false))))))).point[M]
      case ExtractEpoch(date) =>
        Call(ident("NumberLong"), List(
          BinOp(jscore.Div,
            Call(Select(date, "valueOf"), Nil),
            Literal(Js.Num(1000, false))))).point[M]
      case ExtractHour(date) => Call(Select(date, "getUTCHours"), Nil).point[M]
      case ExtractIsoDayOfWeek(date) =>
        Let(Name("x"), Call(Select(date, "getUTCDay"), Nil),
          If(
            BinOp(jscore.Eq, ident("x"), Literal(Js.Num(0, false))),
            Literal(Js.Num(7, false)),
            ident("x"))).point[M]
      case ExtractIsoYear(date) =>
        Call(Select(date, "getUTCFullYear"), Nil).point[M]
      case ExtractMicrosecond(date) =>
        BinOp(jscore.Mult,
          BinOp(jscore.Add,
            Call(Select(date, "getUTCMilliseconds"), Nil),
            BinOp(jscore.Mult,
              Call(Select(date, "getUTCSeconds"), Nil),
              Literal(Js.Num(1000, false)))),
          Literal(Js.Num(1000, false))).point[M]
      case ExtractMillennium(date) =>
        Call(ident("NumberLong"), List(
          Call(Select(ident("Math"), "ceil"), List(
            BinOp(jscore.Div,
              Call(Select(date, "getUTCFullYear"), Nil),
              Literal(Js.Num(1000, false))))))).point[M]
      case ExtractMillisecond(date) =>
        BinOp(jscore.Add,
          Call(Select(date, "getUTCMilliseconds"), Nil),
          BinOp(jscore.Mult,
            Call(Select(date, "getUTCSeconds"), Nil),
            Literal(Js.Num(1000, false)))).point[M]
      case ExtractMinute(date) =>
        Call(Select(date, "getUTCMinutes"), Nil).point[M]
      case ExtractMonth(date) =>
        BinOp(jscore.Add,
          Call(Select(date, "getUTCMonth"), Nil),
          Literal(Js.Num(1, false))).point[M]
      case ExtractQuarter(date) =>
        Call(ident("NumberInt"), List(
          BinOp(jscore.Add,
            BinOp(jscore.BitOr,
              BinOp(jscore.Div,
                Call(Select(date, "getUTCMonth"), Nil),
                Literal(Js.Num(3, false))),
              Literal(Js.Num(0, false))),
            Literal(Js.Num(1, false))))).point[M]
      case ExtractSecond(date) =>
        BinOp(jscore.Add,
          Call(Select(date, "getUTCSeconds"), Nil),
          BinOp(jscore.Div,
            Call(Select(date, "getUTCMilliseconds"), Nil),
            Literal(Js.Num(1000, false)))).point[M]
      case ExtractWeek(date) =>
        Call(ident("NumberInt"), List(
          Call(Select(ident("Math"), "floor"), List(
            BinOp(jscore.Add,
              BinOp(jscore.Div,
                Let(Name("startOfYear"),
                  New(Name("Date"), List(
                    Call(Select(date, "getFullYear"), Nil),
                    Literal(Js.Num(0, false)),
                    Literal(Js.Num(1, false)))),
                  BinOp(jscore.Add,
                    BinOp(Div,
                      BinOp(Sub, date, ident("startOfYear")),
                      Literal(Js.Num(86400000, false))),
                    BinOp(jscore.Add,
                      Call(Select(ident("startOfYear"), "getDay"), Nil),
                      Literal(Js.Num(1, false))))),
                Literal(Js.Num(7, false))),
              Literal(Js.Num(1, false))))))).point[M]

      case ExtractYear(date) => Call(Select(date, "getUTCFullYear"), Nil).point[M]

      case Negate(a1)       => UnOp(Neg, a1).point[M]
      case Add(a1, a2)      => BinOp(jscore.Add, a1, a2).point[M]
      case Multiply(a1, a2) => BinOp(Mult, a1, a2).point[M]
      case Subtract(a1, a2) => BinOp(Sub, a1, a2).point[M]
      case Divide(a1, a2)   => BinOp(Div, a1, a2).point[M]
      case Modulo(a1, a2)   => BinOp(Mod, a1, a2).point[M]
      case Power(a1, a2)    => Call(Select(ident("Math"), "pow"), List(a1, a2)).point[M]

      case Not(a1)     => UnOp(jscore.Not, a1).point[M]
      case Eq(a1, a2)  => BinOp(jscore.Eq, a1, a2).point[M]
      case Neq(a1, a2) => BinOp(jscore.Neq, a1, a2).point[M]
      case Lt(a1, a2)  => BinOp(jscore.Lt, a1, a2).point[M]
      case Lte(a1, a2) => BinOp(jscore.Lte, a1, a2).point[M]
      case Gt(a1, a2)  => BinOp(jscore.Gt, a1, a2).point[M]
      case Gte(a1, a2) => BinOp(jscore.Gte, a1, a2).point[M]
      case IfUndefined(a1, a2) =>
        // TODO: Only evaluate `value` once.
        If(BinOp(jscore.Eq, a1, ident("undefined")), a2, a1).point[M]
      case And(a1, a2) => BinOp(jscore.And, a1, a2).point[M]
      case Or(a1, a2)  => BinOp(jscore.Or, a1, a2).point[M]
      case Between(a1, a2, a3) =>
        Call(ident("&&"), List(
          Call(ident("<="), List(a2, a1)),
          Call(ident("<="), List(a1, a3)))).point[M]
      case Cond(a1, a2, a3) => If(a1, a2, a3).point[M]

      case Within(a1, a2) =>
        BinOp(jscore.Neq,
          Literal(Js.Num(-1, false)),
          Call(Select(a2, "indexOf"), List(a1))).point[M]

      // TODO: move these to JsFuncHandler
      case Lower(a1) => Call(Select(a1, "toLowerCase"), Nil).point[M]
      case Upper(a1) => Call(Select(a1, "toUpperCase"), Nil).point[M]
      case Bool(a1) =>
        If(BinOp(jscore.Eq, a1, Literal(Js.Str("true"))),
          Literal(Js.Bool(true)),
          If(BinOp(jscore.Eq, a1, Literal(Js.Str("false"))),
            Literal(Js.Bool(false)),
            ident("undefined"))).point[M]
      case Integer(a1) =>
        If(Call(Select(Call(ident("RegExp"), List(Literal(Js.Str("^" + string.intRegex + "$")))), "test"), List(a1)),
          Call(ident("NumberLong"), List(a1)),
          ident("undefined")).point[M]
      case Decimal(a1) =>
        If(Call(Select(Call(ident("RegExp"), List(Literal(Js.Str("^" + string.floatRegex + "$")))), "test"), List(a1)),
          Call(ident("parseFloat"), List(a1)),
          ident("undefined")).point[M]
      case Null(a1) =>
        If(BinOp(jscore.Eq, a1, Literal(Js.Str("null"))),
          Literal(Js.Null),
          ident("undefined")).point[M]
      case ToString(a1) =>
        If(isInt(a1),
          // NB: This is a terrible way to turn an int into a string, but the
          //     only one that doesn’t involve converting to a decimal and
          //     losing precision.
          Call(Select(Call(ident("String"), List(a1)), "replace"), List(
            Call(ident("RegExp"), List(
              Literal(Js.Str("[^-0-9]+")),
              Literal(Js.Str("g")))),
            Literal(Js.Str("")))),
          If(binop(jscore.Or, isTimestamp(a1), isDate(a1)),
            Call(Select(a1, "toISOString"), Nil),
            Call(ident("String"), List(a1)))).point[M]
      case Search(a1, a2, a3) =>
        Call(
          Select(
            New(Name("RegExp"), List(
              a2,
              If(a3, Literal(Js.Str("im")), Literal(Js.Str("m"))))),
            "test"),
          List(a1)).point[M]
      case Substring(a1, a2, a3) =>
        Call(Select(a1, "substr"), List(a2, a3)).point[M]
      case Split(a1, a2) =>
        Call(Select(a1, "split"), List(a2)).point[M]

      case MakeMap(Embed(LiteralF(Js.Str(str))), a2) => Obj(ListMap(Name(str) -> a2)).point[M]
      // TODO: pull out the literal, and handle this case in other situations
      case MakeMap(a1, a2) => Obj(ListMap(Name("__Quasar_non_string_map") ->
       Arr(List(Arr(List(a1, a2)))))).point[M]
      case ConcatArrays(Embed(ArrF(a1)), Embed(ArrF(a2))) =>
        Arr(a1 |+| a2).point[M]
      case ConcatArrays(a1, a2) =>
        If(BinOp(jscore.Or, isArray(a1), isArray(a2)),
          Call(Select(a1, "concat"), List(a2)),
          BinOp(jscore.Add, a1, a2)).point[M]
      case ConcatMaps(Embed(ObjF(o1)), Embed(ObjF(o2))) =>
        Obj(o1 ++ o2).point[M]
      case ConcatMaps(a1, a2) => SpliceObjects(List(a1, a2)).point[M]
      case ProjectKey(a1, a2) => Access(a1, a2).point[M]
      case ProjectIndex(a1, a2) => Access(a1, a2).point[M]
      case DeleteKey(a1, a2)  => Call(ident("remove"), List(a1, a2)).point[M]

      case Guard(expr, typ, cont, fallback) =>
        val jsCheck: Type => Option[JsCore => JsCore] =
          generateTypeCheck[JsCore, JsCore](BinOp(jscore.Or, _, _)) {
            case Type.Null             => isNull
            case Type.Dec              => isDec
            case Type.Int
               | Type.Int ⨿ Type.Dec
               | Type.Int ⨿ Type.Dec ⨿ Type.Interval
                => isAnyNumber
            case Type.Str              => isString
            case Type.Obj(_, _) ⨿ Type.FlexArr(_, _, _)
                => isObjectOrArray
            case Type.Obj(_, _)        => isObject
            case Type.FlexArr(_, _, _) => isArray
            case Type.Binary           => isBinary
            case Type.Id               => isObjectId
            case Type.Bool             => isBoolean
//            TODO: Come back to it
//            case Type.OffsetDateTime   => isOffsetDateTime
//            case Type.OffsetDate       => isOffsetDate
//            case Type.OffsetTime       => isOffsetTime
//            case Type.LocalDateTime    => isLocalDateTime
//            case Type.LocalDate        => isLocalDate
//            case Type.LocalTime        => isLocalTime
          }
        jsCheck(typ).fold[M[JsCore]](
          raiseErr(qscriptPlanningFailed(InternalError.fromMsg("uncheckable type"))))(
          f => If(f(expr), cont, fallback).point[M])

      // FIXME: Doesn't work for Char.
      case Range(start, end)        =>
        Call(
          Select(
            Call(Select(ident("Array"), "apply"), List(
              Literal(Js.Null),
              Call(ident("Array"), List(BinOp(Sub, end, start))))),
            "map"),
          List(
            Fun(List(Name("element"), Name("index")),
              BinOp(jscore.Add, ident("index"), start)))).point[M]
    }

    val handleSpecialDerived: MapFuncDerived[T, JsCore] => M[JsCore] = {
      case Abs(a1)   => unimplemented[M, JsCore]("Abs JS")
      case Ceil(a1)  => unimplemented[M, JsCore]("Ceil JS")
      case Floor(a1) => unimplemented[M, JsCore]("Floor JS")
      case Trunc(a1) => unimplemented[M, JsCore]("Trunc JS")
      case Round(a1) => unimplemented[M, JsCore]("Round JS")
      case FloorScale(a1, a2) => unimplemented[M, JsCore]("FloorScale JS")
      case CeilScale(a1, a2) => unimplemented[M, JsCore]("CeilScale JS")
      case RoundScale(a1, a2) => unimplemented[M, JsCore]("RoundScale JS")
    }

    val handleSpecial: MapFunc[T, JsCore] => M[JsCore] = {
      case MFC(mfc) => handleSpecialCore(mfc)
      case MFD(mfd) => handleSpecialDerived(mfd)
    }

    mf => handleCommon(mf).cata(_.point[M], handleSpecial(mf))
  }

  // TODO: Need this until the old connector goes away and we can redefine
  //       `Selector` as `Selector[A, B]`, where `A` is the field type
  //       (naturally `BsonField`), and `B` is the recursive parameter.
  type PartialSelector[T[_[_]]] = Partial[T, BsonField, Selector]

  def defaultSelector[T[_[_]]]: PartialSelector[T] = (
    { case List(field) =>
      Selector.Doc(ListMap(
        field -> Selector.Expr(Selector.Eq(Bson.Bool(true)))))
    },
    List(Here[T]()))

  def invoke2Nel[T[_[_]]](x: OutputM[PartialSelector[T]], y: OutputM[PartialSelector[T]])(f: (Selector, Selector) => Selector):
      OutputM[PartialSelector[T]] =
    (x ⊛ y) { case ((f1, p1), (f2, p2)) =>
      ({ case list =>
        f(f1(list.take(p1.size)), f2(list.drop(p1.size)))
      },
        p1.map(There(0, _)) ++ p2.map(There(1, _)))
    }

  def typeSelector[T[_[_]]: RecursiveT: ShowT]:
      GAlgebra[(T[MapFunc[T, ?]], ?), MapFunc[T, ?], OutputM[PartialSelector[T]]] = {

    import MapFuncsCore._

    {
      case MFC(And(a, b)) => invoke2Nel(a._2, b._2)(Selector.And.apply(_, _))
      case MFC(Or(a, b)) => invoke2Nel(a._2, b._2)(Selector.Or.apply(_, _))

      case node @ MFC(Guard((Embed(MFC(ProjectKey(Embed(MFC(Undefined())), _))), _), typ, cont, _)) =>
        def selCheck: Type => Option[BsonField => Selector] =
          generateTypeCheck[BsonField, Selector](Selector.Or(_, _)) {
            case Type.Null => ((f: BsonField) =>  Selector.Doc(f -> Selector.Type(BsonType.Null)))
            case Type.Dec => ((f: BsonField) => Selector.Doc(f -> Selector.Type(BsonType.Dec)))
            case Type.Int =>
              ((f: BsonField) => Selector.Or(
                Selector.Doc(f -> Selector.Type(BsonType.Int32)),
                Selector.Doc(f -> Selector.Type(BsonType.Int64))))
            case Type.Int ⨿ Type.Dec ⨿ Type.Interval =>
              ((f: BsonField) =>
                Selector.Or(
                  Selector.Doc(f -> Selector.Type(BsonType.Int32)),
                  Selector.Doc(f -> Selector.Type(BsonType.Int64)),
                  Selector.Doc(f -> Selector.Type(BsonType.Dec))))
            case Type.Str => ((f: BsonField) => Selector.Doc(f -> Selector.Type(BsonType.Text)))
            case Type.Obj(_, _) =>
              ((f: BsonField) => Selector.Doc(f -> Selector.Type(BsonType.Doc)))

            // NB: Selector.Type(BsonType.Arr) will not match arrays, instead we use the suggestion in Mongo docs
            // See: https://docs.mongodb.com/manual/reference/operator/query/type/#document-querying-by-array-type
            case Type.FlexArr(_, _, _) =>
              ((f: BsonField) => Selector.Doc(f -> Selector.ElemMatch(Selector.Exists(true).right)))
            case Type.Binary =>
              ((f: BsonField) => Selector.Doc(f -> Selector.Type(BsonType.Binary)))
            case Type.Id =>
              ((f: BsonField) => Selector.Doc(f -> Selector.Type(BsonType.ObjectId)))
            case Type.Bool => ((f: BsonField) => Selector.Doc(f -> Selector.Type(BsonType.Bool)))
            case Type.Date =>
              ((f: BsonField) => Selector.Doc(f -> Selector.Type(BsonType.Date)))
          }
        selCheck(typ).fold[OutputM[PartialSelector[T]]](
          -\/(InternalError.fromMsg(node.map(_._1).shows)))(
          f =>
          \/-(cont._2.fold[PartialSelector[T]](
            κ(({ case List(field) => f(field) }, List(There(0, Here[T]())))),
            { case (f2, p2) => ({ case head :: tail => Selector.And(f(head), f2(tail)) }, There(0, Here[T]()) :: p2.map(There(1, _)))
            })))

      case node @ _ => -\/(InternalError fromMsg node.map(_._1).shows)
    }
  }


  /** The selector phase tries to turn expressions into MongoDB selectors – i.e.
    * Mongo query expressions. Selectors are only used for the filtering
    * pipeline op, so it's quite possible we build more stuff than is needed
    * (but it doesn’t matter, unneeded annotations will be ignored by the
    * pipeline phase).
    *
    * Like the expression op phase, this one requires bson field annotations.
    *
    * Most expressions cannot be turned into selector expressions without using
    * the "\$where" operator, which allows embedding JavaScript
    * code. Unfortunately, using this operator turns filtering into a full table
    * scan. We should do a pass over the tree to identify partial boolean
    * expressions which can be turned into selectors, factoring out the
    * leftovers for conversion using \$where.
    */
  def selector[T[_[_]]: RecursiveT: ShowT](v: BsonVersion):
      GAlgebra[(T[MapFunc[T, ?]], ?), MapFunc[T, ?], OutputM[PartialSelector[T]]] = { node =>
    import MapFuncsCore._

    type Output = OutputM[PartialSelector[T]]

    object IsBson {
      def unapply(x: (T[MapFunc[T, ?]], Output)): Option[Bson] =
        x._1.project match {
          case MFC(Constant(b)) => b.cataM(BsonCodec.fromEJson(v)).toOption
          case _ => None
        }
    }

    object IsBool {
      def unapply(v: (T[MapFunc[T, ?]], Output)): Option[Boolean] =
        v match {
          case IsBson(Bson.Bool(b)) => b.some
          case _                    => None
        }
    }

    object IsText {
      def unapply(v: (T[MapFunc[T, ?]], Output)): Option[String] =
        v match {
          case IsBson(Bson.Text(str)) => Some(str)
          case _                      => None
        }
    }

    object IsDate {
      def unapply(v: (T[MapFunc[T, ?]], Output)): Option[Data.LocalDate] =
        v._1.project match {
          case MFC(Constant(d @ Data.LocalDate(_))) => Some(d)
          case _                               => None
        }
    }

    val relFunc: MapFunc[T, _] => Option[Bson => Selector.Condition] = {
      case MFC(Eq(_, _))  => Some(Selector.Eq)
      case MFC(Neq(_, _)) => Some(Selector.Neq)
      case MFC(Lt(_, _))  => Some(Selector.Lt)
      case MFC(Lte(_, _)) => Some(Selector.Lte)
      case MFC(Gt(_, _))  => Some(Selector.Gt)
      case MFC(Gte(_, _)) => Some(Selector.Gte)
      case _              => None
    }

    val default: PartialSelector[T] = defaultSelector[T]

    def invoke(func: MapFunc[T, (T[MapFunc[T, ?]], Output)]): Output = {
      /**
        * All the relational operators require a field as one parameter, and
        * BSON literal value as the other parameter. So we have to try to
        * extract out both a field annotation and a selector and then verify
        * the selector is actually a BSON literal value before we can
        * construct the relational operator selector. If this fails for any
        * reason, it just means the given expression cannot be represented
        * using MongoDB's query operators, and must instead be written as
        * Javascript using the "$where" operator.
        */
      def relop
        (x: (T[MapFunc[T, ?]], Output), y: (T[MapFunc[T, ?]], Output))
        (f: Bson => Selector.Condition, r: Bson => Selector.Condition):
          Output =
        (x, y) match {
          case (_, IsBson(v2)) =>
            \/-(({ case List(f1) => Selector.Doc(ListMap(f1 -> Selector.Expr(f(v2)))) }, List(There(0, Here[T]()))))
          case (IsBson(v1), _) =>
            \/-(({ case List(f2) => Selector.Doc(ListMap(f2 -> Selector.Expr(r(v1)))) }, List(There(1, Here[T]()))))

          case (_, _) => -\/(InternalError fromMsg node.map(_._1).shows)
        }

//      def relDateOp1(f: Bson.Date => Selector.Condition, date: Data.LocalDate, g: Data.LocalDate => Data.Timestamp, index: Int): Output =
//        Bson.Date.fromInstant(g(date).value).fold[Output](
//          -\/(NonRepresentableData(g(date))))(
//          d => \/-((
//            { case x :: Nil => Selector.Doc(x -> f(d)) },
//            List(There(index, Here[T]())))))
//
//      def relDateOp2(conj: (Selector, Selector) => Selector, f1: Bson.Date => Selector.Condition, f2: Bson.Date => Selector.Condition, date: Data.LocalDate, g1: Data.LocalDate => Data.Timestamp, g2: Data.LocalDate => Data.Timestamp, index: Int): Output =
//        ((Bson.Date.fromInstant(g1(date).value) \/> NonRepresentableData(g1(date))) ⊛
//          (Bson.Date.fromInstant(g2(date).value) \/> NonRepresentableData(g2(date))))((d1, d2) =>
//          (
//            { case x :: Nil =>
//              conj(
//                Selector.Doc(x -> f1(d1)),
//                Selector.Doc(x -> f2(d2)))
//            },
//            List(There(index, Here[T]()))))

      val flipCore: MapFuncCore[T, _] => Option[MapFuncCore[T, _]] = {
        case Eq(a, b)  => Some(Eq(a, b))
        case Neq(a, b) => Some(Neq(a, b))
        case Lt(a, b)  => Some(Gt(a, b))
        case Lte(a, b) => Some(Gte(a, b))
        case Gt(a, b)  => Some(Lt(a, b))
        case Gte(a, b) => Some(Lte(a, b))
        case And(a, b) => Some(And(a, b))
        case Or(a, b)  => Some(Or(a, b))
        case _         => None
      }

      val flip: MapFunc[T, _] => Option[MapFunc[T, _]] = {
        case MFC(mfc) => flipCore(mfc).map(MFC(_))
        case _ => None
      }

      def reversibleRelop(x: (T[MapFunc[T, ?]], Output), y: (T[MapFunc[T, ?]], Output))(f: MapFunc[T, _]): Output =
        (relFunc(f) ⊛ flip(f).flatMap(relFunc))(relop(x, y)(_, _)).getOrElse(-\/(InternalError fromMsg "couldn’t decipher operation"))

      func match {
        case MFC(Constant(_))        => \/-(default)

//        case MFC(Gt(_, IsDate(d2)))  => relDateOp1(Selector.Gte, d2, date.startOfNextDay, 0)
//        case MFC(Lt(IsDate(d1), _))  => relDateOp1(Selector.Gte, d1, date.startOfNextDay, 1)

//        case MFC(Lt(_, IsDate(d2)))  => relDateOp1(Selector.Lt,  d2, date.startOfDay, 0)
//        case MFC(Gt(IsDate(d1), _))  => relDateOp1(Selector.Lt,  d1, date.startOfDay, 1)

//        case MFC(Gte(_, IsDate(d2))) => relDateOp1(Selector.Gte, d2, date.startOfDay, 0)
//        case MFC(Lte(IsDate(d1), _)) => relDateOp1(Selector.Gte, d1, date.startOfDay, 1)

//        case MFC(Lte(_, IsDate(d2))) => relDateOp1(Selector.Lt,  d2, date.startOfNextDay, 0)
//        case MFC(Gte(IsDate(d1), _)) => relDateOp1(Selector.Lt,  d1, date.startOfNextDay, 1)

//        case MFC(Eq(_, IsDate(d2))) => relDateOp2(Selector.And(_, _), Selector.Gte, Selector.Lt, d2, date.startOfDay, date.startOfNextDay, 0)
//        case MFC(Eq(IsDate(d1), _)) => relDateOp2(Selector.And(_, _), Selector.Gte, Selector.Lt, d1, date.startOfDay, date.startOfNextDay, 1)

//        case MFC(Neq(_, IsDate(d2))) => relDateOp2(Selector.Or(_, _), Selector.Lt, Selector.Gte, d2, date.startOfDay, date.startOfNextDay, 0)
//        case MFC(Neq(IsDate(d1), _)) => relDateOp2(Selector.Or(_, _), Selector.Lt, Selector.Gte, d1, date.startOfDay, date.startOfNextDay, 1)

        case MFC(Eq(a, b))  => reversibleRelop(a, b)(func)
        case MFC(Neq(a, b)) => reversibleRelop(a, b)(func)
        case MFC(Lt(a, b))  => reversibleRelop(a, b)(func)
        case MFC(Lte(a, b)) => reversibleRelop(a, b)(func)
        case MFC(Gt(a, b))  => reversibleRelop(a, b)(func)
        case MFC(Gte(a, b)) => reversibleRelop(a, b)(func)

        case MFC(Within(a, b)) =>
          relop(a, b)(
            Selector.In.apply _,
            x => Selector.ElemMatch(\/-(Selector.In(Bson.Arr(List(x))))))

        case MFC(Search(_, IsText(patt), IsBool(b))) =>
          \/-(({ case List(f1) =>
            Selector.Doc(ListMap(f1 -> Selector.Expr(Selector.Regex(patt, b, true, false, false)))) },
            List(There(0, Here[T]()))))

        case MFC(Between(_, IsBson(lower), IsBson(upper))) =>
          \/-(({ case List(f) => Selector.And(
            Selector.Doc(f -> Selector.Gte(lower)),
            Selector.Doc(f -> Selector.Lte(upper)))
          },
            List(There(0, Here[T]()))))

        case MFC(And(a, b)) => invoke2Nel(a._2, b._2)(Selector.And.apply _)
        case MFC(Or(a, b)) => invoke2Nel(a._2, b._2)(Selector.Or.apply _)
        case MFC(Not((_, v))) =>
          v.map { case (sel, inputs) => (sel andThen (_.negate), inputs.map(There(0, _))) }

<<<<<<< HEAD
        case MFC(Guard(_, typ, cont, _)) =>
          def selCheck: Type => Option[BsonField => Selector] =
            generateTypeCheck[BsonField, Selector](Selector.Or(_, _)) {
              case Type.Null => ((f: BsonField) =>  Selector.Doc(f -> Selector.Type(BsonType.Null)))
              case Type.Dec => ((f: BsonField) => Selector.Doc(f -> Selector.Type(BsonType.Dec)))
              case Type.Int =>
                ((f: BsonField) => Selector.Or(
                  Selector.Doc(f -> Selector.Type(BsonType.Int32)),
                  Selector.Doc(f -> Selector.Type(BsonType.Int64))))
              case Type.Int ⨿ Type.Dec ⨿ Type.Interval =>
                ((f: BsonField) =>
                  Selector.Or(
                    Selector.Doc(f -> Selector.Type(BsonType.Int32)),
                    Selector.Doc(f -> Selector.Type(BsonType.Int64)),
                    Selector.Doc(f -> Selector.Type(BsonType.Dec))))
              case Type.Str => ((f: BsonField) => Selector.Doc(f -> Selector.Type(BsonType.Text)))
              case Type.Obj(_, _) =>
                ((f: BsonField) => Selector.Doc(f -> Selector.Type(BsonType.Doc)))
              case Type.Binary =>
                ((f: BsonField) => Selector.Doc(f -> Selector.Type(BsonType.Binary)))
              case Type.Id =>
                ((f: BsonField) => Selector.Doc(f -> Selector.Type(BsonType.ObjectId)))
              case Type.Bool => ((f: BsonField) => Selector.Doc(f -> Selector.Type(BsonType.Bool)))
              case Type.LocalDate =>
                ((f: BsonField) => Selector.Doc(f -> Selector.Type(BsonType.Date)))
            }
          selCheck(typ).fold[OutputM[PartialSelector[T]]](
            -\/(InternalError.fromMsg(node.map(_._1).shows)))(
            f =>
            \/-(cont._2.fold[PartialSelector[T]](
              κ(({ case List(field) => f(field) }, List(There(0, Here[T]())))),
              { case (f2, p2) =>
                ({ case head :: tail => Selector.And(f(head), f2(tail)) },
                  There(0, Here[T]()) :: p2.map(There(1, _)))
              })))
=======
        case MFC(Guard(_, typ, (_, cont), _)) => cont.map { case (sel, inputs) => (sel, inputs.map(There(1, _))) }
>>>>>>> 318ee703

        case _ => -\/(InternalError fromMsg node.map(_._1).shows)
      }
    }

    invoke(node) <+> \/-(default)
  }

  /** Brings a [[WBM]] into our `M`. */
  def liftM[M[_]: Monad: MonadFsErr, A](meh: WBM[A]): M[A] =
    meh.fold(
      e => raiseErr(qscriptPlanningFailed(e)),
      _.point[M])

  def createFieldName(prefix: String, i: Int): String = prefix + i.toString

  trait Planner[F[_]] {
    type IT[G[_]]

    def plan
      [M[_]: Monad: ExecTimeR: MonadFsErr, WF[_]: Functor: Coalesce: Crush: Crystallize, EX[_]: Traverse]
      (cfg: PlannerConfig[IT, EX, WF])
      (implicit
        ev0: WorkflowOpCoreF :<: WF,
        ev1: RenderTree[WorkflowBuilder[WF]],
        ev2: WorkflowBuilder.Ops[WF],
        ev3: EX :<: ExprOp):
        AlgebraM[M, F, WorkflowBuilder[WF]]
  }

  object Planner {
    type Aux[T[_[_]], F[_]] = Planner[F] { type IT[G[_]] = T[G] }

    def apply[T[_[_]], F[_]](implicit ev: Planner.Aux[T, F]) = ev

    implicit def shiftedReadFile[T[_[_]]: BirecursiveT: ShowT]: Planner.Aux[T, Const[ShiftedRead[AFile], ?]] =
      new Planner[Const[ShiftedRead[AFile], ?]] {
        type IT[G[_]] = T[G]
        def plan
          [M[_]: Monad: ExecTimeR: MonadFsErr, WF[_]: Functor: Coalesce: Crush: Crystallize, EX[_]: Traverse]
          (cfg: PlannerConfig[T, EX, WF])
          (implicit
            ev0: WorkflowOpCoreF :<: WF,
            ev1: RenderTree[WorkflowBuilder[WF]],
            WB: WorkflowBuilder.Ops[WF],
            ev3: EX :<: ExprOp) =
          qs => Collection
            .fromFile(qs.getConst.path)
            .fold(
              e => raiseErr(qscriptPlanningFailed(PlanPathError(e))),
              coll => {
                val dataset = WB.read(coll)
                // TODO: exclude `_id` from the value here?
                qs.getConst.idStatus match {
                  case IdOnly    =>
                    getExprBuilder[T, M, WF, EX](
                      cfg.funcHandler, cfg.staticHandler)(
                      dataset,
                        Free.roll(MFC(MapFuncsCore.ProjectKey[T, FreeMap[T]](HoleF[T], MapFuncsCore.StrLit("_id")))))
                  case IncludeId =>
                    getExprBuilder[T, M, WF, EX](
                      cfg.funcHandler, cfg.staticHandler)(
                      dataset,
                        MapFuncCore.StaticArray(List(
                          Free.roll(MFC(MapFuncsCore.ProjectKey[T, FreeMap[T]](HoleF[T], MapFuncsCore.StrLit("_id")))),
                          HoleF)))
                  case ExcludeId => dataset.point[M]
                }
              })
      }

    implicit def qscriptCore[T[_[_]]: BirecursiveT: EqualT: ShowT]:
        Planner.Aux[T, QScriptCore[T, ?]] =
      new Planner[QScriptCore[T, ?]] {
        type IT[G[_]] = T[G]

        @SuppressWarnings(Array("org.wartremover.warts.Recursion"))
        def plan
          [M[_]: Monad: ExecTimeR: MonadFsErr,
            WF[_]: Functor: Coalesce: Crush: Crystallize,
            EX[_]: Traverse]
          (cfg: PlannerConfig[T, EX, WF])
          (implicit
            ev0: WorkflowOpCoreF :<: WF,
            ev1: RenderTree[WorkflowBuilder[WF]],
            WB: WorkflowBuilder.Ops[WF],
            ev3: EX :<: ExprOp) = {
          case qscript.Map(src, f) =>
            getExprBuilder[T, M, WF, EX](cfg.funcHandler, cfg.staticHandler)(src, f)
          case LeftShift(src, struct, id, repair) =>
            if (repair.contains(LeftSideF))
              (handleFreeMap[T, M, EX](cfg.funcHandler, cfg.staticHandler, struct) ⊛
                getJsMerge[T, M](
                  repair,
                  jscore.Select(jscore.Ident(JsFn.defaultName), "s"),
                  jscore.Select(jscore.Ident(JsFn.defaultName), "f")))((expr, j) =>
              ExprBuilder(
                FlatteningBuilder(
                  DocBuilder(
                    src,
                    ListMap(
                      BsonField.Name("s") -> docVarToExpr(DocVar.ROOT()),
                      BsonField.Name("f") -> expr)),
                  // TODO: Handle arrays properly
                  Set(StructureType.Object(DocField(BsonField.Name("f")), id))),
                -\&/(j)))
            else
              getExprBuilder[T, M, WF, EX](cfg.funcHandler, cfg.staticHandler)(src, struct) >>= (builder =>
                getExprBuilder[T, M, WF, EX](
                  cfg.funcHandler, cfg.staticHandler)(
                  FlatteningBuilder(
                    builder,
                    Set(StructureType.Object(DocVar.ROOT(), id))),
                    repair.as(SrcHole)))
          case Reduce(src, bucket, reducers, repair) =>
            (bucket.traverse(handleFreeMap[T, M, EX](cfg.funcHandler, cfg.staticHandler, _)) ⊛
              reducers.traverse(_.traverse(handleFreeMap[T, M, EX](cfg.funcHandler, cfg.staticHandler, _))))((b, red) => {
                getReduceBuilder[T, M, WF, EX](
                  cfg.funcHandler, cfg.staticHandler)(
                  // TODO: This work should probably be done in `toWorkflow`.
                  semiAlignExpr[λ[α => List[ReduceFunc[α]]]](red)(Traverse[List].compose).fold(
                    WB.groupBy(
                      DocBuilder(
                        src,
                        // FIXME: Doesn’t work with UnshiftMap
                        red.unite.zipWithIndex.map(_.map(i => BsonField.Name(createFieldName("f", i))).swap).toListMap ++
                          b.zipWithIndex.map(_.map(i => BsonField.Name(createFieldName("b", i))).swap).toListMap),
                      b.zipWithIndex.map(p => docVarToExpr(DocField(BsonField.Name(createFieldName("b", p._2))))),
                      red.zipWithIndex.map(ai =>
                        (BsonField.Name(createFieldName("f", ai._2)),
                          accumulator(ai._1.as($field(createFieldName("f", ai._2)))))).toListMap))(
                    exprs => WB.groupBy(src,
                      b,
                      exprs.zipWithIndex.map(ai =>
                        (BsonField.Name(createFieldName("f", ai._2)),
                          accumulator(ai._1))).toListMap)),
                    repair)
              }).join
          case Sort(src, bucket, order) =>
            val (keys, dirs) = (bucket.toIList.map((_, SortDir.asc)) <::: order).unzip
            keys.traverse(handleFreeMap[T, M, EX](cfg.funcHandler, cfg.staticHandler, _))
              .map(ks => WB.sortBy(src, ks.toList, dirs.toList))
          case Filter(src0, cond0) => {
            // TODO: Apply elideMoreGeneralGuards to all FreeMap's in the plan, not only here
            cond0.transCataM(assumeReadType.elideMoreGeneralGuards[M, T](Type.AnyObject)) >>= { cond =>
              val selectors = getSelector[T, M, EX](cond, selector[T](cfg.bsonVersion)).toOption
              val typeSelectors = getSelector[T, M, EX](cond, typeSelector[T]).toOption

              def filterBuilder(src: WorkflowBuilder[WF], partialSel: PartialSelector[T]):
                  M[WorkflowBuilder[WF]] = {
                val (sel, inputs) = partialSel

                inputs.traverse(f => handleFreeMap[T, M, EX](cfg.funcHandler, cfg.staticHandler, f(cond)))
                  .map(WB.filter(src, _, sel))
              }

              (selectors, typeSelectors) match {
                case (None, Some(typeSel)) => filterBuilder(src0, typeSel)
                case (Some(sel), None) => filterBuilder(src0, sel)
                case (Some(sel), Some(typeSel)) => filterBuilder(src0, typeSel) >>= (filterBuilder(_, sel))
                case _ =>
                  handleFreeMap[T, M, EX](cfg.funcHandler, cfg.staticHandler, cond).map {
                    // TODO: Postpone decision until we know whether we are going to
                    //       need mapReduce anyway.
                    case cond @ HasThat(_) => WB.filter(src0, List(cond), {
                      case f :: Nil => Selector.Doc(f -> Selector.Eq(Bson.Bool(true)))
                    })
                    case \&/.This(js) => WB.filter(src0, Nil, {
                      case Nil => Selector.Where(js(jscore.ident("this")).toJs)
                    })
                  }
              }
            }
          }
          case Union(src, lBranch, rBranch) =>
            (rebaseWB[T, M, WF, EX](cfg, lBranch, src) ⊛
              rebaseWB[T, M, WF, EX](cfg, rBranch, src))(
              UnionBuilder(_, _))
          case Subset(src, from, sel, count) =>
            (rebaseWB[T, M, WF, EX](cfg, from, src) ⊛
              (rebaseWB[T, M, WF, EX](cfg, count, src) >>= (HasInt[M, WF](_))))(
              sel match {
                case Drop => WB.skip
                case Take => WB.limit
                // TODO: Better sampling
                case Sample => WB.limit
              })
          case Unreferenced() =>
            CollectionBuilder($pure(Bson.Null), WorkflowBuilder.Root(), none).point[M]
        }
      }

    @SuppressWarnings(Array("org.wartremover.warts.Recursion"))
    implicit def equiJoin[T[_[_]]: BirecursiveT: EqualT: ShowT]:
        Planner.Aux[T, EquiJoin[T, ?]] =
      new Planner[EquiJoin[T, ?]] {
        type IT[G[_]] = T[G]
        def plan
          [M[_]: Monad: ExecTimeR: MonadFsErr, WF[_]: Functor: Coalesce: Crush: Crystallize, EX[_]: Traverse]
          (cfg: PlannerConfig[T, EX, WF])
          (implicit
            ev0: WorkflowOpCoreF :<: WF,
            ev1: RenderTree[WorkflowBuilder[WF]],
            ev2: WorkflowBuilder.Ops[WF],
            ev3: EX :<: ExprOp) =
          qs =>
        (rebaseWB[T, M, WF, EX](cfg, qs.lBranch, qs.src) ⊛
          rebaseWB[T, M, WF, EX](cfg, qs.rBranch, qs.src))(
          (lb, rb) => {
            val (lKey, rKey) = Unzip[List].unzip(qs.key)

            (lKey.traverse(handleFreeMap[T, M, EX](cfg.funcHandler, cfg.staticHandler, _)) ⊛
              rKey.traverse(handleFreeMap[T, M, EX](cfg.funcHandler, cfg.staticHandler, _)))(
              (lk, rk) =>
              liftM[M, WorkflowBuilder[WF]](cfg.joinHandler.run(
                qs.f,
                JoinSource(lb, lk),
                JoinSource(rb, rk))) >>=
                (getExprBuilder[T, M, WF, EX](cfg.funcHandler, cfg.staticHandler)(_, qs.combine >>= {
                  case LeftSide => Free.roll(MFC(MapFuncsCore.ProjectKey(HoleF, MapFuncsCore.StrLit("left"))))
                  case RightSide => Free.roll(MFC(MapFuncsCore.ProjectKey(HoleF, MapFuncsCore.StrLit("right"))))
                }))).join
          }).join
      }

    implicit def coproduct[T[_[_]], F[_], G[_]](
      implicit F: Planner.Aux[T, F], G: Planner.Aux[T, G]):
        Planner.Aux[T, Coproduct[F, G, ?]] =
      new Planner[Coproduct[F, G, ?]] {
        type IT[G[_]] = T[G]
        def plan
          [M[_]: Monad: ExecTimeR: MonadFsErr, WF[_]: Functor: Coalesce: Crush: Crystallize, EX[_]: Traverse]
          (cfg: PlannerConfig[T, EX, WF])
          (implicit
            ev0: WorkflowOpCoreF :<: WF,
            ev1: RenderTree[WorkflowBuilder[WF]],
            ev2: WorkflowBuilder.Ops[WF],
            ev3: EX :<: ExprOp) =
          _.run.fold(
            F.plan[M, WF, EX](cfg),
            G.plan[M, WF, EX](cfg))
      }

    // TODO: All instances below here only need to exist because of `FreeQS`,
    //       but can’t actually be called.

    def default[T[_[_]], F[_]](label: String): Planner.Aux[T, F] =
      new Planner[F] {
        type IT[G[_]] = T[G]

        def plan
          [M[_]: Monad: ExecTimeR: MonadFsErr, WF[_]: Functor: Coalesce: Crush: Crystallize, EX[_]: Traverse]
          (cfg: PlannerConfig[T, EX, WF])
          (implicit
            ev0: WorkflowOpCoreF :<: WF,
            ev1: RenderTree[WorkflowBuilder[WF]],
            ev2: WorkflowBuilder.Ops[WF],
            ev3: EX :<: ExprOp) =
          κ(raiseErr(qscriptPlanningFailed(InternalError.fromMsg(s"should not be reached: $label"))))
      }

    implicit def deadEnd[T[_[_]]]: Planner.Aux[T, Const[DeadEnd, ?]] =
      default("DeadEnd")

    implicit def read[T[_[_]], A]: Planner.Aux[T, Const[Read[A], ?]] =
      default("Read")

    implicit def shiftedReadDir[T[_[_]]]: Planner.Aux[T, Const[ShiftedRead[ADir], ?]] =
      default("ShiftedRead[ADir]")

    implicit def thetaJoin[T[_[_]]]: Planner.Aux[T, ThetaJoin[T, ?]] =
      default("ThetaJoin")

    implicit def projectBucket[T[_[_]]]: Planner.Aux[T, ProjectBucket[T, ?]] =
      default("ProjectBucket")
  }

  def getExpr[
    T[_[_]]: BirecursiveT: ShowT,
    M[_]: Monad: ExecTimeR: MonadFsErr, EX[_]: Traverse: Inject[?[_], ExprOp]]
    (funcHandler: MapFunc[T, ?] ~> OptionFree[EX, ?], staticHandler: StaticHandler[T, EX])(fm: FreeMap[T]
  ) : M[Fix[ExprOp]] =
    processMapFuncExpr[T, M, EX, Hole](funcHandler, staticHandler)(fm)(κ($$ROOT))

  def getJsFn[T[_[_]]: BirecursiveT: ShowT, M[_]: Monad: MonadFsErr: ExecTimeR]
    (fm: FreeMap[T])
      : M[JsFn] =
    processMapFunc[T, M, Hole](fm)(κ(jscore.Ident(JsFn.defaultName))) ∘
      (JsFn(JsFn.defaultName, _))

  def getBuilder
    [T[_[_]]: BirecursiveT: ShowT, M[_]: Monad: MonadFsErr, WF[_], EX[_]: Traverse, A]
    (handler: FreeMapA[T, A] => M[Expr])
    (src: WorkflowBuilder[WF], fm: FreeMapA[T, A])
    (implicit ev: EX :<: ExprOp)
      : M[WorkflowBuilder[WF]] =
    fm.project match {
      case MapFuncCore.StaticMap(elems) =>
        elems.traverse(_.bitraverse({
          case Embed(MapFuncCore.EC(ejson.Str(key))) => BsonField.Name(key).point[M]
          case key => raiseErr[M, BsonField.Name](qscriptPlanningFailed(InternalError.fromMsg(s"Unsupported object key: ${key.shows}")))
        },
          handler)) ∘
        (es => DocBuilder(src, es.toListMap))
      case _ => handler(fm) ∘ (ExprBuilder(src, _))
    }

  def getExprBuilder
    [T[_[_]]: BirecursiveT: ShowT, M[_]: Monad: ExecTimeR: MonadFsErr, WF[_], EX[_]: Traverse]
    (funcHandler: MapFunc[T, ?] ~> OptionFree[EX, ?], staticHandler: StaticHandler[T, EX])
    (src: WorkflowBuilder[WF], fm: FreeMap[T])
    (implicit ev: EX :<: ExprOp)
      : M[WorkflowBuilder[WF]] =
    getBuilder[T, M, WF, EX, Hole](handleFreeMap[T, M, EX](funcHandler, staticHandler, _))(src, fm)

  def getReduceBuilder
    [T[_[_]]: BirecursiveT: ShowT, M[_]: Monad: ExecTimeR: MonadFsErr, WF[_], EX[_]: Traverse]
    (funcHandler: MapFunc[T, ?] ~> OptionFree[EX, ?], staticHandler: StaticHandler[T, EX])
    (src: WorkflowBuilder[WF], fm: FreeMapA[T, ReduceIndex])
    (implicit ev: EX :<: ExprOp)
      : M[WorkflowBuilder[WF]] =
    getBuilder[T, M, WF, EX, ReduceIndex](handleRedRepair[T, M, EX](funcHandler, staticHandler, _))(src, fm)

  def getJsMerge[T[_[_]]: BirecursiveT: ShowT, M[_]: Monad: MonadFsErr: ExecTimeR]
    (jf: JoinFunc[T], a1: JsCore, a2: JsCore)
      : M[JsFn] =
    processMapFunc[T, M, JoinSide](
      jf) {
      case LeftSide => a1
      case RightSide => a2
    } ∘ (JsFn(JsFn.defaultName, _))

  def exprOrJs[M[_]: Applicative: MonadFsErr, A]
    (a: A)
    (exf: A => M[Fix[ExprOp]], jsf: A => M[JsFn])
      : M[Expr] = {
    // TODO: Return _both_ errors
    val js = jsf(a)
    val expr = exf(a)
    handleErr[M, Expr](
      (js ⊛ expr)(\&/.Both(_, _)))(
      _ => handleErr[M, Expr](js.map(-\&/))(_ => expr.map(\&/-)))
  }

  def handleFreeMap[T[_[_]]: BirecursiveT: ShowT, M[_]: Monad: ExecTimeR: MonadFsErr, EX[_]: Traverse]
    (funcHandler: MapFunc[T, ?] ~> OptionFree[EX, ?], staticHandler: StaticHandler[T, EX], fm: FreeMap[T])
    (implicit ev: EX :<: ExprOp)
      : M[Expr] =
    exprOrJs(fm)(getExpr[T, M, EX](funcHandler, staticHandler)(_), getJsFn[T, M])

  def handleRedRepair[T[_[_]]: BirecursiveT: ShowT, M[_]: Monad: ExecTimeR: MonadFsErr, EX[_]: Traverse]
    (funcHandler: MapFunc[T, ?] ~> OptionFree[EX, ?], staticHandler: StaticHandler[T, EX], jr: FreeMapA[T, ReduceIndex])
    (implicit ev: EX :<: ExprOp)
      : M[Expr] =
    exprOrJs(jr)(getExprRed[T, M, EX](funcHandler, staticHandler)(_), getJsRed[T, M])

  def getExprRed[T[_[_]]: BirecursiveT: ShowT, M[_]: Monad: ExecTimeR: MonadFsErr, EX[_]: Traverse]
    (funcHandler: MapFunc[T, ?] ~> OptionFree[EX, ?], staticHandler: StaticHandler[T, EX])
    (jr: FreeMapA[T, ReduceIndex])
    (implicit ev: EX :<: ExprOp)
      : M[Fix[ExprOp]] =
    processMapFuncExpr[T, M, EX, ReduceIndex](funcHandler, staticHandler)(jr)(_.idx.fold(
      i => $field("_id", i.toString),
      i => $field(createFieldName("f", i))))

  def getJsRed[T[_[_]]: BirecursiveT: ShowT, M[_]: Monad: MonadFsErr: ExecTimeR]
    (jr: Free[MapFunc[T, ?], ReduceIndex])
      : M[JsFn] =
    processMapFunc[T, M, ReduceIndex](jr)(_.idx.fold(
      i => jscore.Select(jscore.Select(jscore.Ident(JsFn.defaultName), "_id"), i.toString),
      i => jscore.Select(jscore.Ident(JsFn.defaultName), createFieldName("f", i)))) ∘
      (JsFn(JsFn.defaultName, _))

  def rebaseWB
    [T[_[_]]: EqualT, M[_]: Monad: ExecTimeR: MonadFsErr, WF[_]: Functor: Coalesce: Crush: Crystallize, EX[_]: Traverse]
    (cfg: PlannerConfig[T, EX, WF],
      free: FreeQS[T],
      src: WorkflowBuilder[WF])
    (implicit
      F: Planner.Aux[T, QScriptTotal[T, ?]],
      ev0: WorkflowOpCoreF :<: WF,
      ev1: RenderTree[WorkflowBuilder[WF]],
      ev2: WorkflowBuilder.Ops[WF],
      ev3: EX :<: ExprOp)
      : M[WorkflowBuilder[WF]] =
    free.cataM(
      interpretM[M, QScriptTotal[T, ?], qscript.Hole, WorkflowBuilder[WF]](κ(src.point[M]), F.plan(cfg)))

  // TODO: Need `Delay[Show, WorkflowBuilder]`
  @SuppressWarnings(Array("org.wartremover.warts.ToString"))
  def HasLiteral[M[_]: Applicative: MonadFsErr, WF[_]]
    (wb: WorkflowBuilder[WF])
    (implicit ev0: WorkflowOpCoreF :<: WF)
      : M[Bson] =
    asLiteral(wb).fold(
      raiseErr[M, Bson](qscriptPlanningFailed(NonRepresentableEJson(wb.toString))))(
      _.point[M])

  @SuppressWarnings(Array("org.wartremover.warts.ToString"))
  def HasInt[M[_]: Monad: MonadFsErr, WF[_]]
    (wb: WorkflowBuilder[WF])
    (implicit ev0: WorkflowOpCoreF :<: WF)
      : M[Long] =
    HasLiteral[M, WF](wb) >>= {
      case Bson.Int32(v) => v.toLong.point[M]
      case Bson.Int64(v) => v.point[M]
      case x => raiseErr(qscriptPlanningFailed(NonRepresentableEJson(x.toString)))
    }

  // This is maybe worth putting in Matryoshka?
  def findFirst[T[_[_]]: RecursiveT, F[_]: Functor: Foldable, A](
    f: PartialFunction[T[F], A]):
      CoalgebraM[A \/ ?, F, T[F]] =
    tf => (f.lift(tf) \/> tf.project).swap

  // TODO: This should perhaps be _in_ PhaseResults or something
  def log[M[_]: Monad, A: RenderTree]
    (label: String, ma: M[A])
    (implicit mtell: MonadTell_[M, PhaseResults])
      : M[A] =
    ma.mproduct(a => mtell.tell(Vector(PhaseResult.tree(label, a)))) ∘ (_._1)

  def toMongoQScript[
      T[_[_]]: BirecursiveT: EqualT: RenderTreeT: ShowT,
      M[_]: Monad: MonadFsErr: PhaseResultTell]
      (anyDoc: Collection => OptionT[M, BsonDocument],
        qs: T[fs.MongoQScript[T, ?]])
      (implicit BR: Branches[T, fs.MongoQScript[T, ?]])
      : M[T[fs.MongoQScript[T, ?]]] = {

    type MQS[A] = fs.MongoQScript[T, A]
    type QST[A] = QScriptTotal[T, A]

    val O = new Optimize[T]
    val R = new Rewrite[T]

    // TODO: All of these need to be applied through branches. We may also be able to compose
    //       them with normalization as the last step and run until fixpoint. Currently plans are
    //       too sensitive to the order in which these are applied.
    for {
      mongoQS0 <- Trans(assumeReadType[T, MQS, M](Type.AnyObject), qs)
      mongoQS1 <- mongoQS0.transCataM(elideQuasarSigil[T, MQS, M](anyDoc))
      mongoQS2 =  mongoQS1.transCata[T[MQS]](R.normalizeEJ[MQS])
      mongoQS3 =  BR.branches.modify(
        _.transCata[FreeQS[T]](liftCo(R.normalizeEJCoEnv[QScriptTotal[T, ?]]))
        )(mongoQS2.project).embed
      _ <- BackendModule.logPhase[M](PhaseResult.tree("QScript Mongo", mongoQS3))

      // NB: Normalizing after these appears to revert the effects of `mapBeforeSort`.
      mongoQS4 <- Trans(mapBeforeSort[T, M], mongoQS3)
      mongoQS5 =  mongoQS4.transCata[T[MQS]](
                    liftFF[QScriptCore[T, ?], MQS, T[MQS]](
                      repeatedly(O.subsetBeforeMap[MQS, MQS](
                        reflNT[MQS]))))
      _ <- BackendModule.logPhase[M](PhaseResult.tree("QScript Mongo (Shuffle Maps)", mongoQS5))

      // TODO: Once field deletion is implemented for 3.4, this could be selectively applied, if necessary.
      mongoQS6 =  PreferProjection.preferProjection[MQS](mongoQS5)
      _ <- BackendModule.logPhase[M](PhaseResult.tree("QScript Mongo (Prefer Projection)", mongoQS6))
    } yield mongoQS6
  }

  def plan0
    [T[_[_]]: BirecursiveT: EqualT: RenderTreeT: ShowT,
      M[_]: Monad: PhaseResultTell: MonadFsErr: ExecTimeR,
      WF[_]: Functor: Coalesce: Crush: Crystallize,
      EX[_]: Traverse]
    (anyDoc: Collection => OptionT[M, BsonDocument],
      cfg: PlannerConfig[T, EX, WF])
    (qs: T[fs.MongoQScript[T, ?]])
    (implicit
      ev0: WorkflowOpCoreF :<: WF,
      ev1: WorkflowBuilder.Ops[WF],
      ev2: EX :<: ExprOp,
      ev3: RenderTree[Fix[WF]])
      : M[Crystallized[WF]] = {

    for {
      opt <- toMongoQScript[T, M](anyDoc, qs)
      wb  <- log(
        "Workflow Builder",
        opt.cataM[M, WorkflowBuilder[WF]](
          Planner[T, fs.MongoQScript[T, ?]].plan[M, WF, EX](cfg).apply(_) ∘
            (_.transCata[Fix[WorkflowBuilderF[WF, ?]]](repeatedly(WorkflowBuilder.normalize[WF, Fix[WorkflowBuilderF[WF, ?]]])))))
      wf1 <- log("Workflow (raw)", liftM[M, Fix[WF]](WorkflowBuilder.build[WBM, WF](wb)))
      wf2 <- log(
        "Workflow (crystallized)",
        Crystallize[WF].crystallize(wf1).point[M])
    } yield wf2
  }

  def planExecTime[
      T[_[_]]: BirecursiveT: EqualT: ShowT: RenderTreeT,
      M[_]: Monad: PhaseResultTell: MonadFsErr](
      qs: T[fs.MongoQScript[T, ?]],
      queryContext: fs.QueryContext,
      queryModel: MongoQueryModel,
      anyDoc: Collection => OptionT[M, BsonDocument],
      execTime: Instant)
      : M[Crystallized[WorkflowF]] = {
    val peek = anyDoc andThen (r => OptionT(r.run.liftM[ReaderT[?[_], Instant, ?]]))
    plan[T, ReaderT[M, Instant, ?]](qs, queryContext, queryModel, peek).run(execTime)
  }

  /** Translate the QScript plan to an executable MongoDB "physical"
    * plan, taking into account the current runtime environment as captured by
    * the given context.
    *
    * Internally, the type of the plan being built constrains which operators
    * can be used, but the resulting plan uses the largest, common type so that
    * callers don't need to worry about it.
    *
    * @param anyDoc returns any document in the given `Collection`
    */
  def plan[
      T[_[_]]: BirecursiveT: EqualT: ShowT: RenderTreeT,
      M[_]: Monad: PhaseResultTell: MonadFsErr: ExecTimeR](
      qs: T[fs.MongoQScript[T, ?]],
      queryContext: fs.QueryContext,
      queryModel: MongoQueryModel,
      anyDoc: Collection => OptionT[M, BsonDocument])
      : M[Crystallized[WorkflowF]] = {
    import MongoQueryModel._

    val bsonVersion = toBsonVersion(queryModel)

    queryModel match {
      case `3.4` =>
        val joinHandler: JoinHandler[Workflow3_2F, WBM] =
          JoinHandler.fallback[Workflow3_2F, WBM](
            JoinHandler.pipeline(queryContext.statistics, queryContext.indexes),
            JoinHandler.mapReduce)
        val cfg = PlannerConfig[T, Expr3_4, Workflow3_2F](
          joinHandler,
          FuncHandler.handle3_4(bsonVersion),
          StaticHandler.v3_2,
          bsonVersion)
        plan0[T, M, Workflow3_2F, Expr3_4](anyDoc, cfg)(qs)

      case `3.2` =>
        val joinHandler: JoinHandler[Workflow3_2F, WBM] =
          JoinHandler.fallback[Workflow3_2F, WBM](
            JoinHandler.pipeline(queryContext.statistics, queryContext.indexes),
            JoinHandler.mapReduce)
        val cfg = PlannerConfig[T, Expr3_2, Workflow3_2F](
          joinHandler,
          FuncHandler.handle3_2(bsonVersion),
          StaticHandler.v3_2,
          bsonVersion)
        plan0[T, M, Workflow3_2F, Expr3_2](anyDoc, cfg)(qs)

      case `3.0` =>
        val cfg = PlannerConfig[T, Expr3_0, Workflow2_6F](
          JoinHandler.mapReduce[WBM, Workflow2_6F],
          FuncHandler.handle3_0(bsonVersion),
          StaticHandler.v2_6,
          bsonVersion)
        plan0[T, M, Workflow2_6F, Expr3_0](anyDoc, cfg)(qs).map(_.inject[WorkflowF])

      case _ =>
        val cfg = PlannerConfig[T, Expr2_6, Workflow2_6F](
          JoinHandler.mapReduce[WBM, Workflow2_6F],
          FuncHandler.handle2_6(bsonVersion),
          StaticHandler.v2_6,
          bsonVersion)
        plan0[T, M, Workflow2_6F, Expr2_6](anyDoc, cfg)(qs).map(_.inject[WorkflowF])
    }
  }
}<|MERGE_RESOLUTION|>--- conflicted
+++ resolved
@@ -699,8 +699,18 @@
             case Type.Id =>
               ((f: BsonField) => Selector.Doc(f -> Selector.Type(BsonType.ObjectId)))
             case Type.Bool => ((f: BsonField) => Selector.Doc(f -> Selector.Type(BsonType.Bool)))
-            case Type.Date =>
-              ((f: BsonField) => Selector.Doc(f -> Selector.Type(BsonType.Date)))
+            case Type.LocalDate =>
+              ???
+            case Type.LocalDateTime =>
+              ???
+            case Type.LocalTime =>
+              ???
+            case Type.OffsetDate =>
+              ???
+            case Type.OffsetDateTime =>
+              ???
+            case Type.OffsetTime =>
+              ???
           }
         selCheck(typ).fold[OutputM[PartialSelector[T]]](
           -\/(InternalError.fromMsg(node.map(_._1).shows)))(
@@ -892,45 +902,7 @@
         case MFC(Not((_, v))) =>
           v.map { case (sel, inputs) => (sel andThen (_.negate), inputs.map(There(0, _))) }
 
-<<<<<<< HEAD
-        case MFC(Guard(_, typ, cont, _)) =>
-          def selCheck: Type => Option[BsonField => Selector] =
-            generateTypeCheck[BsonField, Selector](Selector.Or(_, _)) {
-              case Type.Null => ((f: BsonField) =>  Selector.Doc(f -> Selector.Type(BsonType.Null)))
-              case Type.Dec => ((f: BsonField) => Selector.Doc(f -> Selector.Type(BsonType.Dec)))
-              case Type.Int =>
-                ((f: BsonField) => Selector.Or(
-                  Selector.Doc(f -> Selector.Type(BsonType.Int32)),
-                  Selector.Doc(f -> Selector.Type(BsonType.Int64))))
-              case Type.Int ⨿ Type.Dec ⨿ Type.Interval =>
-                ((f: BsonField) =>
-                  Selector.Or(
-                    Selector.Doc(f -> Selector.Type(BsonType.Int32)),
-                    Selector.Doc(f -> Selector.Type(BsonType.Int64)),
-                    Selector.Doc(f -> Selector.Type(BsonType.Dec))))
-              case Type.Str => ((f: BsonField) => Selector.Doc(f -> Selector.Type(BsonType.Text)))
-              case Type.Obj(_, _) =>
-                ((f: BsonField) => Selector.Doc(f -> Selector.Type(BsonType.Doc)))
-              case Type.Binary =>
-                ((f: BsonField) => Selector.Doc(f -> Selector.Type(BsonType.Binary)))
-              case Type.Id =>
-                ((f: BsonField) => Selector.Doc(f -> Selector.Type(BsonType.ObjectId)))
-              case Type.Bool => ((f: BsonField) => Selector.Doc(f -> Selector.Type(BsonType.Bool)))
-              case Type.LocalDate =>
-                ((f: BsonField) => Selector.Doc(f -> Selector.Type(BsonType.Date)))
-            }
-          selCheck(typ).fold[OutputM[PartialSelector[T]]](
-            -\/(InternalError.fromMsg(node.map(_._1).shows)))(
-            f =>
-            \/-(cont._2.fold[PartialSelector[T]](
-              κ(({ case List(field) => f(field) }, List(There(0, Here[T]())))),
-              { case (f2, p2) =>
-                ({ case head :: tail => Selector.And(f(head), f2(tail)) },
-                  There(0, Here[T]()) :: p2.map(There(1, _)))
-              })))
-=======
         case MFC(Guard(_, typ, (_, cont), _)) => cont.map { case (sel, inputs) => (sel, inputs.map(There(1, _))) }
->>>>>>> 318ee703
 
         case _ => -\/(InternalError fromMsg node.map(_._1).shows)
       }

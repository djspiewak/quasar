/*
 * Copyright 2014–2017 SlamData Inc.
 *
 * Licensed under the Apache License, Version 2.0 (the "License");
 * you may not use this file except in compliance with the License.
 * You may obtain a copy of the License at
 *
 *     http://www.apache.org/licenses/LICENSE-2.0
 *
 * Unless required by applicable law or agreed to in writing, software
 * distributed under the License is distributed on an "AS IS" BASIS,
 * WITHOUT WARRANTIES OR CONDITIONS OF ANY KIND, either express or implied.
 * See the License for the specific language governing permissions and
 * limitations under the License.
 */

package quasar.physical.mongodb

import slamdata.Predef.{Map => _, _}
import quasar._, Planner._, Type.{Const => _, Coproduct => _, _}
import quasar.common.{PhaseResult, PhaseResults, PhaseResultT, PhaseResultTell, SortDir}
import quasar.connector.BackendModule
import quasar.contrib.matryoshka._
import quasar.contrib.pathy.{ADir, AFile}
import quasar.contrib.scalaz._, eitherT._
import quasar.ejson.EJson
import quasar.ejson.implicits._
import quasar.fp._
import quasar.fp.ski._
import quasar.fs.{FileSystemError, FileSystemErrT, MonadFsErr}, FileSystemError.qscriptPlanningFailed
import quasar.javascript._
import quasar.jscore, jscore.{JsCore, JsFn}
import quasar.physical.mongodb.WorkflowBuilder.{Subset => _, _}
import quasar.physical.mongodb.accumulator._
import quasar.physical.mongodb.expression._
import quasar.physical.mongodb.planner._
import quasar.physical.mongodb.planner.common._
import quasar.physical.mongodb.workflow.{ExcludeId => _, IncludeId => _, _}
import quasar.qscript._, RenderQScriptDSL._
import quasar.qscript.rewrites.{Coalesce => _, Optimize, PreferProjection, Rewrite}
import quasar.std.StdLib._ // TODO: remove this

import java.time.Instant
import matryoshka.{Hole => _, _}
import matryoshka.data._
import matryoshka.implicits._
import matryoshka.patterns._
import org.bson.BsonDocument
import scalaz._, Scalaz.{ToIdOps => _, _}

// TODO: This is generalizable to an arbitrary `Recursive` type, I think.
sealed abstract class InputFinder[T[_[_]]] {
  def apply[A](t: FreeMap[T]): FreeMap[T]
}

final case class Here[T[_[_]]]() extends InputFinder[T] {
  def apply[A](a: FreeMap[T]): FreeMap[T] = a
}

final case class There[T[_[_]]](index: Int, next: InputFinder[T])
    extends InputFinder[T] {
  def apply[A](a: FreeMap[T]): FreeMap[T] =
    a.resume.fold(fa => next(fa.toList.apply(index)), κ(a))
}

object MongoDbPlanner {
  import fixExprOp._

  type Partial[T[_[_]], In, Out] = (PartialFunction[List[In], Out], List[InputFinder[T]])

  type OutputM[A]      = PlannerError \/ A
  type ExecTimeR[F[_]] = MonadReader_[F, Instant]

  @SuppressWarnings(Array("org.wartremover.warts.Recursion"))
  def generateTypeCheck[In, Out](or: (Out, Out) => Out)(f: PartialFunction[Type, In => Out]):
      Type => Option[In => Out] =
        typ => f.lift(typ).fold(
          typ match {
            case Type.Interval => generateTypeCheck(or)(f)(Type.Dec)
            case Type.Arr(_) => generateTypeCheck(or)(f)(Type.AnyArray)
            case Type.Timestamp
               | Type.Timestamp ⨿ Type.Date
               | Type.Timestamp ⨿ Type.Date ⨿ Type.Time =>
              generateTypeCheck(or)(f)(Type.Date)
            case Type.Timestamp ⨿ Type.Date ⨿ Type.Time ⨿ Type.Interval =>
              // Just repartition to match the right cases
              generateTypeCheck(or)(f)(Type.Interval ⨿ Type.Date)
            case Type.Int ⨿ Type.Dec ⨿ Type.Interval ⨿ Type.Str ⨿ (Type.Timestamp ⨿ Type.Date ⨿ Type.Time) ⨿ Type.Bool =>
              // Just repartition to match the right cases
              generateTypeCheck(or)(f)(
                Type.Int ⨿ Type.Dec ⨿ Type.Interval ⨿ Type.Str ⨿ (Type.Date ⨿ Type.Bool))
            case a ⨿ b =>
              (generateTypeCheck(or)(f)(a) ⊛ generateTypeCheck(or)(f)(b))(
                (a, b) => ((expr: In) => or(a(expr), b(expr))))
            case _ => None
          })(
          Some(_))

  def processMapFuncExpr
    [T[_[_]]: BirecursiveT: ShowT, M[_]: Monad: ExecTimeR: MonadFsErr, EX[_]: Traverse, A]
    (funcHandler: MapFunc[T, ?] ~> OptionFree[EX, ?], staticHandler: StaticHandler[T, EX])
    (fm: FreeMapA[T, A])
    (recovery: A => Fix[ExprOp])
    (implicit inj: EX :<: ExprOp)
      : M[Fix[ExprOp]] = {

    val alg: AlgebraM[M, CoEnvMapA[T, A, ?], Fix[ExprOp]] =
      interpretM[M, MapFunc[T, ?], A, Fix[ExprOp]](
        recovery(_).point[M],
        expression(funcHandler))

    def convert(e: EX[FreeMapA[T, A]]): M[Fix[ExprOp]] =
      inj(e.map(_.cataM(alg))).sequence.map(_.embed)

    staticHandler.handle(fm).map(convert) getOrElse fm.cataM(alg)
  }

  def getSelector
    [T[_[_]]: BirecursiveT: ShowT, M[_]: Monad: MonadFsErr, EX[_]: Traverse]
    (fm: FreeMap[T], default: OutputM[PartialSelector[T]], galg: GAlgebra[(T[MapFunc[T, ?]], ?), MapFunc[T, ?], OutputM[PartialSelector[T]]])
    (implicit inj: EX :<: ExprOp)
      : OutputM[PartialSelector[T]] =
    fm.zygo(
      interpret[MapFunc[T, ?], Hole, T[MapFunc[T, ?]]](
        κ(MFC(MapFuncsCore.Undefined[T, T[MapFunc[T, ?]]]()).embed),
        _.embed),
      ginterpret[(T[MapFunc[T, ?]], ?), MapFunc[T, ?], Hole, OutputM[PartialSelector[T]]](
        κ(default), galg))

  def processMapFunc[T[_[_]]: BirecursiveT: ShowT, M[_]: Monad: MonadFsErr: ExecTimeR, A]
    (fm: FreeMapA[T, A])(recovery: A => JsCore)
      : M[JsCore] =
    fm.cataM(interpretM[M, MapFunc[T, ?], A, JsCore](recovery(_).point[M], javascript))

  // FIXME: This is temporary. Should go away when the connector is complete.
  def unimplemented[M[_]: MonadFsErr, A](label: String): M[A] =
    raiseErr(qscriptPlanningFailed(InternalError.fromMsg(s"unimplemented $label")))

  // TODO: Should have a JsFn version of this for $reduce nodes.
  val accumulator: ReduceFunc[Fix[ExprOp]] => AccumOp[Fix[ExprOp]] = {
    import quasar.qscript.ReduceFuncs._

    {
      case Arbitrary(a)     => $first(a)
      case First(a)         => $first(a)
      case Last(a)          => $last(a)
      case Avg(a)           => $avg(a)
      case Count(_)         => $sum($literal(Bson.Int32(1)))
      case Max(a)           => $max(a)
      case Min(a)           => $min(a)
      case Sum(a)           => $sum(a)
      case UnshiftArray(a)  => $push(a)
      case UnshiftMap(k, v) => ???
    }
  }

  private def unpack[T[_[_]]: BirecursiveT, F[_]: Traverse](t: Free[F, T[F]]): T[F] =
    t.cata(interpret[F, T[F], T[F]](ι, _.embed))

  // NB: it's only safe to emit "core" expr ops here, but we always use the
  // largest type in WorkflowOp, so they're immediately injected into ExprOp.
  val check = new Check[Fix[ExprOp], ExprOp]

  def ejsonToExpression[M[_]: Applicative: MonadFsErr, EJ]
    (v: BsonVersion)(ej: EJ)(implicit EJ: Recursive.Aux[EJ, EJson])
      : M[Fix[ExprOp]] =
    ej.cataM(BsonCodec.fromEJson(v)).fold(pe => raiseErr(qscriptPlanningFailed(pe)), $literal(_).point[M])

  // TODO: Use `JsonCodec.encode` and avoid failing.
  def ejsonToJs[M[_]: Applicative: MonadFsErr, EJ: Show]
    (ej: EJ)(implicit EJ: Recursive.Aux[EJ, EJson])
      : M[JsCore] =
    ej.cata(Data.fromEJson).toJs.fold(
      raiseErr[M, JsCore](qscriptPlanningFailed(NonRepresentableEJson(ej.shows))))(
      _.point[M])

  def expression[
    T[_[_]]: RecursiveT: ShowT,
    M[_]: Monad: ExecTimeR: MonadFsErr,
    EX[_]: Traverse](funcHandler: MapFunc[T, ?] ~> OptionFree[EX, ?])(
    implicit inj: EX :<: ExprOp
  ): AlgebraM[M, MapFunc[T, ?], Fix[ExprOp]] = {

    import MapFuncsCore._
    import MapFuncsDerived._

    def handleCommon(mf: MapFunc[T, Fix[ExprOp]]): Option[Fix[ExprOp]] =
      funcHandler(mf).map(t => unpack(t.mapSuspension(inj)))

    def execTime(implicit ev: ExecTimeR[M]): M[Bson.Date] =
      OptionT[M, Bson.Date](ev.ask.map(Bson.Date.fromInstant(_)))
        .getOrElseF(raiseErr(
          qscriptPlanningFailed(InternalError.fromMsg("Could not get the current timestamp"))))

    val handleSpecialCore: MapFuncCore[T, Fix[ExprOp]] => M[Fix[ExprOp]] = {
      case Constant(v1) => unimplemented[M, Fix[ExprOp]]("Constant expression")
      case Now() => execTime map ($literal(_))
      case ToId(a1) => unimplemented[M, Fix[ExprOp]]("ToId expression")

      case Date(a1) => unimplemented[M, Fix[ExprOp]]("Date expression")
      case Time(a1) => unimplemented[M, Fix[ExprOp]]("Time expression")
      case Timestamp(a1) => unimplemented[M, Fix[ExprOp]]("Timestamp expression")
      case Interval(a1) => unimplemented[M, Fix[ExprOp]]("Interval expression")
      case StartOfDay(a1) => unimplemented[M, Fix[ExprOp]]("StartOfDay expression")
      case TemporalTrunc(a1, a2) => unimplemented[M, Fix[ExprOp]]("TemporalTrunc expression")

      case IfUndefined(a1, a2) => unimplemented[M, Fix[ExprOp]]("IfUndefined expression")

      case Within(a1, a2) => unimplemented[M, Fix[ExprOp]]("Within expression")

      case ExtractIsoYear(a1) =>
        unimplemented[M, Fix[ExprOp]]("ExtractIsoYear expression")
      case Integer(a1) => unimplemented[M, Fix[ExprOp]]("Integer expression")
      case Decimal(a1) => unimplemented[M, Fix[ExprOp]]("Decimal expression")
      // NB: The aggregation implementation of `ToString` does not handle ObjectId
      //     Here we force this case to be planned using JS
      case ToString($var(DocVar(_, Some(BsonField.Name("_id"))))) =>
        unimplemented[M, Fix[ExprOp]]("ToString _id expression")
      // FIXME: $substr is deprecated in Mongo 3.4. This implementation should be
      //        versioned along with the other functions in FuncHandler, taking into
      //        account the special case for ObjectId above. Mongo 3.4 should
      //        use $substrBytes instead of $substr
      case ToString(a1) => mkToString(a1, $substr).point[M]

      case MakeArray(a1) => unimplemented[M, Fix[ExprOp]]("MakeArray expression")
      case MakeMap(a1, a2) => unimplemented[M, Fix[ExprOp]]("MakeMap expression")
      case ConcatMaps(a1, a2) => unimplemented[M, Fix[ExprOp]]("ConcatMap expression")
      case ProjectKey($var(dv), $literal(Bson.Text(key))) =>
        $var(dv \ BsonField.Name(key)).point[M]
      case ProjectKey(el @ $arrayElemAt($var(dv), _), $literal(Bson.Text(key))) =>
        $let(ListMap(DocVar.Name("el") -> el),
          $var(DocVar.ROOT(BsonField.Name("$el")) \ BsonField.Name(key))).point[M]
      case ProjectKey(a1, a2) => unimplemented[M, Fix[ExprOp]](s"ProjectKey expression")
      case ProjectIndex(a1, a2)  => unimplemented[M, Fix[ExprOp]]("ProjectIndex expression")
      case DeleteKey(a1, a2)  => unimplemented[M, Fix[ExprOp]]("DeleteKey expression")

      // NB: Quasar strings are arrays of characters. However, MongoDB
      //     represent strings and arrays as distinct types. Moreoever, SQL^2
      //     exposes two functions: `array_length` to obtain the length of an
      //     array and `length` to obtain the length of a string. This
      //     distinction, however, is lost when LP is translated into
      //     QScript. There's only one `Length` MapFunc. The workaround here
      //     detects calls to array_length or length indirectly through the
      //     typechecks inserted around calls to `Length` or `ArrayLength` in
      //     LP typechecks.

      case Length(a1) => unimplemented[M, Fix[ExprOp]]("Length expression")
      case Guard(expr, Type.Str, cont @ $strLenCP(_), fallback) =>
        $cond(check.isString(expr), cont, fallback).point[M]
      case Guard(expr, Type.FlexArr(_, _, _), $strLenCP(str), fallback) =>
        $cond(check.isArray(expr), $size(str), fallback).point[M]

      // NB: This is maybe a NOP for Fix[ExprOp]s, as they (all?) safely
      //     short-circuit when given the wrong type. However, our guards may be
      //     more restrictive than the operation, in which case we still want to
      //     short-circuit, so …
      case Guard(expr, typ, cont, fallback) =>
        // NB: Even if certain checks aren’t needed by ExprOps, we have to
        //     maintain them because we may convert ExprOps to JS.
        //     Hopefully BlackShield will eliminate the need for this.
        @SuppressWarnings(Array("org.wartremover.warts.Recursion"))
        def exprCheck: Type => Option[Fix[ExprOp] => Fix[ExprOp]] =
          generateTypeCheck[Fix[ExprOp], Fix[ExprOp]]($or(_, _)) {
            case Type.Null => check.isNull
            case Type.Int
               | Type.Dec
               | Type.Int ⨿ Type.Dec
               | Type.Int ⨿ Type.Dec ⨿ Type.Interval => check.isNumber
            case Type.Str => check.isString
            case Type.Obj(map, _) =>
              ((expr: Fix[ExprOp]) => {
                val basic = check.isObject(expr)
                expr match {
                  case $var(dv) =>
                    map.foldLeft(
                      basic)(
                      (acc, pair) =>
                      exprCheck(pair._2).fold(
                        acc)(
                        e => $and(acc, e($var(dv \ BsonField.Name(pair._1))))))
                  case _ => basic // FIXME: Check fields
                }
              })
            case Type.FlexArr(_, _, _) => check.isArray
            case Type.Binary => check.isBinary
            case Type.Id => check.isId
            case Type.Bool => check.isBoolean
            case Type.Date => check.isDate
            // NB: Some explicit coproducts for adjacent types.
            case Type.Int ⨿ Type.Dec ⨿ Type.Str => check.isNumberOrString
            case Type.Int ⨿ Type.Dec ⨿ Type.Interval ⨿ Type.Str => check.isNumberOrString
            case Type.Date ⨿ Type.Bool => check.isDateTimestampOrBoolean
            case Type.Syntaxed => check.isSyntaxed
          }
        exprCheck(typ).fold(cont)(f => $cond(f(expr), cont, fallback)).point[M]

      case Range(_, _)     => unimplemented[M, Fix[ExprOp]]("Range expression")
      case Search(_, _, _) => unimplemented[M, Fix[ExprOp]]("Search expression")
      case Split(_, _)     => unimplemented[M, Fix[ExprOp]]("Split expression")
    }

    val handleSpecialDerived: MapFuncDerived[T, Fix[ExprOp]] => M[Fix[ExprOp]] = {
      case Abs(a1) => unimplemented[M, Fix[ExprOp]]("Abs expression")
      case Ceil(a1) => unimplemented[M, Fix[ExprOp]]("Ceil expression")
      case Floor(a1) => unimplemented[M, Fix[ExprOp]]("Floor expression")
      case Trunc(a1) => unimplemented[M, Fix[ExprOp]]("Trunc expression")
      case Round(a1) => unimplemented[M, Fix[ExprOp]]("Round expression")
      case FloorScale(a1, a2) => unimplemented[M, Fix[ExprOp]]("FloorScale expression")
      case CeilScale(a1, a2) => unimplemented[M, Fix[ExprOp]]("CeilScale expression")
      case RoundScale(a1, a2) => unimplemented[M, Fix[ExprOp]]("RoundScale expression")
    }

    val handleSpecial: MapFunc[T, Fix[ExprOp]] => M[Fix[ExprOp]] = {
      case MFC(mfc) => handleSpecialCore(mfc)
      case MFD(mfd) => handleSpecialDerived(mfd)
    }

    mf => handleCommon(mf).cata(_.point[M], handleSpecial(mf))
  }

  def javascript[T[_[_]]: BirecursiveT: ShowT, M[_]: Applicative: MonadFsErr: ExecTimeR]
      : AlgebraM[M, MapFunc[T, ?], JsCore] = {
    import jscore.{
      Add => _, In => _,
      Lt => _, Lte => _, Gt => _, Gte => _, Eq => _, Neq => _,
      And => _, Or => _, Not => _,
      _}

    import MapFuncsCore._
    import MapFuncsDerived._

    val mjs = quasar.physical.mongodb.javascript[JsCore](_.embed)
    import mjs._

    // NB: Math.trunc is not present in MongoDB.
    def trunc(expr: JsCore): JsCore =
      Let(Name("x"), expr,
        BinOp(jscore.Sub,
          ident("x"),
          BinOp(jscore.Mod, ident("x"), Literal(Js.Num(1, false)))))

    def execTime(implicit ev: ExecTimeR[M]): M[JsCore] =
      ev.ask map (ts => Literal(Js.Str(ts.toString)))

    def handleCommon(mf: MapFunc[T, JsCore]): Option[JsCore] =
      JsFuncHandler.handle[MapFunc[T, ?]].apply(mf).map(unpack[Fix, JsCoreF])

    val handleSpecialCore: MapFuncCore[T, JsCore] => M[JsCore] = {
      case Constant(v1) => ejsonToJs[M, T[EJson]](v1)
      case JoinSideName(n) =>
        raiseErr[M, JsCore](qscriptPlanningFailed(UnexpectedJoinSide(n)))
      case Now() => execTime map (ts => New(Name("ISODate"), List(ts)))
      case Interval(a1) => unimplemented[M, JsCore]("Interval JS")

      // TODO: De-duplicate and move these to JsFuncHandler
      case ExtractCentury(date) =>
        Call(ident("NumberLong"), List(
          Call(Select(ident("Math"), "ceil"), List(
            BinOp(jscore.Div,
              Call(Select(date, "getUTCFullYear"), Nil),
              Literal(Js.Num(100, false))))))).point[M]
      case ExtractDayOfMonth(date) => Call(Select(date, "getUTCDate"), Nil).point[M]
      case ExtractDecade(date) =>
        Call(ident("NumberLong"), List(
          trunc(
            BinOp(jscore.Div,
              Call(Select(date, "getUTCFullYear"), Nil),
              Literal(Js.Num(10, false)))))).point[M]
      case ExtractDayOfWeek(date) =>
        Call(Select(date, "getUTCDay"), Nil).point[M]
      case ExtractDayOfYear(date) =>
        Call(ident("NumberInt"), List(
          Call(Select(ident("Math"), "floor"), List(
            BinOp(jscore.Add,
              BinOp(jscore.Div,
                BinOp(Sub,
                  date,
                  New(Name("Date"), List(
                    Call(Select(date, "getFullYear"), Nil),
                    Literal(Js.Num(0, false)),
                    Literal(Js.Num(0, false))))),
                Literal(Js.Num(86400000, false))),
              Literal(Js.Num(1, false))))))).point[M]
      case ExtractEpoch(date) =>
        Call(ident("NumberLong"), List(
          BinOp(jscore.Div,
            Call(Select(date, "valueOf"), Nil),
            Literal(Js.Num(1000, false))))).point[M]
      case ExtractHour(date) => Call(Select(date, "getUTCHours"), Nil).point[M]
      case ExtractIsoDayOfWeek(date) =>
        Let(Name("x"), Call(Select(date, "getUTCDay"), Nil),
          If(
            BinOp(jscore.Eq, ident("x"), Literal(Js.Num(0, false))),
            Literal(Js.Num(7, false)),
            ident("x"))).point[M]
      case ExtractIsoYear(date) =>
        Call(Select(date, "getUTCFullYear"), Nil).point[M]
      case ExtractMicroseconds(date) =>
        BinOp(jscore.Mult,
          BinOp(jscore.Add,
            Call(Select(date, "getUTCMilliseconds"), Nil),
            BinOp(jscore.Mult,
              Call(Select(date, "getUTCSeconds"), Nil),
              Literal(Js.Num(1000, false)))),
          Literal(Js.Num(1000, false))).point[M]
      case ExtractMillennium(date) =>
        Call(ident("NumberLong"), List(
          Call(Select(ident("Math"), "ceil"), List(
            BinOp(jscore.Div,
              Call(Select(date, "getUTCFullYear"), Nil),
              Literal(Js.Num(1000, false))))))).point[M]
      case ExtractMilliseconds(date) =>
        BinOp(jscore.Add,
          Call(Select(date, "getUTCMilliseconds"), Nil),
          BinOp(jscore.Mult,
            Call(Select(date, "getUTCSeconds"), Nil),
            Literal(Js.Num(1000, false)))).point[M]
      case ExtractMinute(date) =>
        Call(Select(date, "getUTCMinutes"), Nil).point[M]
      case ExtractMonth(date) =>
        BinOp(jscore.Add,
          Call(Select(date, "getUTCMonth"), Nil),
          Literal(Js.Num(1, false))).point[M]
      case ExtractQuarter(date) =>
        Call(ident("NumberInt"), List(
          BinOp(jscore.Add,
            BinOp(jscore.BitOr,
              BinOp(jscore.Div,
                Call(Select(date, "getUTCMonth"), Nil),
                Literal(Js.Num(3, false))),
              Literal(Js.Num(0, false))),
            Literal(Js.Num(1, false))))).point[M]
      case ExtractSecond(date) =>
        BinOp(jscore.Add,
          Call(Select(date, "getUTCSeconds"), Nil),
          BinOp(jscore.Div,
            Call(Select(date, "getUTCMilliseconds"), Nil),
            Literal(Js.Num(1000, false)))).point[M]
      case ExtractWeek(date) =>
        Call(ident("NumberInt"), List(
          Call(Select(ident("Math"), "floor"), List(
            BinOp(jscore.Add,
              BinOp(jscore.Div,
                Let(Name("startOfYear"),
                  New(Name("Date"), List(
                    Call(Select(date, "getFullYear"), Nil),
                    Literal(Js.Num(0, false)),
                    Literal(Js.Num(1, false)))),
                  BinOp(jscore.Add,
                    BinOp(Div,
                      BinOp(Sub, date, ident("startOfYear")),
                      Literal(Js.Num(86400000, false))),
                    BinOp(jscore.Add,
                      Call(Select(ident("startOfYear"), "getDay"), Nil),
                      Literal(Js.Num(1, false))))),
                Literal(Js.Num(7, false))),
              Literal(Js.Num(1, false))))))).point[M]

      case MakeMap(Embed(LiteralF(Js.Str(str))), a2) => Obj(ListMap(Name(str) -> a2)).point[M]
      // TODO: pull out the literal, and handle this case in other situations
      case MakeMap(a1, a2) => Obj(ListMap(Name("__Quasar_non_string_map") ->
       Arr(List(Arr(List(a1, a2)))))).point[M]
      case ConcatArrays(Embed(ArrF(a1)), Embed(ArrF(a2))) =>
        Arr(a1 |+| a2).point[M]
      case ConcatArrays(a1, a2) =>
        If(BinOp(jscore.Or, isArray(a1), isArray(a2)),
          Call(Select(a1, "concat"), List(a2)),
          BinOp(jscore.Add, a1, a2)).point[M]
      case ConcatMaps(Embed(ObjF(o1)), Embed(ObjF(o2))) =>
        Obj(o1 ++ o2).point[M]
      case ConcatMaps(a1, a2) => SpliceObjects(List(a1, a2)).point[M]

      case Guard(expr, typ, cont, fallback) =>
        val jsCheck: Type => Option[JsCore => JsCore] =
          generateTypeCheck[JsCore, JsCore](BinOp(jscore.Or, _, _)) {
            case Type.Null             => isNull
            case Type.Dec              => isDec
            case Type.Int
               | Type.Int ⨿ Type.Dec
               | Type.Int ⨿ Type.Dec ⨿ Type.Interval
                => isAnyNumber
            case Type.Str              => isString
            case Type.Obj(_, _) ⨿ Type.FlexArr(_, _, _)
                => isObjectOrArray
            case Type.Obj(_, _)        => isObject
            case Type.FlexArr(_, _, _) => isArray
            case Type.Binary           => isBinary
            case Type.Id               => isObjectId
            case Type.Bool             => isBoolean
            case Type.Date             => isDate
            case Type.Syntaxed         => isSyntaxed
          }
        jsCheck(typ).fold[M[JsCore]](
          raiseErr(qscriptPlanningFailed(InternalError.fromMsg("uncheckable type"))))(
          f => If(f(expr), cont, fallback).point[M])
      // TODO: Specify the function name for pattern match failures
      case _ => unimplemented[M, JsCore]("JS function")
    }

    val handleSpecialDerived: MapFuncDerived[T, JsCore] => M[JsCore] = {
      case Abs(a1)   => unimplemented[M, JsCore]("Abs JS")
      case Ceil(a1)  => unimplemented[M, JsCore]("Ceil JS")
      case Floor(a1) => unimplemented[M, JsCore]("Floor JS")
      case Trunc(a1) => unimplemented[M, JsCore]("Trunc JS")
      case Round(a1) => unimplemented[M, JsCore]("Round JS")
      case FloorScale(a1, a2) => unimplemented[M, JsCore]("FloorScale JS")
      case CeilScale(a1, a2) => unimplemented[M, JsCore]("CeilScale JS")
      case RoundScale(a1, a2) => unimplemented[M, JsCore]("RoundScale JS")
    }

    val handleSpecial: MapFunc[T, JsCore] => M[JsCore] = {
      case MFC(mfc) => handleSpecialCore(mfc)
      case MFD(mfd) => handleSpecialDerived(mfd)
    }

    mf => handleCommon(mf).cata(_.point[M], handleSpecial(mf))
  }

  // TODO: Need this until the old connector goes away and we can redefine
  //       `Selector` as `Selector[A, B]`, where `A` is the field type
  //       (naturally `BsonField`), and `B` is the recursive parameter.
  type PartialSelector[T[_[_]]] = Partial[T, BsonField, Selector]

  def defaultSelector[T[_[_]]]: PartialSelector[T] = (
    { case List(field) =>
      Selector.Doc(ListMap(
        field -> Selector.Expr(Selector.Eq(Bson.Bool(true)))))
    },
    List(Here[T]()))

  def invoke2Nel[T[_[_]]](x: OutputM[PartialSelector[T]], y: OutputM[PartialSelector[T]])(f: (Selector, Selector) => Selector):
      OutputM[PartialSelector[T]] =
    (x ⊛ y) { case ((f1, p1), (f2, p2)) =>
      ({ case list =>
        f(f1(list.take(p1.size)), f2(list.drop(p1.size)))
      },
        p1.map(There(0, _)) ++ p2.map(There(1, _)))
    }

  def typeSelector[T[_[_]]: RecursiveT: ShowT]:
      GAlgebra[(T[MapFunc[T, ?]], ?), MapFunc[T, ?], OutputM[PartialSelector[T]]] = { node =>

    import MapFuncsCore._

    def invoke2Rel[T[_[_]]](x: OutputM[PartialSelector[T]], y: OutputM[PartialSelector[T]])(f: (Selector, Selector) => Selector):
        OutputM[PartialSelector[T]] =
      (x.toOption, y.toOption) match {
        case (Some((f1, p1)), Some((f2, p2)))=>
          invoke2Nel(x, y)(f)
        case (Some((f1, p1)), None) =>
          (f1, p1.map(There(0, _))).right
        case (None, Some((f2, p2))) =>
          (f2, p2.map(There(1, _))).right
        case _ => InternalError.fromMsg(node.map(_._1).shows).left
      }

    node match {
      // NB: the pick of Selector for these two cases determine how restrictive the
      //     extracted typechecks are. See #2883 for more details
      case MFC(And(a, b)) => invoke2Rel(a._2, b._2)(Selector.And(_, _))
      case MFC(Or(a, b))  => invoke2Rel(a._2, b._2)(Selector.Or(_, _))

      // NB: we want to extract typechecks from both sides of a comparison operator
      //     Typechecks extracted from both sides are ANDed. Similarly to the `And`
      //     and `Or` case above, the selector choice can be tweaked depending on how
      //     strict we want to be with extracted typechecks. See #2883
      case MFC(Eq(a, b))  => invoke2Rel(a._2, b._2)(Selector.And(_, _))
      case MFC(Neq(a, b)) => invoke2Rel(a._2, b._2)(Selector.And(_, _))
      case MFC(Lt(a, b))  => invoke2Rel(a._2, b._2)(Selector.And(_, _))
      case MFC(Lte(a, b)) => invoke2Rel(a._2, b._2)(Selector.And(_, _))
      case MFC(Gt(a, b))  => invoke2Rel(a._2, b._2)(Selector.And(_, _))
      case MFC(Gte(a, b)) => invoke2Rel(a._2, b._2)(Selector.And(_, _))

      // NB: Undefined() is Hole in disguise here. We don't have a way to directly represent
      //     a FreeMap's leaves with this fixpoint, so we use Undefined() instead.
      case MFC(Guard((Embed(MFC(ProjectKey(Embed(MFC(Undefined())), _))), _), typ, cont, _)) =>
        def selCheck: Type => Option[BsonField => Selector] =
          generateTypeCheck[BsonField, Selector](Selector.Or(_, _)) {
            case Type.Null => ((f: BsonField) =>  Selector.Doc(f -> Selector.Type(BsonType.Null)))
            case Type.Dec => ((f: BsonField) => Selector.Doc(f -> Selector.Type(BsonType.Dec)))
            case Type.Int =>
              ((f: BsonField) => Selector.Or(
                Selector.Doc(f -> Selector.Type(BsonType.Int32)),
                Selector.Doc(f -> Selector.Type(BsonType.Int64))))
            case Type.Int ⨿ Type.Dec ⨿ Type.Interval =>
              ((f: BsonField) =>
                Selector.Or(
                  Selector.Doc(f -> Selector.Type(BsonType.Int32)),
                  Selector.Doc(f -> Selector.Type(BsonType.Int64)),
                  Selector.Doc(f -> Selector.Type(BsonType.Dec))))
            case Type.Str => ((f: BsonField) => Selector.Doc(f -> Selector.Type(BsonType.Text)))
            case Type.Obj(_, _) =>
              ((f: BsonField) => Selector.Doc(f -> Selector.Type(BsonType.Doc)))

            // NB: Selector.Type(BsonType.Arr) will not match arrays, instead we use the suggestion in Mongo docs
            // See: https://docs.mongodb.com/manual/reference/operator/query/type/#document-querying-by-array-type
            case Type.FlexArr(_, _, _) =>
              ((f: BsonField) => Selector.Doc(f -> Selector.ElemMatch(Selector.Exists(true).right)))
            case Type.Binary =>
              ((f: BsonField) => Selector.Doc(f -> Selector.Type(BsonType.Binary)))
            case Type.Id =>
              ((f: BsonField) => Selector.Doc(f -> Selector.Type(BsonType.ObjectId)))
            case Type.Bool => ((f: BsonField) => Selector.Doc(f -> Selector.Type(BsonType.Bool)))
            case Type.Date =>
              ((f: BsonField) => Selector.Doc(f -> Selector.Type(BsonType.Date)))
          }
        selCheck(typ).fold[OutputM[PartialSelector[T]]](
          -\/(InternalError.fromMsg(node.map(_._1).shows)))(
          f =>
          \/-(cont._2.fold[PartialSelector[T]](
            κ(({ case List(field) => f(field) }, List(There(0, Here[T]())))),
            { case (f2, p2) => ({ case head :: tail => Selector.And(f(head), f2(tail)) }, There(0, Here[T]()) :: p2.map(There(1, _)))
            })))

      case _ => -\/(InternalError fromMsg node.map(_._1).shows)
    }
  }


  /** The selector phase tries to turn expressions into MongoDB selectors – i.e.
    * Mongo query expressions. Selectors are only used for the filtering
    * pipeline op, so it's quite possible we build more stuff than is needed
    * (but it doesn’t matter, unneeded annotations will be ignored by the
    * pipeline phase).
    *
    * Like the expression op phase, this one requires bson field annotations.
    *
    * Most expressions cannot be turned into selector expressions without using
    * the "\$where" operator, which allows embedding JavaScript
    * code. Unfortunately, using this operator turns filtering into a full table
    * scan. We should do a pass over the tree to identify partial boolean
    * expressions which can be turned into selectors, factoring out the
    * leftovers for conversion using \$where.
    */
  def selector[T[_[_]]: RecursiveT: ShowT](v: BsonVersion):
      GAlgebra[(T[MapFunc[T, ?]], ?), MapFunc[T, ?], OutputM[PartialSelector[T]]] = { node =>
    import MapFuncsCore._

    type Output = OutputM[PartialSelector[T]]

    object IsBson {
      def unapply(x: (T[MapFunc[T, ?]], Output)): Option[Bson] =
        x._1.project match {
          case MFC(Constant(b)) => b.cataM(BsonCodec.fromEJson(v)).toOption
          case _ => None
        }
    }

    object IsBool {
      def unapply(v: (T[MapFunc[T, ?]], Output)): Option[Boolean] =
        v match {
          case IsBson(Bson.Bool(b)) => b.some
          case _                    => None
        }
    }

    object IsText {
      def unapply(v: (T[MapFunc[T, ?]], Output)): Option[String] =
        v match {
          case IsBson(Bson.Text(str)) => Some(str)
          case _                      => None
        }
    }

    object IsDate {
      def unapply(v: (T[MapFunc[T, ?]], Output)): Option[Data.Date] =
        v._1.project match {
          case MFC(Constant(d @ Data.Date(_))) => Some(d)
          case _                               => None
        }
    }

    val relFunc: MapFunc[T, _] => Option[Bson => Selector.Condition] = {
      case MFC(Eq(_, _))  => Some(Selector.Eq)
      case MFC(Neq(_, _)) => Some(Selector.Neq)
      case MFC(Lt(_, _))  => Some(Selector.Lt)
      case MFC(Lte(_, _)) => Some(Selector.Lte)
      case MFC(Gt(_, _))  => Some(Selector.Gt)
      case MFC(Gte(_, _)) => Some(Selector.Gte)
      case _              => None
    }

    val default: PartialSelector[T] = defaultSelector[T]

    def invoke(func: MapFunc[T, (T[MapFunc[T, ?]], Output)]): Output = {
      /**
        * All the relational operators require a field as one parameter, and
        * BSON literal value as the other parameter. So we have to try to
        * extract out both a field annotation and a selector and then verify
        * the selector is actually a BSON literal value before we can
        * construct the relational operator selector. If this fails for any
        * reason, it just means the given expression cannot be represented
        * using MongoDB's query operators, and must instead be written as
        * Javascript using the "$where" operator.
        */
      def relop
        (x: (T[MapFunc[T, ?]], Output), y: (T[MapFunc[T, ?]], Output))
        (f: Bson => Selector.Condition, r: Bson => Selector.Condition):
          Output =
        (x, y) match {
          case (_, IsBson(v2)) =>
            \/-(({ case List(f1) => Selector.Doc(ListMap(f1 -> Selector.Expr(f(v2)))) }, List(There(0, Here[T]()))))
          case (IsBson(v1), _) =>
            \/-(({ case List(f2) => Selector.Doc(ListMap(f2 -> Selector.Expr(r(v1)))) }, List(There(1, Here[T]()))))

          case (_, _) => -\/(InternalError fromMsg node.map(_._1).shows)
        }

      def relDateOp1(f: Bson.Date => Selector.Condition, date: Data.Date, g: Data.Date => Data.Timestamp, index: Int): Output =
        Bson.Date.fromInstant(g(date).value).fold[Output](
          -\/(NonRepresentableData(g(date))))(
          d => \/-((
            { case x :: Nil => Selector.Doc(x -> f(d)) },
            List(There(index, Here[T]())))))

      def relDateOp2(conj: (Selector, Selector) => Selector, f1: Bson.Date => Selector.Condition, f2: Bson.Date => Selector.Condition, date: Data.Date, g1: Data.Date => Data.Timestamp, g2: Data.Date => Data.Timestamp, index: Int): Output =
        ((Bson.Date.fromInstant(g1(date).value) \/> NonRepresentableData(g1(date))) ⊛
          (Bson.Date.fromInstant(g2(date).value) \/> NonRepresentableData(g2(date))))((d1, d2) =>
          (
            { case x :: Nil =>
              conj(
                Selector.Doc(x -> f1(d1)),
                Selector.Doc(x -> f2(d2)))
            },
            List(There(index, Here[T]()))))

      val flipCore: MapFuncCore[T, _] => Option[MapFuncCore[T, _]] = {
        case Eq(a, b)  => Some(Eq(a, b))
        case Neq(a, b) => Some(Neq(a, b))
        case Lt(a, b)  => Some(Gt(a, b))
        case Lte(a, b) => Some(Gte(a, b))
        case Gt(a, b)  => Some(Lt(a, b))
        case Gte(a, b) => Some(Lte(a, b))
        case And(a, b) => Some(And(a, b))
        case Or(a, b)  => Some(Or(a, b))
        case _         => None
      }

      val flip: MapFunc[T, _] => Option[MapFunc[T, _]] = {
        case MFC(mfc) => flipCore(mfc).map(MFC(_))
        case _ => None
      }

      def reversibleRelop(x: (T[MapFunc[T, ?]], Output), y: (T[MapFunc[T, ?]], Output))(f: MapFunc[T, _]): Output =
        (relFunc(f) ⊛ flip(f).flatMap(relFunc))(relop(x, y)(_, _)).getOrElse(-\/(InternalError fromMsg "couldn’t decipher operation"))

      func match {
        case MFC(Constant(_)) => \/-(default)
        case MFC(And(a, b))   => invoke2Nel(a._2, b._2)(Selector.And.apply _)
        case MFC(Or(a, b))    => invoke2Nel(a._2, b._2)(Selector.Or.apply _)

        case MFC(Gt(_, IsDate(d2)))  => relDateOp1(Selector.Gte, d2, date.startOfNextDay, 0)
        case MFC(Lt(IsDate(d1), _))  => relDateOp1(Selector.Gte, d1, date.startOfNextDay, 1)

        case MFC(Lt(_, IsDate(d2)))  => relDateOp1(Selector.Lt,  d2, date.startOfDay, 0)
        case MFC(Gt(IsDate(d1), _))  => relDateOp1(Selector.Lt,  d1, date.startOfDay, 1)

        case MFC(Gte(_, IsDate(d2))) => relDateOp1(Selector.Gte, d2, date.startOfDay, 0)
        case MFC(Lte(IsDate(d1), _)) => relDateOp1(Selector.Gte, d1, date.startOfDay, 1)

        case MFC(Lte(_, IsDate(d2))) => relDateOp1(Selector.Lt,  d2, date.startOfNextDay, 0)
        case MFC(Gte(IsDate(d1), _)) => relDateOp1(Selector.Lt,  d1, date.startOfNextDay, 1)

        case MFC(Eq(_, IsDate(d2))) => relDateOp2(Selector.And(_, _), Selector.Gte, Selector.Lt, d2, date.startOfDay, date.startOfNextDay, 0)
        case MFC(Eq(IsDate(d1), _)) => relDateOp2(Selector.And(_, _), Selector.Gte, Selector.Lt, d1, date.startOfDay, date.startOfNextDay, 1)

        case MFC(Neq(_, IsDate(d2))) => relDateOp2(Selector.Or(_, _), Selector.Lt, Selector.Gte, d2, date.startOfDay, date.startOfNextDay, 0)
        case MFC(Neq(IsDate(d1), _)) => relDateOp2(Selector.Or(_, _), Selector.Lt, Selector.Gte, d1, date.startOfDay, date.startOfNextDay, 1)

        case MFC(Eq(a, b))  => reversibleRelop(a, b)(func)
        case MFC(Neq(a, b)) => reversibleRelop(a, b)(func)
        case MFC(Lt(a, b))  => reversibleRelop(a, b)(func)
        case MFC(Lte(a, b)) => reversibleRelop(a, b)(func)
        case MFC(Gt(a, b))  => reversibleRelop(a, b)(func)
        case MFC(Gte(a, b)) => reversibleRelop(a, b)(func)

        // NB: workaround patmat exhaustiveness checker bug. Merge with previous `match`
        //     once solved.
        case x => x match {
          case MFC(Within(a, b)) =>
            relop(a, b)(
              Selector.In.apply _,
              x => Selector.ElemMatch(\/-(Selector.In(Bson.Arr(List(x))))))

          case MFC(Search(_, IsText(patt), IsBool(b))) =>
            \/-(({ case List(f1) =>
              Selector.Doc(ListMap(f1 -> Selector.Expr(Selector.Regex(patt, b, true, false, false)))) },
              List(There(0, Here[T]()))))

          case MFC(Between(_, IsBson(lower), IsBson(upper))) =>
            \/-(({ case List(f) => Selector.And(
              Selector.Doc(f -> Selector.Gte(lower)),
              Selector.Doc(f -> Selector.Lte(upper)))
            },
              List(There(0, Here[T]()))))

          case MFC(Not((_, v))) =>
            v.map { case (sel, inputs) => (sel andThen (_.negate), inputs.map(There(0, _))) }

          case MFC(Cond((_, v), _, _)) =>
            v.map { case (sel, inputs) => (sel, inputs.map(There(0, _))) }

          case MFC(ProjectKey((Embed(MFC(Cond(_, _, _))), v), _)) =>
            v.map { case (sel, inputs) => (sel, inputs.map(There(0, _))) }

          case MFC(Guard(_, typ, (_, cont), (Embed(MFC(Undefined())), _))) =>
            cont.map { case (sel, inputs) => (sel, inputs.map(There(1, _))) }
          case MFC(Guard(_, typ, (_, cont), (Embed(MFC(MakeArray(Embed(MFC(Undefined()))))), _))) =>
            cont.map { case (sel, inputs) => (sel, inputs.map(There(1, _))) }

          case _ => -\/(InternalError fromMsg node.map(_._1).shows)
        }
      }
    }

    invoke(node)
  }

  /** Brings a [[WBM]] into our `M`. */
  def liftM[M[_]: Monad: MonadFsErr, A](meh: WBM[A]): M[A] =
    meh.fold(
      e => raiseErr(qscriptPlanningFailed(e)),
      _.point[M])

  def createFieldName(prefix: String, i: Int): String = prefix + i.toString

  trait Planner[F[_]] {
    type IT[G[_]]

    def plan
      [M[_]: Monad: ExecTimeR: MonadFsErr, WF[_]: Functor: Coalesce: Crush, EX[_]: Traverse]
      (cfg: PlannerConfig[IT, EX, WF])
      (implicit
        ev0: WorkflowOpCoreF :<: WF,
        ev1: RenderTree[WorkflowBuilder[WF]],
        ev2: WorkflowBuilder.Ops[WF],
        ev3: EX :<: ExprOp):
        AlgebraM[M, F, WorkflowBuilder[WF]]
  }

  object Planner {
    type Aux[T[_[_]], F[_]] = Planner[F] { type IT[G[_]] = T[G] }

    def apply[T[_[_]], F[_]](implicit ev: Planner.Aux[T, F]) = ev

    implicit def shiftedReadFile[T[_[_]]: BirecursiveT: ShowT]: Planner.Aux[T, Const[ShiftedRead[AFile], ?]] =
      new Planner[Const[ShiftedRead[AFile], ?]] {
        type IT[G[_]] = T[G]
        def plan
          [M[_]: Monad: ExecTimeR: MonadFsErr, WF[_]: Functor: Coalesce: Crush, EX[_]: Traverse]
          (cfg: PlannerConfig[T, EX, WF])
          (implicit
            ev0: WorkflowOpCoreF :<: WF,
            ev1: RenderTree[WorkflowBuilder[WF]],
            WB: WorkflowBuilder.Ops[WF],
            ev3: EX :<: ExprOp) =
          qs => Collection
            .fromFile(qs.getConst.path)
            .fold(
              e => raiseErr(qscriptPlanningFailed(PlanPathError(e))),
              coll => {
                val dataset = WB.read(coll)
                // TODO: exclude `_id` from the value here?
                qs.getConst.idStatus match {
                  case IdOnly    =>
                    getExprBuilder[T, M, WF, EX](
                      cfg.funcHandler, cfg.staticHandler)(
                      dataset,
                        Free.roll(MFC(MapFuncsCore.ProjectKey[T, FreeMap[T]](HoleF[T], MapFuncsCore.StrLit("_id")))))
                  case IncludeId =>
                    getExprBuilder[T, M, WF, EX](
                      cfg.funcHandler, cfg.staticHandler)(
                      dataset,
                        MapFuncCore.StaticArray(List(
                          Free.roll(MFC(MapFuncsCore.ProjectKey[T, FreeMap[T]](HoleF[T], MapFuncsCore.StrLit("_id")))),
                          HoleF)))
                  case ExcludeId => dataset.point[M]
                }
              })
      }

    implicit def qscriptCore[T[_[_]]: BirecursiveT: EqualT: ShowT]:
        Planner.Aux[T, QScriptCore[T, ?]] =
      new Planner[QScriptCore[T, ?]] {
        import MapFuncsCore._
        import MapFuncCore._

        type IT[G[_]] = T[G]

        @SuppressWarnings(Array("org.wartremover.warts.Recursion"))
        def plan
          [M[_]: Monad: ExecTimeR: MonadFsErr,
            WF[_]: Functor: Coalesce: Crush,
            EX[_]: Traverse]
          (cfg: PlannerConfig[T, EX, WF])
          (implicit
            ev0: WorkflowOpCoreF :<: WF,
            ev1: RenderTree[WorkflowBuilder[WF]],
            WB: WorkflowBuilder.Ops[WF],
            ev3: EX :<: ExprOp) = {
          case qscript.Map(src, f) =>
            getExprBuilder[T, M, WF, EX](cfg.funcHandler, cfg.staticHandler)(src, f)
<<<<<<< HEAD
          case LeftShift(src, struct, id, shiftType, repair) => {
            def rewriteUndefined[A]: CoMapFuncR[T, A] => Option[CoMapFuncR[T, A]] = {
              case CoEnv(\/-(MFC(Guard(exp, tpe @ Type.FlexArr(_, _, _), exp0, Embed(CoEnv(\/-(MFC(Undefined())))))))) =>
=======

          case LeftShift(src, struct, id, shiftType, onUndef, repair) => {
            def rewriteUndefined[A]: CoMapFuncR[T, A] => Option[CoMapFuncR[T, A]] = {
              case CoEnv(\/-(MFC(Guard(exp, tpe @ Type.FlexArr(_, _, _), exp0, Embed(CoEnv(\/-(MFC(Undefined()))))))))
                  if (onUndef === OnUndefined.Emit) =>
>>>>>>> d47f2592
                rollMF[T, A](MFC(Guard(exp, tpe, exp0, Free.roll(MFC(MakeArray(Free.roll(MFC(Undefined())))))))).some
              case _ => none
            }

            // FIXME: Remove the `Cond`s extracted by the selector phase, not every `Cond(_, _, Undefined)` as here.
            def elideCond[A]: CoMapFuncR[T, A] => Option[CoMapFuncR[T, A]] = {
              case CoEnv(\/-(MFC(Cond(if_, then_, Embed(CoEnv(\/-(MFC(Undefined())))))))) =>
                CoEnv(then_.resume.swap).some
              case _ => none
            }

            def filterBuilder(src: WorkflowBuilder[WF], partialSel: PartialSelector[T]):
                M[WorkflowBuilder[WF]] = {
              val (sel, inputs) = partialSel

              inputs.traverse(f => handleFreeMap[T, M, EX](cfg.funcHandler, cfg.staticHandler, f(struct)))
                .map(WB.filter(src, _, sel))
            }

            def transform[A]: CoMapFuncR[T, A] => Option[CoMapFuncR[T, A]] =
              applyTransforms(elideCond[A], rewriteUndefined[A])

            val selectors = getSelector[T, M, EX](
              struct, InternalError.fromMsg("Not a selector").left, selector[T](cfg.bsonVersion))

            if (repair.contains(LeftSideF)) {
              val exprMerge: JoinFunc[T] => M[Fix[ExprOp]] =
                getExprMerge[T, M, EX](cfg.funcHandler, cfg.staticHandler)(_, DocField(BsonField.Name("s")), DocField(BsonField.Name("f")))
              val jsMerge: JoinFunc[T] => M[JsFn] =
                getJsMerge[T, M](_, jscore.Select(jscore.Ident(JsFn.defaultName), "s"), jscore.Select(jscore.Ident(JsFn.defaultName), "f"))

              shiftType match {
                case ShiftType.Array => {
                  selectors.fold(_ => handleFreeMap[T, M, EX](
                    cfg.funcHandler,
                    cfg.staticHandler,
                    struct.transCata[FreeMap[T]](orOriginal(rewriteUndefined[Hole]))) >>= (target =>
                    getBuilder[T, M, WF, EX, JoinSide](exprOrJs(_)(exprMerge, jsMerge))(
                      FlatteningBuilder(
                        DocBuilder(
                          src,
                          ListMap(
                            BsonField.Name("s") -> docVarToExpr(DocVar.ROOT()),
                            BsonField.Name("f") -> target)),
<<<<<<< HEAD
                        Set(StructureType.Array(DocField(BsonField.Name("f")), id))),
=======
                        Set(StructureType.Array(DocField(BsonField.Name("f")), id)),
                        List(BsonField.Name("s")).some),
>>>>>>> d47f2592
                      repair.transCata[JoinFunc[T]](orOriginal(rewriteUndefined[JoinSide])))), { sel =>
                    val struct0 =
                      handleFreeMap[T, M, EX](
                        cfg.funcHandler,
                        cfg.staticHandler,
                        struct.transCata[FreeMap[T]](orOriginal(transform[Hole])))
                    val repair0 = repair.transCata[JoinFunc[T]](orOriginal(transform[JoinSide]))

                    (struct0 ⊛ filterBuilder(src, sel))((struct1, src0) =>
                      getBuilder[T, M, WF, EX, JoinSide](exprOrJs(_)(exprMerge, jsMerge))(
                        FlatteningBuilder(
                          DocBuilder(
                            src0,
                            ListMap(
                              BsonField.Name("s") -> docVarToExpr(DocVar.ROOT()),
                              BsonField.Name("f") -> struct1)),
<<<<<<< HEAD
                          Set(StructureType.Array(DocField(BsonField.Name("f")), id))),
=======
                          Set(StructureType.Array(DocField(BsonField.Name("f")), id)),
                          List(BsonField.Name("s")).some),
>>>>>>> d47f2592
                        repair0)).join
                  })
                }
                case _ =>
                  (handleFreeMap[T, M, EX](cfg.funcHandler, cfg.staticHandler, struct) ⊛
                    getJsMerge[T, M](
                      repair,
                      jscore.Select(jscore.Ident(JsFn.defaultName), "s"),
                      jscore.Select(jscore.Ident(JsFn.defaultName), "f")))((expr, j) =>
                    ExprBuilder(
                      FlatteningBuilder(
                        DocBuilder(
                          src,
                          ListMap(
                            BsonField.Name("s") -> docVarToExpr(DocVar.ROOT()),
                            BsonField.Name("f") -> expr)),
                        // TODO: Handle arrays properly
                        Set(StructureType.Object(DocField(BsonField.Name("f")), id)),
                        List(BsonField.Name("s")).some),
                      -\&/(j)))
              }
            }
            else
              shiftType match {
                case ShiftType.Array => {
                  val struct0 = struct.transCata[FreeMap[T]](orOriginal(rewriteUndefined[Hole]))
                  val repair0 = repair.as[Hole](SrcHole).transCata[FreeMap[T]](orOriginal(rewriteUndefined[Hole]))

                  getExprBuilder[T, M, WF, EX](cfg.funcHandler, cfg.staticHandler)(src, struct0) >>= (builder =>
                    getExprBuilder[T, M, WF, EX](
                      cfg.funcHandler, cfg.staticHandler)(
                      FlatteningBuilder(
                        builder,
<<<<<<< HEAD
                        Set(StructureType.Array(DocVar.ROOT(), id))),
=======
                        Set(StructureType.Array(DocVar.ROOT(), id)),
                        List().some),
>>>>>>> d47f2592
                        repair0))
                }
                case _ =>
                  getExprBuilder[T, M, WF, EX](cfg.funcHandler, cfg.staticHandler)(src, struct) >>= (builder =>
                    getExprBuilder[T, M, WF, EX](
                      cfg.funcHandler, cfg.staticHandler)(
                      FlatteningBuilder(
                        builder,
<<<<<<< HEAD
                        Set(StructureType.Object(DocVar.ROOT(), id))),
=======
                        Set(StructureType.Object(DocVar.ROOT(), id)),
                        List().some),
>>>>>>> d47f2592
                        repair.as(SrcHole)))
              }

          }
          case Reduce(src, bucket, reducers, repair) =>
            (bucket.traverse(handleFreeMap[T, M, EX](cfg.funcHandler, cfg.staticHandler, _)) ⊛
              reducers.traverse(_.traverse(handleFreeMap[T, M, EX](cfg.funcHandler, cfg.staticHandler, _))))((b, red) => {
                getReduceBuilder[T, M, WF, EX](
                  cfg.funcHandler, cfg.staticHandler)(
                  // TODO: This work should probably be done in `toWorkflow`.
                  semiAlignExpr[λ[α => List[ReduceFunc[α]]]](red)(Traverse[List].compose).fold(
                    WB.groupBy(
                      DocBuilder(
                        src,
                        // FIXME: Doesn’t work with UnshiftMap
                        red.unite.zipWithIndex.map(_.map(i => BsonField.Name(createFieldName("f", i))).swap).toListMap ++
                          b.zipWithIndex.map(_.map(i => BsonField.Name(createFieldName("b", i))).swap).toListMap),
                      b.zipWithIndex.map(p => docVarToExpr(DocField(BsonField.Name(createFieldName("b", p._2))))),
                      red.zipWithIndex.map(ai =>
                        (BsonField.Name(createFieldName("f", ai._2)),
                          accumulator(ai._1.as($field(createFieldName("f", ai._2)))))).toListMap))(
                    exprs => WB.groupBy(src,
                      b,
                      exprs.zipWithIndex.map(ai =>
                        (BsonField.Name(createFieldName("f", ai._2)),
                          accumulator(ai._1))).toListMap)),
                    repair)
              }).join
          case Sort(src, bucket, order) =>
            val (keys, dirs) = (bucket.toIList.map((_, SortDir.asc)) <::: order).unzip
            keys.traverse(handleFreeMap[T, M, EX](cfg.funcHandler, cfg.staticHandler, _))
              .map(ks => WB.sortBy(src, ks.toList, dirs.toList))
          case Filter(src0, cond) => {
            val selectors = getSelector[T, M, EX](
              cond, defaultSelector[T].right, selector[T](cfg.bsonVersion) ∘ (_ <+> defaultSelector[T].right))
            val typeSelectors = getSelector[T, M, EX](
              cond, InternalError.fromMsg(s"not a typecheck").left , typeSelector[T])

            def filterBuilder(src: WorkflowBuilder[WF], partialSel: PartialSelector[T]):
                M[WorkflowBuilder[WF]] = {
              val (sel, inputs) = partialSel

              inputs.traverse(f => handleFreeMap[T, M, EX](cfg.funcHandler, cfg.staticHandler, f(cond)))
                .map(WB.filter(src, _, sel))
            }

            (selectors.toOption, typeSelectors.toOption) match {
              case (None, Some(typeSel)) => filterBuilder(src0, typeSel)
              case (Some(sel), None) => filterBuilder(src0, sel)
              case (Some(sel), Some(typeSel)) => filterBuilder(src0, typeSel) >>= (filterBuilder(_, sel))
              case _ =>
                handleFreeMap[T, M, EX](cfg.funcHandler, cfg.staticHandler, cond).map {
                  // TODO: Postpone decision until we know whether we are going to
                  //       need mapReduce anyway.
                  case cond @ HasThat(_) => WB.filter(src0, List(cond), {
                    case f :: Nil => Selector.Doc(f -> Selector.Eq(Bson.Bool(true)))
                  })
                  case \&/.This(js) => WB.filter(src0, Nil, {
                    case Nil => Selector.Where(js(jscore.ident("this")).toJs)
                  })
                }
            }
          }
          case Union(src, lBranch, rBranch) =>
            (rebaseWB[T, M, WF, EX](cfg, lBranch, src) ⊛
              rebaseWB[T, M, WF, EX](cfg, rBranch, src))(
              UnionBuilder(_, _))
          case Subset(src, from, sel, count) =>
            (rebaseWB[T, M, WF, EX](cfg, from, src) ⊛
              (rebaseWB[T, M, WF, EX](cfg, count, src) >>= (HasInt[M, WF](_))))(
              sel match {
                case Drop => WB.skip
                case Take => WB.limit
                // TODO: Better sampling
                case Sample => WB.limit
              })
          case Unreferenced() =>
            CollectionBuilder($pure(Bson.Null), WorkflowBuilder.Root(), none).point[M]
        }
      }

    @SuppressWarnings(Array("org.wartremover.warts.Recursion"))
    implicit def equiJoin[T[_[_]]: BirecursiveT: EqualT: ShowT]:
        Planner.Aux[T, EquiJoin[T, ?]] =
      new Planner[EquiJoin[T, ?]] {
        type IT[G[_]] = T[G]
        def plan
          [M[_]: Monad: ExecTimeR: MonadFsErr, WF[_]: Functor: Coalesce: Crush, EX[_]: Traverse]
          (cfg: PlannerConfig[T, EX, WF])
          (implicit
            ev0: WorkflowOpCoreF :<: WF,
            ev1: RenderTree[WorkflowBuilder[WF]],
            ev2: WorkflowBuilder.Ops[WF],
            ev3: EX :<: ExprOp) =
          qs =>
        (rebaseWB[T, M, WF, EX](cfg, qs.lBranch, qs.src) ⊛
          rebaseWB[T, M, WF, EX](cfg, qs.rBranch, qs.src))(
          (lb, rb) => {
            val (lKey, rKey) = Unzip[List].unzip(qs.key)

            (lKey.traverse(handleFreeMap[T, M, EX](cfg.funcHandler, cfg.staticHandler, _)) ⊛
              rKey.traverse(handleFreeMap[T, M, EX](cfg.funcHandler, cfg.staticHandler, _)))(
              (lk, rk) =>
              liftM[M, WorkflowBuilder[WF]](cfg.joinHandler.run(
                qs.f,
                JoinSource(lb, lk),
                JoinSource(rb, rk))) >>=
                (getExprBuilder[T, M, WF, EX](cfg.funcHandler, cfg.staticHandler)(_, qs.combine >>= {
                  case LeftSide => Free.roll(MFC(MapFuncsCore.ProjectKey(HoleF, MapFuncsCore.StrLit("left"))))
                  case RightSide => Free.roll(MFC(MapFuncsCore.ProjectKey(HoleF, MapFuncsCore.StrLit("right"))))
                }))).join
          }).join
      }

    implicit def coproduct[T[_[_]], F[_], G[_]](
      implicit F: Planner.Aux[T, F], G: Planner.Aux[T, G]):
        Planner.Aux[T, Coproduct[F, G, ?]] =
      new Planner[Coproduct[F, G, ?]] {
        type IT[G[_]] = T[G]
        def plan
          [M[_]: Monad: ExecTimeR: MonadFsErr, WF[_]: Functor: Coalesce: Crush, EX[_]: Traverse]
          (cfg: PlannerConfig[T, EX, WF])
          (implicit
            ev0: WorkflowOpCoreF :<: WF,
            ev1: RenderTree[WorkflowBuilder[WF]],
            ev2: WorkflowBuilder.Ops[WF],
            ev3: EX :<: ExprOp) =
          _.run.fold(
            F.plan[M, WF, EX](cfg),
            G.plan[M, WF, EX](cfg))
      }

    // TODO: All instances below here only need to exist because of `FreeQS`,
    //       but can’t actually be called.

    def default[T[_[_]], F[_]](label: String): Planner.Aux[T, F] =
      new Planner[F] {
        type IT[G[_]] = T[G]

        def plan
          [M[_]: Monad: ExecTimeR: MonadFsErr, WF[_]: Functor: Coalesce: Crush, EX[_]: Traverse]
          (cfg: PlannerConfig[T, EX, WF])
          (implicit
            ev0: WorkflowOpCoreF :<: WF,
            ev1: RenderTree[WorkflowBuilder[WF]],
            ev2: WorkflowBuilder.Ops[WF],
            ev3: EX :<: ExprOp) =
          κ(raiseErr(qscriptPlanningFailed(InternalError.fromMsg(s"should not be reached: $label"))))
      }

    implicit def deadEnd[T[_[_]]]: Planner.Aux[T, Const[DeadEnd, ?]] =
      default("DeadEnd")

    implicit def read[T[_[_]], A]: Planner.Aux[T, Const[Read[A], ?]] =
      default("Read")

    implicit def shiftedReadDir[T[_[_]]]: Planner.Aux[T, Const[ShiftedRead[ADir], ?]] =
      default("ShiftedRead[ADir]")

    implicit def thetaJoin[T[_[_]]]: Planner.Aux[T, ThetaJoin[T, ?]] =
      default("ThetaJoin")

    implicit def projectBucket[T[_[_]]]: Planner.Aux[T, ProjectBucket[T, ?]] =
      default("ProjectBucket")
  }

  def getExpr[
    T[_[_]]: BirecursiveT: ShowT,
    M[_]: Monad: ExecTimeR: MonadFsErr, EX[_]: Traverse: Inject[?[_], ExprOp]]
    (funcHandler: MapFunc[T, ?] ~> OptionFree[EX, ?], staticHandler: StaticHandler[T, EX])(fm: FreeMap[T]
  ) : M[Fix[ExprOp]] =
    processMapFuncExpr[T, M, EX, Hole](funcHandler, staticHandler)(fm)(κ($$ROOT))

  def getJsFn[T[_[_]]: BirecursiveT: ShowT, M[_]: Monad: MonadFsErr: ExecTimeR]
    (fm: FreeMap[T])
      : M[JsFn] =
    processMapFunc[T, M, Hole](fm)(κ(jscore.Ident(JsFn.defaultName))) ∘
      (JsFn(JsFn.defaultName, _))

  def getBuilder
    [T[_[_]]: BirecursiveT: ShowT, M[_]: Monad: MonadFsErr, WF[_], EX[_]: Traverse, A]
    (handler: FreeMapA[T, A] => M[Expr])
    (src: WorkflowBuilder[WF], fm: FreeMapA[T, A])
    (implicit ev: EX :<: ExprOp)
      : M[WorkflowBuilder[WF]] =
    fm.project match {
      case MapFuncCore.StaticMap(elems) =>
        elems.traverse(_.bitraverse({
          case Embed(MapFuncCore.EC(ejson.Str(key))) => BsonField.Name(key).point[M]
          case key => raiseErr[M, BsonField.Name](qscriptPlanningFailed(InternalError.fromMsg(s"Unsupported object key: ${key.shows}")))
        },
          handler)) ∘
        (es => DocBuilder(src, es.toListMap))
      case _ => handler(fm) ∘ (ExprBuilder(src, _))
    }

  def getExprBuilder
    [T[_[_]]: BirecursiveT: ShowT, M[_]: Monad: ExecTimeR: MonadFsErr, WF[_], EX[_]: Traverse]
    (funcHandler: MapFunc[T, ?] ~> OptionFree[EX, ?], staticHandler: StaticHandler[T, EX])
    (src: WorkflowBuilder[WF], fm: FreeMap[T])
    (implicit ev: EX :<: ExprOp)
      : M[WorkflowBuilder[WF]] =
    getBuilder[T, M, WF, EX, Hole](handleFreeMap[T, M, EX](funcHandler, staticHandler, _))(src, fm)

  def getReduceBuilder
    [T[_[_]]: BirecursiveT: ShowT, M[_]: Monad: ExecTimeR: MonadFsErr, WF[_], EX[_]: Traverse]
    (funcHandler: MapFunc[T, ?] ~> OptionFree[EX, ?], staticHandler: StaticHandler[T, EX])
    (src: WorkflowBuilder[WF], fm: FreeMapA[T, ReduceIndex])
    (implicit ev: EX :<: ExprOp)
      : M[WorkflowBuilder[WF]] =
    getBuilder[T, M, WF, EX, ReduceIndex](handleRedRepair[T, M, EX](funcHandler, staticHandler, _))(src, fm)

  def getJsMerge[T[_[_]]: BirecursiveT: ShowT, M[_]: Monad: MonadFsErr: ExecTimeR]
    (jf: JoinFunc[T], a1: JsCore, a2: JsCore)
      : M[JsFn] =
    processMapFunc[T, M, JoinSide](
      jf) {
      case LeftSide => a1
      case RightSide => a2
    } ∘ (JsFn(JsFn.defaultName, _))

  def getExprMerge[T[_[_]]: BirecursiveT: ShowT, M[_]: Monad: MonadFsErr: ExecTimeR, EX[_]: Traverse]
    (funcHandler: MapFunc[T, ?] ~> OptionFree[EX, ?], staticHandler: StaticHandler[T, EX])
    (jf: JoinFunc[T], a1: DocVar, a2: DocVar)
    (implicit inj: EX :<: ExprOp)
      : M[Fix[ExprOp]] =
    processMapFuncExpr[T, M, EX, JoinSide](funcHandler, staticHandler)(
      jf) {
      case LeftSide => $var(a1)
      case RightSide => $var(a2)
    }

  def exprOrJs[M[_]: Applicative: MonadFsErr, A]
    (a: A)
    (exf: A => M[Fix[ExprOp]], jsf: A => M[JsFn])
      : M[Expr] = {
    // TODO: Return _both_ errors
    val js = jsf(a)
    val expr = exf(a)
    handleErr[M, Expr](
      (js ⊛ expr)(\&/.Both(_, _)))(
      _ => handleErr[M, Expr](js.map(-\&/))(_ => expr.map(\&/-)))
  }

  def handleFreeMap[T[_[_]]: BirecursiveT: ShowT, M[_]: Monad: ExecTimeR: MonadFsErr, EX[_]: Traverse]
    (funcHandler: MapFunc[T, ?] ~> OptionFree[EX, ?], staticHandler: StaticHandler[T, EX], fm: FreeMap[T])
    (implicit ev: EX :<: ExprOp)
      : M[Expr] =
    exprOrJs(fm)(getExpr[T, M, EX](funcHandler, staticHandler)(_), getJsFn[T, M])

  def handleRedRepair[T[_[_]]: BirecursiveT: ShowT, M[_]: Monad: ExecTimeR: MonadFsErr, EX[_]: Traverse]
    (funcHandler: MapFunc[T, ?] ~> OptionFree[EX, ?], staticHandler: StaticHandler[T, EX], jr: FreeMapA[T, ReduceIndex])
    (implicit ev: EX :<: ExprOp)
      : M[Expr] =
    exprOrJs(jr)(getExprRed[T, M, EX](funcHandler, staticHandler)(_), getJsRed[T, M])

  def getExprRed[T[_[_]]: BirecursiveT: ShowT, M[_]: Monad: ExecTimeR: MonadFsErr, EX[_]: Traverse]
    (funcHandler: MapFunc[T, ?] ~> OptionFree[EX, ?], staticHandler: StaticHandler[T, EX])
    (jr: FreeMapA[T, ReduceIndex])
    (implicit ev: EX :<: ExprOp)
      : M[Fix[ExprOp]] =
    processMapFuncExpr[T, M, EX, ReduceIndex](funcHandler, staticHandler)(jr)(_.idx.fold(
      i => $field("_id", i.toString),
      i => $field(createFieldName("f", i))))

  def getJsRed[T[_[_]]: BirecursiveT: ShowT, M[_]: Monad: MonadFsErr: ExecTimeR]
    (jr: Free[MapFunc[T, ?], ReduceIndex])
      : M[JsFn] =
    processMapFunc[T, M, ReduceIndex](jr)(_.idx.fold(
      i => jscore.Select(jscore.Select(jscore.Ident(JsFn.defaultName), "_id"), i.toString),
      i => jscore.Select(jscore.Ident(JsFn.defaultName), createFieldName("f", i)))) ∘
      (JsFn(JsFn.defaultName, _))

  def rebaseWB
    [T[_[_]]: EqualT, M[_]: Monad: ExecTimeR: MonadFsErr, WF[_]: Functor: Coalesce: Crush, EX[_]: Traverse]
    (cfg: PlannerConfig[T, EX, WF],
      free: FreeQS[T],
      src: WorkflowBuilder[WF])
    (implicit
      F: Planner.Aux[T, QScriptTotal[T, ?]],
      ev0: WorkflowOpCoreF :<: WF,
      ev1: RenderTree[WorkflowBuilder[WF]],
      ev2: WorkflowBuilder.Ops[WF],
      ev3: EX :<: ExprOp)
      : M[WorkflowBuilder[WF]] =
    free.cataM(
      interpretM[M, QScriptTotal[T, ?], qscript.Hole, WorkflowBuilder[WF]](κ(src.point[M]), F.plan(cfg)))

  // TODO: Need `Delay[Show, WorkflowBuilder]`
  @SuppressWarnings(Array("org.wartremover.warts.ToString"))
  def HasLiteral[M[_]: Applicative: MonadFsErr, WF[_]]
    (wb: WorkflowBuilder[WF])
    (implicit ev0: WorkflowOpCoreF :<: WF)
      : M[Bson] =
    asLiteral(wb).fold(
      raiseErr[M, Bson](qscriptPlanningFailed(NonRepresentableEJson(wb.toString))))(
      _.point[M])

  @SuppressWarnings(Array("org.wartremover.warts.ToString"))
  def HasInt[M[_]: Monad: MonadFsErr, WF[_]]
    (wb: WorkflowBuilder[WF])
    (implicit ev0: WorkflowOpCoreF :<: WF)
      : M[Long] =
    HasLiteral[M, WF](wb) >>= {
      case Bson.Int32(v) => v.toLong.point[M]
      case Bson.Int64(v) => v.point[M]
      case x => raiseErr(qscriptPlanningFailed(NonRepresentableEJson(x.toString)))
    }

  // This is maybe worth putting in Matryoshka?
  def findFirst[T[_[_]]: RecursiveT, F[_]: Functor: Foldable, A](
    f: PartialFunction[T[F], A]):
      CoalgebraM[A \/ ?, F, T[F]] =
    tf => (f.lift(tf) \/> tf.project).swap

  // TODO: This should perhaps be _in_ PhaseResults or something
  def log[M[_]: Monad, A: RenderTree]
    (label: String, ma: M[A])
    (implicit mtell: MonadTell_[M, PhaseResults])
      : M[A] =
    ma.mproduct(a => mtell.tell(Vector(PhaseResult.tree(label, a)))) ∘ (_._1)

  def toMongoQScript[
      T[_[_]]: BirecursiveT: EqualT: RenderTreeT: ShowT,
      M[_]: Monad: MonadFsErr: PhaseResultTell]
      (anyDoc: Collection => OptionT[M, BsonDocument],
        qs: T[fs.MongoQScript[T, ?]])
      (implicit BR: Branches[T, fs.MongoQScript[T, ?]])
      : M[T[fs.MongoQScript[T, ?]]] = {

    type MQS[A] = fs.MongoQScript[T, A]
    type QST[A] = QScriptTotal[T, A]

    val O = new Optimize[T]
    val R = new Rewrite[T]

    def normalize(mqs: T[MQS]): M[T[MQS]] = {
      val mqs1 = mqs.transCata[T[MQS]](R.normalizeEJ[MQS])
      val mqs2 = BR.branches.modify(
          _.transCata[FreeQS[T]](liftCo(R.normalizeEJCoEnv[QScriptTotal[T, ?]]))
        )(mqs1.project).embed
      Trans(assumeReadType[T, MQS, M](Type.AnyObject), mqs2)
    }

    // TODO: All of these need to be applied through branches. We may also be able to compose
    //       them with normalization as the last step and run until fixpoint. Currently plans are
    //       too sensitive to the order in which these are applied.
    //       Some constraints:
    //       - elideQuasarSigil should only be applied once
    //       - elideQuasarSigil needs assumeReadType to be applied in order to
    //         work properly in all cases
    //       - R.normalizeEJ/R.normalizeEJCoEnv may change the structure such
    //         that assumeReadType can elide more guards
    //         E.g. Map(x, SrcHole) is normalized into x. assumeReadType does
    //         not recognize any Map as shape preserving, but it may recognize
    //         x being shape preserving (e.g. when x = ShiftedRead(y, ExcludeId))
    for {
      mongoQS1 <- Trans(assumeReadType[T, MQS, M](Type.AnyObject), qs)
      mongoQS2 <- mongoQS1.transCataM(elideQuasarSigil[T, MQS, M](anyDoc))
      mongoQS3 <- normalize(mongoQS2)
      _ <- BackendModule.logPhase[M](PhaseResult.treeAndCode("QScript Mongo", mongoQS3))

      mongoQS4 =  mongoQS3.transCata[T[MQS]](
                    liftFF[QScriptCore[T, ?], MQS, T[MQS]](
                      repeatedly(O.subsetBeforeMap[MQS, MQS](
                        reflNT[MQS]))))
      _ <- BackendModule.logPhase[M](
             PhaseResult.treeAndCode("QScript Mongo (Subset Before Map)",
             mongoQS4))

      // TODO: Once field deletion is implemented for 3.4, this could be selectively applied, if necessary.
      mongoQS5 =  PreferProjection.preferProjection[MQS](mongoQS4)
      _ <- BackendModule.logPhase[M](PhaseResult.treeAndCode("QScript Mongo (Prefer Projection)", mongoQS5))
    } yield mongoQS5
  }

  def buildWorkflow
    [T[_[_]]: BirecursiveT: EqualT: RenderTreeT: ShowT,
      M[_]: Monad: PhaseResultTell: MonadFsErr: ExecTimeR,
      WF[_]: Functor: Coalesce: Crush,
      EX[_]: Traverse]
    (cfg: PlannerConfig[T, EX, WF])
    (qs: T[fs.MongoQScript[T, ?]])
    (implicit
      ev0: WorkflowOpCoreF :<: WF,
      ev1: EX :<: ExprOp,
      ev2: RenderTree[Fix[WF]])
      : M[Fix[WF]] =
    for {
      wb <- log(
        "Workflow Builder",
        qs.cataM[M, WorkflowBuilder[WF]](
          Planner[T, fs.MongoQScript[T, ?]].plan[M, WF, EX](cfg).apply(_) ∘
            (_.transCata[Fix[WorkflowBuilderF[WF, ?]]](repeatedly(WorkflowBuilder.normalize[WF, Fix[WorkflowBuilderF[WF, ?]]])))))
      wf <- log("Workflow (raw)", liftM[M, Fix[WF]](WorkflowBuilder.build[WBM, WF](wb, cfg.queryModel)))
    } yield wf

  def plan0
    [T[_[_]]: BirecursiveT: EqualT: RenderTreeT: ShowT,
      M[_]: Monad: PhaseResultTell: MonadFsErr: ExecTimeR,
      WF[_]: Traverse: Coalesce: Crush: Crystallize,
      EX[_]: Traverse]
    (anyDoc: Collection => OptionT[M, BsonDocument],
      cfg: PlannerConfig[T, EX, WF])
    (qs: T[fs.MongoQScript[T, ?]])
    (implicit
      ev0: WorkflowOpCoreF :<: WF,
      ev1: WorkflowBuilder.Ops[WF],
      ev2: EX :<: ExprOp,
      ev3: RenderTree[Fix[WF]])
      : M[Crystallized[WF]] = {

    def doBuildWorkflow[F[_]: Monad: ExecTimeR](qs0: T[fs.MongoQScript[T, ?]]) =
      buildWorkflow[T, FileSystemErrT[PhaseResultT[F, ?], ?], WF, EX](cfg)(qs0).run.run

    for {
      qs0 <- toMongoQScript[T, M](anyDoc, qs)
      logRes0 <- doBuildWorkflow[M](qs0)
      (log0, res0) = logRes0
      wf0 <- res0 match {
               case \/-(wf) if (needsMapBeforeSort(wf)) =>
                 // TODO look into adding mapBeforeSort to WorkflowBuilder or Workflow stage
                 // instead, so that we can avoid having to rerun some transformations.
                 // See #3063
                 log("QScript Mongo (Map Before Sort)",
                   Trans(mapBeforeSort[T, M], qs0)) >>= buildWorkflow[T, M, WF, EX](cfg)
               case \/-(wf) =>
                 PhaseResultTell[M].tell(log0) *> wf.point[M]
               case -\/(err) =>
                 PhaseResultTell[M].tell(log0) *> raiseErr[M, Fix[WF]](err)
             }
      wf1 <- log(
        "Workflow (crystallized)",
        Crystallize[WF].crystallize(wf0).point[M])
    } yield wf1
  }

  def planExecTime[
      T[_[_]]: BirecursiveT: EqualT: ShowT: RenderTreeT,
      M[_]: Monad: PhaseResultTell: MonadFsErr](
      qs: T[fs.MongoQScript[T, ?]],
      queryContext: fs.QueryContext,
      queryModel: MongoQueryModel,
      anyDoc: Collection => OptionT[M, BsonDocument],
      execTime: Instant)
      : M[Crystallized[WorkflowF]] = {
    val peek = anyDoc andThen (_.mapT(_.liftM[ReaderT[?[_], Instant, ?]]))
    plan[T, ReaderT[M, Instant, ?]](qs, queryContext, queryModel, peek).run(execTime)
  }

  /** Translate the QScript plan to an executable MongoDB "physical"
    * plan, taking into account the current runtime environment as captured by
    * the given context.
    *
    * Internally, the type of the plan being built constrains which operators
    * can be used, but the resulting plan uses the largest, common type so that
    * callers don't need to worry about it.
    *
    * @param anyDoc returns any document in the given `Collection`
    */
  def plan[
      T[_[_]]: BirecursiveT: EqualT: ShowT: RenderTreeT,
      M[_]: Monad: PhaseResultTell: MonadFsErr: ExecTimeR](
      qs: T[fs.MongoQScript[T, ?]],
      queryContext: fs.QueryContext,
      queryModel: MongoQueryModel,
      anyDoc: Collection => OptionT[M, BsonDocument])
      : M[Crystallized[WorkflowF]] = {
    import MongoQueryModel._

    val bsonVersion = toBsonVersion(queryModel)

    val joinHandler: JoinHandler[Workflow3_2F, WBM] =
      JoinHandler.fallback[Workflow3_2F, WBM](
        JoinHandler.pipeline(queryModel, queryContext.statistics, queryContext.indexes),
        JoinHandler.mapReduce(queryModel))

    queryModel match {
      case `3.4.4` =>
        val cfg = PlannerConfig[T, Expr3_4_4, Workflow3_2F](
          joinHandler,
          FuncHandler.handle3_4_4(bsonVersion),
          StaticHandler.handle,
          queryModel,
          bsonVersion)
        plan0[T, M, Workflow3_2F, Expr3_4_4](anyDoc, cfg)(qs)

      case `3.4` =>
        val cfg = PlannerConfig[T, Expr3_4, Workflow3_2F](
          joinHandler,
          FuncHandler.handle3_4(bsonVersion),
          StaticHandler.handle,
          queryModel,
          bsonVersion)
        plan0[T, M, Workflow3_2F, Expr3_4](anyDoc, cfg)(qs)

      case `3.2` =>
        val cfg = PlannerConfig[T, Expr3_2, Workflow3_2F](
          joinHandler,
          FuncHandler.handle3_2(bsonVersion),
          StaticHandler.handle,
          queryModel,
          bsonVersion)
        plan0[T, M, Workflow3_2F, Expr3_2](anyDoc, cfg)(qs)

    }
  }
}<|MERGE_RESOLUTION|>--- conflicted
+++ resolved
@@ -900,17 +900,11 @@
             ev3: EX :<: ExprOp) = {
           case qscript.Map(src, f) =>
             getExprBuilder[T, M, WF, EX](cfg.funcHandler, cfg.staticHandler)(src, f)
-<<<<<<< HEAD
-          case LeftShift(src, struct, id, shiftType, repair) => {
-            def rewriteUndefined[A]: CoMapFuncR[T, A] => Option[CoMapFuncR[T, A]] = {
-              case CoEnv(\/-(MFC(Guard(exp, tpe @ Type.FlexArr(_, _, _), exp0, Embed(CoEnv(\/-(MFC(Undefined())))))))) =>
-=======
 
           case LeftShift(src, struct, id, shiftType, onUndef, repair) => {
             def rewriteUndefined[A]: CoMapFuncR[T, A] => Option[CoMapFuncR[T, A]] = {
               case CoEnv(\/-(MFC(Guard(exp, tpe @ Type.FlexArr(_, _, _), exp0, Embed(CoEnv(\/-(MFC(Undefined()))))))))
                   if (onUndef === OnUndefined.Emit) =>
->>>>>>> d47f2592
                 rollMF[T, A](MFC(Guard(exp, tpe, exp0, Free.roll(MFC(MakeArray(Free.roll(MFC(Undefined())))))))).some
               case _ => none
             }
@@ -955,12 +949,8 @@
                           ListMap(
                             BsonField.Name("s") -> docVarToExpr(DocVar.ROOT()),
                             BsonField.Name("f") -> target)),
-<<<<<<< HEAD
-                        Set(StructureType.Array(DocField(BsonField.Name("f")), id))),
-=======
                         Set(StructureType.Array(DocField(BsonField.Name("f")), id)),
                         List(BsonField.Name("s")).some),
->>>>>>> d47f2592
                       repair.transCata[JoinFunc[T]](orOriginal(rewriteUndefined[JoinSide])))), { sel =>
                     val struct0 =
                       handleFreeMap[T, M, EX](
@@ -977,12 +967,8 @@
                             ListMap(
                               BsonField.Name("s") -> docVarToExpr(DocVar.ROOT()),
                               BsonField.Name("f") -> struct1)),
-<<<<<<< HEAD
-                          Set(StructureType.Array(DocField(BsonField.Name("f")), id))),
-=======
                           Set(StructureType.Array(DocField(BsonField.Name("f")), id)),
                           List(BsonField.Name("s")).some),
->>>>>>> d47f2592
                         repair0)).join
                   })
                 }
@@ -1016,12 +1002,8 @@
                       cfg.funcHandler, cfg.staticHandler)(
                       FlatteningBuilder(
                         builder,
-<<<<<<< HEAD
-                        Set(StructureType.Array(DocVar.ROOT(), id))),
-=======
                         Set(StructureType.Array(DocVar.ROOT(), id)),
                         List().some),
->>>>>>> d47f2592
                         repair0))
                 }
                 case _ =>
@@ -1030,12 +1012,8 @@
                       cfg.funcHandler, cfg.staticHandler)(
                       FlatteningBuilder(
                         builder,
-<<<<<<< HEAD
-                        Set(StructureType.Object(DocVar.ROOT(), id))),
-=======
                         Set(StructureType.Object(DocVar.ROOT(), id)),
                         List().some),
->>>>>>> d47f2592
                         repair.as(SrcHole)))
               }
 

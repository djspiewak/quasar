--- conflicted
+++ resolved
@@ -1032,34 +1032,12 @@
             val (keys, dirs) = (bucket.toIList.map((_, SortDir.asc)) <::: order).unzip
             keys.traverse(handleFreeMap[T, M, EX](cfg.funcHandler, cfg.staticHandler, _))
               .map(ks => WB.sortBy(src, ks.toList, dirs.toList))
-<<<<<<< HEAD
-          case Filter(src, cond0) => {
-=======
           case Filter(src0, cond0) => {
->>>>>>> 735065b8
             // TODO: Apply elideMoreGeneralGuards to all FreeMap's in the plan, not only here
             cond0.transCataM(assumeReadType.elideMoreGeneralGuards[M, T](Type.AnyObject)) >>= { cond =>
               val selectors = getSelector[T, M, EX](cond, selector[T](cfg.bsonVersion)).toOption
               val typeSelectors = getSelector[T, M, EX](cond, typeSelector[T]).toOption
 
-<<<<<<< HEAD
-              (selectors, typeSelectors) match {
-                case (Some((_, Nil)), Some((typeSel, typeInputs))) =>
-                  typeInputs.traverse(f => handleFreeMap[T, M, EX](cfg.funcHandler, cfg.staticHandler, f(cond)))
-                    .map(WB.filter(src, _, typeSel))
-                case (Some((sel, inputs)), Some((_, Nil))) =>
-                  inputs.traverse(f => handleFreeMap[T, M, EX](cfg.funcHandler, cfg.staticHandler, f(cond)))
-                    .map(WB.filter(src, _, sel))
-                case (Some((sel, inputs)), Some((typeSel, typeInputs))) =>
-                  typeInputs.traverse(f => handleFreeMap[T, M, EX](cfg.funcHandler, cfg.staticHandler, f(cond)))
-                    .map(WB.filter(src, _, typeSel))
-                    .flatMap(src0 =>
-                      inputs.traverse(f => handleFreeMap[T, M, EX](cfg.funcHandler, cfg.staticHandler, f(cond)))
-                        .map(WB.filter(src0, _, sel)))
-                case (Some((sel, inputs)), None) =>
-                  inputs.traverse(f => handleFreeMap[T, M, EX](cfg.funcHandler, cfg.staticHandler, f(cond)))
-                    .map(WB.filter(src, _, sel))
-=======
               def filterBuilder(src: WorkflowBuilder[WF], partialSel: PartialSelector[T]):
                   M[WorkflowBuilder[WF]] = {
                 val (sel, inputs) = partialSel
@@ -1072,22 +1050,14 @@
                 case (None, Some(typeSel)) => filterBuilder(src0, typeSel)
                 case (Some(sel), None) => filterBuilder(src0, sel)
                 case (Some(sel), Some(typeSel)) => filterBuilder(src0, typeSel) >>= (filterBuilder(_, sel))
->>>>>>> 735065b8
                 case _ =>
                   handleFreeMap[T, M, EX](cfg.funcHandler, cfg.staticHandler, cond).map {
                     // TODO: Postpone decision until we know whether we are going to
                     //       need mapReduce anyway.
-<<<<<<< HEAD
-                    case cond @ HasThat(_) => WB.filter(src, List(cond), {
-                      case f :: Nil => Selector.Doc(f -> Selector.Eq(Bson.Bool(true)))
-                    })
-                    case \&/.This(js) => WB.filter(src, Nil, {
-=======
                     case cond @ HasThat(_) => WB.filter(src0, List(cond), {
                       case f :: Nil => Selector.Doc(f -> Selector.Eq(Bson.Bool(true)))
                     })
                     case \&/.This(js) => WB.filter(src0, Nil, {
->>>>>>> 735065b8
                       case Nil => Selector.Where(js(jscore.ident("this")).toJs)
                     })
                   }

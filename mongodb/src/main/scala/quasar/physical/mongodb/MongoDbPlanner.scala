/*
 * Copyright 2014–2017 SlamData Inc.
 *
 * Licensed under the Apache License, Version 2.0 (the "License");
 * you may not use this file except in compliance with the License.
 * You may obtain a copy of the License at
 *
 *     http://www.apache.org/licenses/LICENSE-2.0
 *
 * Unless required by applicable law or agreed to in writing, software
 * distributed under the License is distributed on an "AS IS" BASIS,
 * WITHOUT WARRANTIES OR CONDITIONS OF ANY KIND, either express or implied.
 * See the License for the specific language governing permissions and
 * limitations under the License.
 */

package quasar.physical.mongodb

import slamdata.Predef.{Map => _, _}
import quasar._, Planner._, Type.{Const => _, Coproduct => _, _}
import quasar.common.{PhaseResult, PhaseResults, PhaseResultTell, SortDir}
import quasar.connector.BackendModule
import quasar.contrib.matryoshka._
import quasar.contrib.pathy.{ADir, AFile, PathSegment}
import quasar.contrib.scalaz._, eitherT._
import quasar.ejson.EJson
import quasar.ejson.implicits._
import quasar.fp._
import quasar.fp.ski._
import quasar.fs.{FileSystemError, MonadFsErr}, FileSystemError.qscriptPlanningFailed
import quasar.javascript._
import quasar.jscore, jscore.{JsCore, JsFn}
import quasar.namegen._
import quasar.physical.mongodb.WorkflowBuilder.{Subset => _, _}
import quasar.physical.mongodb.accumulator._
import quasar.physical.mongodb.expression._
import quasar.physical.mongodb.planner.{FuncHandler, JsFuncHandler, JoinHandler, JoinSource, OptionFree}
import quasar.physical.mongodb.workflow.{ExcludeId => _, IncludeId => _, _}
import quasar.qscript.{Coalesce => _, _}
import quasar.qscript.{MapFuncsCore => MF}
import quasar.std.StdLib._ // TODO: remove this

import java.time.Instant
import matryoshka.{Hole => _, _}
import matryoshka.data._
import matryoshka.implicits._
import matryoshka.patterns._
import scalaz._, Scalaz.{ToIdOps => _, _}

// TODO: This is generalizable to an arbitrary `Recursive` type, I think.
sealed abstract class InputFinder[T[_[_]]] {
  def apply[A](t: FreeMap[T]): FreeMap[T]
}

final case class Here[T[_[_]]]() extends InputFinder[T] {
  def apply[A](a: FreeMap[T]): FreeMap[T] = a
}

final case class There[T[_[_]]](index: Int, next: InputFinder[T])
    extends InputFinder[T] {
  def apply[A](a: FreeMap[T]): FreeMap[T] =
    a.resume.fold(fa => next(fa.toList.apply(index)), κ(a))
}

object MongoDbPlanner {
  import fixExprOp._

  type Partial[T[_[_]], In, Out] = (PartialFunction[List[In], Out], List[InputFinder[T]])

  type OutputM[A]      = PlannerError \/ A
  type ExecTimeR[F[_]] = MonadReader_[F, Instant]

  private def raiseErr[M[_], A](err: FileSystemError)(
    implicit ev: MonadFsErr[M]
  ): M[A] = ev.raiseError(err)

  private def handleErr[M[_], A](ma: M[A])(f: FileSystemError => M[A])(
    implicit ev: MonadFsErr[M]
  ): M[A] = ev.handleError(ma)(f)

  @SuppressWarnings(Array("org.wartremover.warts.Recursion"))
  def generateTypeCheck[In, Out](or: (Out, Out) => Out)(f: PartialFunction[Type, In => Out]):
      Type => Option[In => Out] =
        typ => f.lift(typ).fold(
          typ match {
            case Type.Interval => generateTypeCheck(or)(f)(Type.Dec)
            case Type.Arr(_) => generateTypeCheck(or)(f)(Type.AnyArray)
            case Type.Timestamp
               | Type.Timestamp ⨿ Type.Date
               | Type.Timestamp ⨿ Type.Date ⨿ Type.Time =>
              generateTypeCheck(or)(f)(Type.Date)
            case Type.Timestamp ⨿ Type.Date ⨿ Type.Time ⨿ Type.Interval =>
              // Just repartition to match the right cases
              generateTypeCheck(or)(f)(Type.Interval ⨿ Type.Date)
            case Type.Int ⨿ Type.Dec ⨿ Type.Interval ⨿ Type.Str ⨿ (Type.Timestamp ⨿ Type.Date ⨿ Type.Time) ⨿ Type.Bool =>
              // Just repartition to match the right cases
              generateTypeCheck(or)(f)(
                Type.Int ⨿ Type.Dec ⨿ Type.Interval ⨿ Type.Str ⨿ (Type.Date ⨿ Type.Bool))
            case a ⨿ b =>
              (generateTypeCheck(or)(f)(a) ⊛ generateTypeCheck(or)(f)(b))(
                (a, b) => ((expr: In) => or(a(expr), b(expr))))
            case _ => None
          })(
          Some(_))

  def processMapFuncExpr
    [T[_[_]]: RecursiveT: ShowT, M[_]: Monad: ExecTimeR: MonadFsErr, EX[_]: Traverse, A]
    (funcHandler: MapFunc[T, ?] ~> OptionFree[EX, ?])
    (fm: FreeMapA[T, A])
    (recovery: A => Fix[ExprOp])
    (implicit inj: EX :<: ExprOp)
      : M[Fix[ExprOp]] =
    fm.cataM(
      interpretM[M, MapFunc[T, ?], A, Fix[ExprOp]](
        recovery(_).point[M],
        expression(funcHandler)))

  def getSelector
    [T[_[_]]: BirecursiveT: ShowT, M[_]: Monad: MonadFsErr, EX[_]: Traverse]
    (v: BsonVersion)
    (fm: FreeMap[T])
    (implicit inj: EX :<: ExprOp)
      : OutputM[PartialSelector[T]] =
    fm.zygo(
      interpret[MapFunc[T, ?], Hole, T[MapFunc[T, ?]]](
        κ(MFC(MapFuncsCore.Undefined[T, T[MapFunc[T, ?]]]()).embed),
        _.embed),
      ginterpret[(T[MapFunc[T, ?]], ?), MapFunc[T, ?], Hole, OutputM[PartialSelector[T]]](
        κ(defaultSelector[T].point[OutputM]),
        selector[T](v)))


  def processMapFunc[T[_[_]]: BirecursiveT: ShowT, M[_]: Monad: MonadFsErr: ExecTimeR, A]
    (fm: FreeMapA[T, A])(recovery: A => JsCore)
      : M[JsCore] =
    fm.cataM(interpretM[M, MapFunc[T, ?], A, JsCore](recovery(_).point[M], javascript))

  // FIXME: This is temporary. Should go away when the connector is complete.
  def unimplemented[M[_]: MonadFsErr, A](label: String): M[A] =
    raiseErr(qscriptPlanningFailed(InternalError.fromMsg(s"unimplemented $label")))

  // TODO: Should have a JsFn version of this for $reduce nodes.
  val accumulator: ReduceFunc[Fix[ExprOp]] => AccumOp[Fix[ExprOp]] = {
    import quasar.qscript.ReduceFuncs._

    {
      case Arbitrary(a)     => $first(a)
      case First(a)         => $first(a)
      case Last(a)          => $last(a)
      case Avg(a)           => $avg(a)
      case Count(_)         => $sum($literal(Bson.Int32(1)))
      case Max(a)           => $max(a)
      case Min(a)           => $min(a)
      case Sum(a)           => $sum(a)
      case UnshiftArray(a)  => $push(a)
      case UnshiftMap(k, v) => ???
    }
  }

  private def unpack[T[_[_]]: BirecursiveT, F[_]: Traverse](t: Free[F, T[F]]): T[F] =
    t.cata(interpret[F, T[F], T[F]](ι, _.embed))

  // NB: it's only safe to emit "core" expr ops here, but we always use the
  // largest type in WorkflowOp, so they're immediately injected into ExprOp.
  val check = new Check[Fix[ExprOp], ExprOp]

  def ejsonToExpression[M[_]: Applicative: MonadFsErr, EJ]
    (v: BsonVersion)(ej: EJ)(implicit EJ: Recursive.Aux[EJ, EJson])
      : M[Fix[ExprOp]] =
    ej.cataM(BsonCodec.fromEJson(v)).fold(pe => raiseErr(qscriptPlanningFailed(pe)), $literal(_).point[M])

  // TODO: Use `JsonCodec.encode` and avoid failing.
  def ejsonToJs[M[_]: Applicative: MonadFsErr, EJ: Show]
    (ej: EJ)(implicit EJ: Recursive.Aux[EJ, EJson])
      : M[JsCore] =
    ej.cata(Data.fromEJson).toJs.fold(
      raiseErr[M, JsCore](qscriptPlanningFailed(NonRepresentableEJson(ej.shows))))(
      _.point[M])

  def expression[
    T[_[_]]: RecursiveT: ShowT,
    M[_]: Monad: ExecTimeR: MonadFsErr,
    EX[_]: Traverse](funcHandler: MapFunc[T, ?] ~> OptionFree[EX, ?])(
    implicit inj: EX :<: ExprOp
  ): AlgebraM[M, MapFunc[T, ?], Fix[ExprOp]] = {

    import MapFuncsCore._
    import MapFuncsDerived._

    def handleCommon(mf: MapFunc[T, Fix[ExprOp]]): Option[Fix[ExprOp]] =
      funcHandler(mf).map(t => unpack(t.mapSuspension(inj)))

    def execTime(implicit ev: ExecTimeR[M]): M[Bson.Date] =
      OptionT[M, Bson.Date](ev.ask.map(Bson.Date.fromInstant(_)))
        .getOrElseF(raiseErr(
          qscriptPlanningFailed(InternalError.fromMsg("Could not get the current timestamp"))))


    val handleSpecialCore: MapFuncCore[T, Fix[ExprOp]] => M[Fix[ExprOp]] = {
      case Constant(v1) => unimplemented[M, Fix[ExprOp]]("Constant expression")
      case Now() => execTime map ($literal(_))

      case Date(a1) => unimplemented[M, Fix[ExprOp]]("Date expression")
      case Time(a1) => unimplemented[M, Fix[ExprOp]]("Time expression")
      case Timestamp(a1) => unimplemented[M, Fix[ExprOp]]("Timestamp expression")
      case Interval(a1) => unimplemented[M, Fix[ExprOp]]("Interval expression")
      case StartOfDay(a1) => unimplemented[M, Fix[ExprOp]]("StartOfDay expression")
      case TemporalTrunc(a1, a2) => unimplemented[M, Fix[ExprOp]]("TemporalTrunc expression")

      case IfUndefined(a1, a2) => unimplemented[M, Fix[ExprOp]]("IfUndefined expression")

      case Within(a1, a2) => unimplemented[M, Fix[ExprOp]]("Within expression")

      case ExtractIsoYear(a1) =>
        unimplemented[M, Fix[ExprOp]]("ExtractIsoYear expression")
      case Integer(a1) => unimplemented[M, Fix[ExprOp]]("Integer expression")
      case Decimal(a1) => unimplemented[M, Fix[ExprOp]]("Decimal expression")
      case ToString(a1) => unimplemented[M, Fix[ExprOp]]("ToString expression")

      case MakeArray(a1) => unimplemented[M, Fix[ExprOp]]("MakeArray expression")
      case MakeMap(a1, a2) => unimplemented[M, Fix[ExprOp]]("MakeMap expression")
      case ConcatMaps(a1, a2) => unimplemented[M, Fix[ExprOp]]("ConcatMap expression")
      case ProjectField($var(dv), $literal(Bson.Text(field))) =>
        $var(dv \ BsonField.Name(field)).point[M]
      case ProjectField(a1, a2) => unimplemented[M, Fix[ExprOp]](s"ProjectField expression")
      case ProjectIndex(a1, a2)  => unimplemented[M, Fix[ExprOp]]("ProjectIndex expression")
      case DeleteField(a1, a2)  => unimplemented[M, Fix[ExprOp]]("DeleteField expression")

      // NB: Quasar strings are arrays of characters. However, MongoDB
      //     represent strings and arrays as distinct types. Moreoever, SQL^2
      //     exposes two functions: `array_length` to obtain the length of an
      //     array and `length` to obtain the length of a string. This
      //     distinction, however, is lost when LP is translated into
      //     QScript. There's only one `Length` MapFunc. The workaround here
      //     detects calls to array_length or length indirectly through the
      //     typechecks inserted around calls to `Length` or `ArrayLength` in
      //     LP typechecks.

      case Length(a1) => unimplemented[M, Fix[ExprOp]]("Length expression")
      case Guard(expr, Type.Str, cont @ $strLenCP(_), fallback) =>
        $cond(check.isString(expr), cont, fallback).point[M]
      case Guard(expr, Type.FlexArr(_, _, _), $strLenCP(str), fallback) =>
        $cond(check.isArray(expr), $size(str), fallback).point[M]

      // NB: This is maybe a NOP for Fix[ExprOp]s, as they (all?) safely
      //     short-circuit when given the wrong type. However, our guards may be
      //     more restrictive than the operation, in which case we still want to
      //     short-circuit, so …
      case Guard(expr, typ, cont, fallback) =>
        // NB: Even if certain checks aren’t needed by ExprOps, we have to
        //     maintain them because we may convert ExprOps to JS.
        //     Hopefully BlackShield will eliminate the need for this.
        @SuppressWarnings(Array("org.wartremover.warts.Recursion"))
        def exprCheck: Type => Option[Fix[ExprOp] => Fix[ExprOp]] =
          generateTypeCheck[Fix[ExprOp], Fix[ExprOp]]($or(_, _)) {
            case Type.Null => check.isNull
            case Type.Int
               | Type.Dec
               | Type.Int ⨿ Type.Dec
               | Type.Int ⨿ Type.Dec ⨿ Type.Interval => check.isNumber
            case Type.Str => check.isString
            case Type.Obj(map, _) =>
              ((expr: Fix[ExprOp]) => {
                val basic = check.isObject(expr)
                expr match {
                  case $var(dv) =>
                    map.foldLeft(
                      basic)(
                      (acc, pair) =>
                      exprCheck(pair._2).fold(
                        acc)(
                        e => $and(acc, e($var(dv \ BsonField.Name(pair._1))))))
                  case _ => basic // FIXME: Check fields
                }
              })
            case Type.FlexArr(_, _, _) => check.isArray
            case Type.Binary => check.isBinary
            case Type.Id => check.isId
            case Type.Bool => check.isBoolean
            case Type.Date => check.isDateOrTimestamp // FIXME: use isDate here when >= 3.0
            // NB: Some explicit coproducts for adjacent types.
            case Type.Int ⨿ Type.Dec ⨿ Type.Str => check.isNumberOrString
            case Type.Int ⨿ Type.Dec ⨿ Type.Interval ⨿ Type.Str => check.isNumberOrString
            case Type.Date ⨿ Type.Bool => check.isDateTimestampOrBoolean
            case Type.Syntaxed => check.isSyntaxed
          }
        exprCheck(typ).fold(cont)(f => $cond(f(expr), cont, fallback)).point[M]

      case Range(_, _)     => unimplemented[M, Fix[ExprOp]]("Range expression")
      case Search(_, _, _) => unimplemented[M, Fix[ExprOp]]("Search expression")
      case Split(_, _)     => unimplemented[M, Fix[ExprOp]]("Split expression")
    }

    val handleSpecialDerived: MapFuncDerived[T, Fix[ExprOp]] => M[Fix[ExprOp]] = {
      case Abs(a1) => unimplemented[M, Fix[ExprOp]]("Abs expression")
      case Ceil(a1) => unimplemented[M, Fix[ExprOp]]("Ceil expression")
      case Floor(a1) => unimplemented[M, Fix[ExprOp]]("Floor expression")
      case Trunc(a1) => unimplemented[M, Fix[ExprOp]]("Trunc expression")
    }

    val handleSpecial: MapFunc[T, Fix[ExprOp]] => M[Fix[ExprOp]] = {
      case MFC(mfc) => handleSpecialCore(mfc)
      case MFD(mfd) => handleSpecialDerived(mfd)
    }

    mf => handleCommon(mf).cata(_.point[M], handleSpecial(mf))
  }

  def javascript[T[_[_]]: BirecursiveT: ShowT, M[_]: Applicative: MonadFsErr: ExecTimeR]
      : AlgebraM[M, MapFunc[T, ?], JsCore] = {
    import jscore.{
      Add => _, In => _,
      Lt => _, Lte => _, Gt => _, Gte => _, Eq => _, Neq => _,
      And => _, Or => _, Not => _,
      _}

    import MapFuncsCore._
    import MapFuncsDerived._

    val mjs = quasar.physical.mongodb.javascript[JsCore](_.embed)
    import mjs._

    // NB: Math.trunc is not present in MongoDB.
    def trunc(expr: JsCore): JsCore =
      Let(Name("x"), expr,
        BinOp(jscore.Sub,
          ident("x"),
          BinOp(jscore.Mod, ident("x"), Literal(Js.Num(1, false)))))

    def execTime(implicit ev: ExecTimeR[M]): M[JsCore] =
      ev.ask map (ts => Literal(Js.Str(ts.toString)))

    def handleCommon(mf: MapFunc[T, JsCore]): Option[JsCore] =
      JsFuncHandler.handle[MapFunc[T, ?]].apply(mf).map(unpack[Fix, JsCoreF])

    val handleSpecialCore: MapFuncCore[T, JsCore] => M[JsCore] = {
      case Constant(v1) => ejsonToJs[M, T[EJson]](v1)
      case Undefined() => ident("undefined").point[M]
      case JoinSideName(n) =>
        raiseErr[M, JsCore](qscriptPlanningFailed(UnexpectedJoinSide(n)))
      case Now() => execTime map (ts => New(Name("ISODate"), List(ts)))
      case Length(a1) =>
        Call(ident("NumberLong"), List(Select(a1, "length"))).point[M]
      case Date(a1) =>
        If(Call(Select(Call(ident("RegExp"), List(Literal(Js.Str("^" + string.dateRegex + "$")))), "test"), List(a1)),
          Call(ident("ISODate"), List(a1)),
          ident("undefined")).point[M]
      case Time(a1) =>
        If(Call(Select(Call(ident("RegExp"), List(Literal(Js.Str("^" + string.timeRegex + "$")))), "test"), List(a1)),
          a1,
          ident("undefined")).point[M]
      case Timestamp(a1) =>
        If(Call(Select(Call(ident("RegExp"), List(Literal(Js.Str("^" + string.timestampRegex + "$")))), "test"), List(a1)),
          Call(ident("ISODate"), List(a1)),
          ident("undefined")).point[M]
      case Interval(a1) => unimplemented[M, JsCore]("Interval JS")
      case TimeOfDay(a1) => {
        def pad2(x: JsCore) =
          Let(Name("x"), x,
            If(
              BinOp(jscore.Lt, ident("x"), Literal(Js.Num(10, false))),
              BinOp(jscore.Add, Literal(Js.Str("0")), ident("x")),
              ident("x")))
        def pad3(x: JsCore) =
          Let(Name("x"), x,
            If(
              BinOp(jscore.Lt, ident("x"), Literal(Js.Num(100, false))),
              BinOp(jscore.Add, Literal(Js.Str("00")), ident("x")),
              If(
                BinOp(jscore.Lt, ident("x"), Literal(Js.Num(10, false))),
                BinOp(jscore.Add, Literal(Js.Str("0")), ident("x")),
                ident("x"))))
        Let(Name("t"), a1,
          binop(jscore.Add,
            pad2(Call(Select(ident("t"), "getUTCHours"), Nil)),
            Literal(Js.Str(":")),
            pad2(Call(Select(ident("t"), "getUTCMinutes"), Nil)),
            Literal(Js.Str(":")),
            pad2(Call(Select(ident("t"), "getUTCSeconds"), Nil)),
            Literal(Js.Str(".")),
            pad3(Call(Select(ident("t"), "getUTCMilliseconds"), Nil)))).point[M]
      }
      case ToTimestamp(a1) => New(Name("Date"), List(a1)).point[M]

      case ExtractCentury(date) =>
        Call(ident("NumberLong"), List(
          Call(Select(ident("Math"), "ceil"), List(
            BinOp(jscore.Div,
              Call(Select(date, "getUTCFullYear"), Nil),
              Literal(Js.Num(100, false))))))).point[M]
      case ExtractDayOfMonth(date) => Call(Select(date, "getUTCDate"), Nil).point[M]
      case ExtractDecade(date) =>
        Call(ident("NumberLong"), List(
          trunc(
            BinOp(jscore.Div,
              Call(Select(date, "getUTCFullYear"), Nil),
              Literal(Js.Num(10, false)))))).point[M]
      case ExtractDayOfWeek(date) =>
        Call(Select(date, "getUTCDay"), Nil).point[M]
      case ExtractDayOfYear(date) =>
        Call(ident("NumberInt"), List(
          Call(Select(ident("Math"), "floor"), List(
            BinOp(jscore.Add,
              BinOp(jscore.Div,
                BinOp(Sub,
                  date,
                  New(Name("Date"), List(
                    Call(Select(date, "getFullYear"), Nil),
                    Literal(Js.Num(0, false)),
                    Literal(Js.Num(0, false))))),
                Literal(Js.Num(86400000, false))),
              Literal(Js.Num(1, false))))))).point[M]
      case ExtractEpoch(date) =>
        Call(ident("NumberLong"), List(
          BinOp(jscore.Div,
            Call(Select(date, "valueOf"), Nil),
            Literal(Js.Num(1000, false))))).point[M]
      case ExtractHour(date) => Call(Select(date, "getUTCHours"), Nil).point[M]
      case ExtractIsoDayOfWeek(date) =>
        Let(Name("x"), Call(Select(date, "getUTCDay"), Nil),
          If(
            BinOp(jscore.Eq, ident("x"), Literal(Js.Num(0, false))),
            Literal(Js.Num(7, false)),
            ident("x"))).point[M]
      case ExtractIsoYear(date) =>
        Call(Select(date, "getUTCFullYear"), Nil).point[M]
      case ExtractMicroseconds(date) =>
        BinOp(jscore.Mult,
          BinOp(jscore.Add,
            Call(Select(date, "getUTCMilliseconds"), Nil),
            BinOp(jscore.Mult,
              Call(Select(date, "getUTCSeconds"), Nil),
              Literal(Js.Num(1000, false)))),
          Literal(Js.Num(1000, false))).point[M]
      case ExtractMillennium(date) =>
        Call(ident("NumberLong"), List(
          Call(Select(ident("Math"), "ceil"), List(
            BinOp(jscore.Div,
              Call(Select(date, "getUTCFullYear"), Nil),
              Literal(Js.Num(1000, false))))))).point[M]
      case ExtractMilliseconds(date) =>
        BinOp(jscore.Add,
          Call(Select(date, "getUTCMilliseconds"), Nil),
          BinOp(jscore.Mult,
            Call(Select(date, "getUTCSeconds"), Nil),
            Literal(Js.Num(1000, false)))).point[M]
      case ExtractMinute(date) =>
        Call(Select(date, "getUTCMinutes"), Nil).point[M]
      case ExtractMonth(date) =>
        BinOp(jscore.Add,
          Call(Select(date, "getUTCMonth"), Nil),
          Literal(Js.Num(1, false))).point[M]
      case ExtractQuarter(date) =>
        Call(ident("NumberInt"), List(
          BinOp(jscore.Add,
            BinOp(jscore.BitOr,
              BinOp(jscore.Div,
                Call(Select(date, "getUTCMonth"), Nil),
                Literal(Js.Num(3, false))),
              Literal(Js.Num(0, false))),
            Literal(Js.Num(1, false))))).point[M]
      case ExtractSecond(date) =>
        BinOp(jscore.Add,
          Call(Select(date, "getUTCSeconds"), Nil),
          BinOp(jscore.Div,
            Call(Select(date, "getUTCMilliseconds"), Nil),
            Literal(Js.Num(1000, false)))).point[M]
      case ExtractWeek(date) =>
        Call(ident("NumberInt"), List(
          Call(Select(ident("Math"), "floor"), List(
            BinOp(jscore.Add,
              BinOp(jscore.Div,
                Let(Name("startOfYear"),
                  New(Name("Date"), List(
                    Call(Select(date, "getFullYear"), Nil),
                    Literal(Js.Num(0, false)),
                    Literal(Js.Num(1, false)))),
                  BinOp(jscore.Add,
                    BinOp(Div,
                      BinOp(Sub, date, ident("startOfYear")),
                      Literal(Js.Num(86400000, false))),
                    BinOp(jscore.Add,
                      Call(Select(ident("startOfYear"), "getDay"), Nil),
                      Literal(Js.Num(1, false))))),
                Literal(Js.Num(7, false))),
              Literal(Js.Num(1, false))))))).point[M]

      case ExtractYear(date) => Call(Select(date, "getUTCFullYear"), Nil).point[M]

      case Negate(a1)       => UnOp(Neg, a1).point[M]
      case Add(a1, a2)      => BinOp(jscore.Add, a1, a2).point[M]
      case Multiply(a1, a2) => BinOp(Mult, a1, a2).point[M]
      case Subtract(a1, a2) => BinOp(Sub, a1, a2).point[M]
      case Divide(a1, a2)   => BinOp(Div, a1, a2).point[M]
      case Modulo(a1, a2)   => BinOp(Mod, a1, a2).point[M]
      case Power(a1, a2)    => Call(Select(ident("Math"), "pow"), List(a1, a2)).point[M]

      case Not(a1)     => UnOp(jscore.Not, a1).point[M]
      case Eq(a1, a2)  => BinOp(jscore.Eq, a1, a2).point[M]
      case Neq(a1, a2) => BinOp(jscore.Neq, a1, a2).point[M]
      case Lt(a1, a2)  => BinOp(jscore.Lt, a1, a2).point[M]
      case Lte(a1, a2) => BinOp(jscore.Lte, a1, a2).point[M]
      case Gt(a1, a2)  => BinOp(jscore.Gt, a1, a2).point[M]
      case Gte(a1, a2) => BinOp(jscore.Gte, a1, a2).point[M]
      case IfUndefined(a1, a2) =>
        // TODO: Only evaluate `value` once.
        If(BinOp(jscore.Eq, a1, ident("undefined")), a2, a1).point[M]
      case And(a1, a2) => BinOp(jscore.And, a1, a2).point[M]
      case Or(a1, a2)  => BinOp(jscore.Or, a1, a2).point[M]
      case Between(a1, a2, a3) =>
        Call(ident("&&"), List(
          Call(ident("<="), List(a2, a1)),
          Call(ident("<="), List(a1, a3)))).point[M]
      case Cond(a1, a2, a3) => If(a1, a2, a3).point[M]

      case Within(a1, a2) =>
        BinOp(jscore.Neq,
          Literal(Js.Num(-1, false)),
          Call(Select(a2, "indexOf"), List(a1))).point[M]

      // TODO: move these to JsFuncHandler
      case Lower(a1) => Call(Select(a1, "toLowerCase"), Nil).point[M]
      case Upper(a1) => Call(Select(a1, "toUpperCase"), Nil).point[M]
      case Bool(a1) =>
        If(BinOp(jscore.Eq, a1, Literal(Js.Str("true"))),
          Literal(Js.Bool(true)),
          If(BinOp(jscore.Eq, a1, Literal(Js.Str("false"))),
            Literal(Js.Bool(false)),
            ident("undefined"))).point[M]
      case Integer(a1) =>
        If(Call(Select(Call(ident("RegExp"), List(Literal(Js.Str("^" + string.intRegex + "$")))), "test"), List(a1)),
          Call(ident("NumberLong"), List(a1)),
          ident("undefined")).point[M]
      case Decimal(a1) =>
        If(Call(Select(Call(ident("RegExp"), List(Literal(Js.Str("^" + string.floatRegex + "$")))), "test"), List(a1)),
          Call(ident("parseFloat"), List(a1)),
          ident("undefined")).point[M]
      case Null(a1) =>
        If(BinOp(jscore.Eq, a1, Literal(Js.Str("null"))),
          Literal(Js.Null),
          ident("undefined")).point[M]
      case ToString(a1) =>
        If(isInt(a1),
          // NB: This is a terrible way to turn an int into a string, but the
          //     only one that doesn’t involve converting to a decimal and
          //     losing precision.
          Call(Select(Call(ident("String"), List(a1)), "replace"), List(
            Call(ident("RegExp"), List(
              Literal(Js.Str("[^-0-9]+")),
              Literal(Js.Str("g")))),
            Literal(Js.Str("")))),
          If(binop(jscore.Or, isTimestamp(a1), isDate(a1)),
            Call(Select(a1, "toISOString"), Nil),
            Call(ident("String"), List(a1)))).point[M]
      case Search(a1, a2, a3) =>
        Call(
          Select(
            New(Name("RegExp"), List(
              a2,
              If(a3, Literal(Js.Str("im")), Literal(Js.Str("m"))))),
            "test"),
          List(a1)).point[M]
      case Substring(a1, a2, a3) =>
        Call(Select(a1, "substr"), List(a2, a3)).point[M]
      case Split(a1, a2) =>
        Call(Select(a1, "split"), List(a2)).point[M]

      case MakeMap(Embed(LiteralF(Js.Str(str))), a2) => Obj(ListMap(Name(str) -> a2)).point[M]
      // TODO: pull out the literal, and handle this case in other situations
      case MakeMap(a1, a2) => Obj(ListMap(Name("__Quasar_non_string_map") ->
       Arr(List(Arr(List(a1, a2)))))).point[M]
      case ConcatArrays(Embed(ArrF(a1)), Embed(ArrF(a2))) =>
        Arr(a1 |+| a2).point[M]
      case ConcatArrays(a1, a2) =>
        If(BinOp(jscore.Or, isArray(a1), isArray(a2)),
          Call(Select(a1, "concat"), List(a2)),
          BinOp(jscore.Add, a1, a2)).point[M]
      case ConcatMaps(Embed(ObjF(o1)), Embed(ObjF(o2))) =>
        Obj(o1 ++ o2).point[M]
      case ConcatMaps(a1, a2) => SpliceObjects(List(a1, a2)).point[M]
      case ProjectField(a1, a2) => Access(a1, a2).point[M]
      case ProjectIndex(a1, a2) => Access(a1, a2).point[M]
      case DeleteField(a1, a2)  => Call(ident("remove"), List(a1, a2)).point[M]

      case Guard(expr, typ, cont, fallback) =>
        val jsCheck: Type => Option[JsCore => JsCore] =
          generateTypeCheck[JsCore, JsCore](BinOp(jscore.Or, _, _)) {
            case Type.Null             => isNull
            case Type.Dec              => isDec
            case Type.Int
               | Type.Int ⨿ Type.Dec
               | Type.Int ⨿ Type.Dec ⨿ Type.Interval
                => isAnyNumber
            case Type.Str              => isString
            case Type.Obj(_, _) ⨿ Type.FlexArr(_, _, _)
                => isObjectOrArray
            case Type.Obj(_, _)        => isObject
            case Type.FlexArr(_, _, _) => isArray
            case Type.Binary           => isBinary
            case Type.Id               => isObjectId
            case Type.Bool             => isBoolean
            case Type.Date             => isDate
          }
        jsCheck(typ).fold[M[JsCore]](
          raiseErr(qscriptPlanningFailed(InternalError.fromMsg("uncheckable type"))))(
          f => If(f(expr), cont, fallback).point[M])

      // FIXME: Doesn't work for Char.
      case Range(start, end)        =>
        Call(
          Select(
            Call(Select(ident("Array"), "apply"), List(
              Literal(Js.Null),
              Call(ident("Array"), List(BinOp(Sub, end, start))))),
            "map"),
          List(
            Fun(List(Name("element"), Name("index")),
              BinOp(jscore.Add, ident("index"), start)))).point[M]
    }

    val handleSpecialDerived: MapFuncDerived[T, JsCore] => M[JsCore] = {
      case Abs(a1)   => unimplemented[M, JsCore]("Abs JS")
      case Ceil(a1)  => unimplemented[M, JsCore]("Ceil JS")
      case Floor(a1) => unimplemented[M, JsCore]("Floor JS")
      case Trunc(a1) => unimplemented[M, JsCore]("Trunc JS")
    }

    val handleSpecial: MapFunc[T, JsCore] => M[JsCore] = {
      case MFC(mfc) => handleSpecialCore(mfc)
      case MFD(mfd) => handleSpecialDerived(mfd)
    }

    mf => handleCommon(mf).cata(_.point[M], handleSpecial(mf))
  }

  // TODO: Need this until the old connector goes away and we can redefine
  //       `Selector` as `Selector[A, B]`, where `A` is the field type
  //       (naturally `BsonField`), and `B` is the recursive parameter.
  type PartialSelector[T[_[_]]] = Partial[T, BsonField, Selector]

  def defaultSelector[T[_[_]]]: PartialSelector[T] = (
    { case List(field) =>
      Selector.Doc(ListMap(
        field -> Selector.Expr(Selector.Eq(Bson.Bool(true)))))
    },
    List(Here[T]()))

  /** The selector phase tries to turn expressions into MongoDB selectors – i.e.
    * Mongo query expressions. Selectors are only used for the filtering
    * pipeline op, so it's quite possible we build more stuff than is needed
    * (but it doesn’t matter, unneeded annotations will be ignored by the
    * pipeline phase).
    *
    * Like the expression op phase, this one requires bson field annotations.
    *
    * Most expressions cannot be turned into selector expressions without using
    * the "\$where" operator, which allows embedding JavaScript
    * code. Unfortunately, using this operator turns filtering into a full table
    * scan. We should do a pass over the tree to identify partial boolean
    * expressions which can be turned into selectors, factoring out the
    * leftovers for conversion using \$where.
    */
  def selector[T[_[_]]: RecursiveT: ShowT](v: BsonVersion):
      GAlgebra[(T[MapFunc[T, ?]], ?), MapFunc[T, ?], OutputM[PartialSelector[T]]] = { node =>
    import MapFuncsCore._

    type Output = OutputM[PartialSelector[T]]

    object IsBson {
      def unapply(x: (T[MapFunc[T, ?]], Output)): Option[Bson] =
        x._1.project match {
          case MFC(Constant(b)) => b.cataM(BsonCodec.fromEJson(v)).toOption
          case _ => None
        }
    }

    object IsBool {
      def unapply(v: (T[MapFunc[T, ?]], Output)): Option[Boolean] =
        v match {
          case IsBson(Bson.Bool(b)) => b.some
          case _                    => None
        }
    }

    object IsText {
      def unapply(v: (T[MapFunc[T, ?]], Output)): Option[String] =
        v match {
          case IsBson(Bson.Text(str)) => Some(str)
          case _                      => None
        }
    }

    object IsDate {
      def unapply(v: (T[MapFunc[T, ?]], Output)): Option[Data.Date] =
        v._1.project match {
          case MFC(Constant(d @ Data.Date(_))) => Some(d)
          case _                               => None
        }
    }

    val relFunc: MapFunc[T, _] => Option[Bson => Selector.Condition] = {
      case MFC(Eq(_, _))  => Some(Selector.Eq)
      case MFC(Neq(_, _)) => Some(Selector.Neq)
      case MFC(Lt(_, _))  => Some(Selector.Lt)
      case MFC(Lte(_, _)) => Some(Selector.Lte)
      case MFC(Gt(_, _))  => Some(Selector.Gt)
      case MFC(Gte(_, _)) => Some(Selector.Gte)
      case _              => None
    }

    val default: PartialSelector[T] = defaultSelector[T]

    def invoke(func: MapFunc[T, (T[MapFunc[T, ?]], Output)]): Output = {
      /**
        * All the relational operators require a field as one parameter, and
        * BSON literal value as the other parameter. So we have to try to
        * extract out both a field annotation and a selector and then verify
        * the selector is actually a BSON literal value before we can
        * construct the relational operator selector. If this fails for any
        * reason, it just means the given expression cannot be represented
        * using MongoDB's query operators, and must instead be written as
        * Javascript using the "$where" operator.
        */
      def relop
        (x: (T[MapFunc[T, ?]], Output), y: (T[MapFunc[T, ?]], Output))
        (f: Bson => Selector.Condition, r: Bson => Selector.Condition):
          Output =
        (x, y) match {
          case (_, IsBson(v2)) =>
            \/-(({ case List(f1) => Selector.Doc(ListMap(f1 -> Selector.Expr(f(v2)))) }, List(There(0, Here[T]()))))
          case (IsBson(v1), _) =>
            \/-(({ case List(f2) => Selector.Doc(ListMap(f2 -> Selector.Expr(r(v1)))) }, List(There(1, Here[T]()))))

          case (_, _) => -\/(InternalError fromMsg node.map(_._1).shows)
        }

      def relDateOp1(f: Bson.Date => Selector.Condition, date: Data.Date, g: Data.Date => Data.Timestamp, index: Int): Output =
        Bson.Date.fromInstant(g(date).value).fold[Output](
          -\/(NonRepresentableData(g(date))))(
          d => \/-((
            { case x :: Nil => Selector.Doc(x -> f(d)) },
            List(There(index, Here[T]())))))

      def relDateOp2(conj: (Selector, Selector) => Selector, f1: Bson.Date => Selector.Condition, f2: Bson.Date => Selector.Condition, date: Data.Date, g1: Data.Date => Data.Timestamp, g2: Data.Date => Data.Timestamp, index: Int): Output =
        ((Bson.Date.fromInstant(g1(date).value) \/> NonRepresentableData(g1(date))) ⊛
          (Bson.Date.fromInstant(g2(date).value) \/> NonRepresentableData(g2(date))))((d1, d2) =>
          (
            { case x :: Nil =>
              conj(
                Selector.Doc(x -> f1(d1)),
                Selector.Doc(x -> f2(d2)))
            },
            List(There(index, Here[T]()))))

      def invoke2Nel(x: Output, y: Output)(f: (Selector, Selector) => Selector):
          Output =
        (x ⊛ y) { case ((f1, p1), (f2, p2)) =>
          ({ case list =>
            f(f1(list.take(p1.size)), f2(list.drop(p1.size)))
          },
            p1.map(There(0, _)) ++ p2.map(There(1, _)))
        }

      val flipCore: MapFuncCore[T, _] => Option[MapFuncCore[T, _]] = {
        case Eq(a, b)  => Some(Eq(a, b))
        case Neq(a, b) => Some(Neq(a, b))
        case Lt(a, b)  => Some(Gt(a, b))
        case Lte(a, b) => Some(Gte(a, b))
        case Gt(a, b)  => Some(Lt(a, b))
        case Gte(a, b) => Some(Lte(a, b))
        case And(a, b) => Some(And(a, b))
        case Or(a, b)  => Some(Or(a, b))
        case _         => None
      }

      val flip: MapFunc[T, _] => Option[MapFunc[T, _]] = {
        case MFC(mfc) => flipCore(mfc).map(MFC(_))
        case _ => None
      }

      def reversibleRelop(x: (T[MapFunc[T, ?]], Output), y: (T[MapFunc[T, ?]], Output))(f: MapFunc[T, _]): Output =
        (relFunc(f) ⊛ flip(f).flatMap(relFunc))(relop(x, y)(_, _)).getOrElse(-\/(InternalError fromMsg "couldn’t decipher operation"))

      func match {
        case MFC(Constant(_))        => \/-(default)

        case MFC(Gt(_, IsDate(d2)))  => relDateOp1(Selector.Gte, d2, date.startOfNextDay, 0)
        case MFC(Lt(IsDate(d1), _))  => relDateOp1(Selector.Gte, d1, date.startOfNextDay, 1)

        case MFC(Lt(_, IsDate(d2)))  => relDateOp1(Selector.Lt,  d2, date.startOfDay, 0)
        case MFC(Gt(IsDate(d1), _))  => relDateOp1(Selector.Lt,  d1, date.startOfDay, 1)

        case MFC(Gte(_, IsDate(d2))) => relDateOp1(Selector.Gte, d2, date.startOfDay, 0)
        case MFC(Lte(IsDate(d1), _)) => relDateOp1(Selector.Gte, d1, date.startOfDay, 1)

        case MFC(Lte(_, IsDate(d2))) => relDateOp1(Selector.Lt,  d2, date.startOfNextDay, 0)
        case MFC(Gte(IsDate(d1), _)) => relDateOp1(Selector.Lt,  d1, date.startOfNextDay, 1)

        case MFC(Eq(_, IsDate(d2))) => relDateOp2(Selector.And(_, _), Selector.Gte, Selector.Lt, d2, date.startOfDay, date.startOfNextDay, 0)
        case MFC(Eq(IsDate(d1), _)) => relDateOp2(Selector.And(_, _), Selector.Gte, Selector.Lt, d1, date.startOfDay, date.startOfNextDay, 1)

        case MFC(Neq(_, IsDate(d2))) => relDateOp2(Selector.Or(_, _), Selector.Lt, Selector.Gte, d2, date.startOfDay, date.startOfNextDay, 0)
        case MFC(Neq(IsDate(d1), _)) => relDateOp2(Selector.Or(_, _), Selector.Lt, Selector.Gte, d1, date.startOfDay, date.startOfNextDay, 1)

        case MFC(Eq(a, b))  => reversibleRelop(a, b)(func)
        case MFC(Neq(a, b)) => reversibleRelop(a, b)(func)
        case MFC(Lt(a, b))  => reversibleRelop(a, b)(func)
        case MFC(Lte(a, b)) => reversibleRelop(a, b)(func)
        case MFC(Gt(a, b))  => reversibleRelop(a, b)(func)
        case MFC(Gte(a, b)) => reversibleRelop(a, b)(func)

        case MFC(Within(a, b)) =>
          relop(a, b)(
            Selector.In.apply _,
            x => Selector.ElemMatch(\/-(Selector.In(Bson.Arr(List(x))))))

        case MFC(Search(_, IsText(patt), IsBool(b))) =>
          \/-(({ case List(f1) =>
            Selector.Doc(ListMap(f1 -> Selector.Expr(Selector.Regex(patt, b, true, false, false)))) },
            List(There(0, Here[T]()))))

        case MFC(Between(_, IsBson(lower), IsBson(upper))) =>
          \/-(({ case List(f) => Selector.And(
            Selector.Doc(f -> Selector.Gte(lower)),
            Selector.Doc(f -> Selector.Lte(upper)))
          },
            List(There(0, Here[T]()))))

        case MFC(And(a, b)) => invoke2Nel(a._2, b._2)(Selector.And.apply _)
        case MFC(Or(a, b)) => invoke2Nel(a._2, b._2)(Selector.Or.apply _)
        case MFC(Not((_, v))) =>
          v.map { case (sel, inputs) => (sel andThen (_.negate), inputs.map(There(0, _))) }

        case MFC(Guard(_, typ, cont, _)) =>
          def selCheck: Type => Option[BsonField => Selector] =
            generateTypeCheck[BsonField, Selector](Selector.Or(_, _)) {
              case Type.Null => ((f: BsonField) =>  Selector.Doc(f -> Selector.Type(BsonType.Null)))
              case Type.Dec => ((f: BsonField) => Selector.Doc(f -> Selector.Type(BsonType.Dec)))
              case Type.Int =>
                ((f: BsonField) => Selector.Or(
                  Selector.Doc(f -> Selector.Type(BsonType.Int32)),
                  Selector.Doc(f -> Selector.Type(BsonType.Int64))))
              case Type.Int ⨿ Type.Dec ⨿ Type.Interval =>
                ((f: BsonField) =>
                  Selector.Or(
                    Selector.Doc(f -> Selector.Type(BsonType.Int32)),
                    Selector.Doc(f -> Selector.Type(BsonType.Int64)),
                    Selector.Doc(f -> Selector.Type(BsonType.Dec))))
              case Type.Str => ((f: BsonField) => Selector.Doc(f -> Selector.Type(BsonType.Text)))
              case Type.Obj(_, _) =>
                ((f: BsonField) => Selector.Doc(f -> Selector.Type(BsonType.Doc)))
              case Type.Binary =>
                ((f: BsonField) => Selector.Doc(f -> Selector.Type(BsonType.Binary)))
              case Type.Id =>
                ((f: BsonField) => Selector.Doc(f -> Selector.Type(BsonType.ObjectId)))
              case Type.Bool => ((f: BsonField) => Selector.Doc(f -> Selector.Type(BsonType.Bool)))
              case Type.Date =>
                ((f: BsonField) => Selector.Doc(f -> Selector.Type(BsonType.Date)))
            }
          selCheck(typ).fold[OutputM[PartialSelector[T]]](
            -\/(InternalError.fromMsg(node.map(_._1).shows)))(
            f =>
            \/-(cont._2.fold[PartialSelector[T]](
              κ(({ case List(field) => f(field) }, List(There(0, Here[T]())))),
              { case (f2, p2) =>
                ({ case head :: tail => Selector.And(f(head), f2(tail)) },
                  There(0, Here[T]()) :: p2.map(There(1, _)))
              })))

        case _ => -\/(InternalError fromMsg node.map(_._1).shows)
      }
    }

    invoke(node) <+> \/-(default)
  }

  // TODO: Remove this type.
  type WBM[X] = PlannerError \/ X

  /** Brings a [[WBM]] into our `M`. */
  def liftM[M[_]: Monad: MonadFsErr, A](meh: WBM[A]): M[A] =
    meh.fold(
      e => raiseErr(qscriptPlanningFailed(e)),
      _.point[M])

  def createFieldName(prefix: String, i: Int): String = prefix + i.toString

  trait Planner[F[_]] {
    type IT[G[_]]

    def plan
      [M[_]: Monad: ExecTimeR: MonadFsErr, WF[_]: Functor: Coalesce: Crush: Crystallize, EX[_]: Traverse]
      (joinHandler: JoinHandler[WF, WBM],
        funcHandler: MapFunc[IT, ?] ~> OptionFree[EX, ?],
        v: BsonVersion)
      (implicit
        ev0: WorkflowOpCoreF :<: WF,
        ev1: RenderTree[WorkflowBuilder[WF]],
        ev2: WorkflowBuilder.Ops[WF],
        ev3: EX :<: ExprOp):
        AlgebraM[M, F, WorkflowBuilder[WF]]
  }

  object Planner {
    type Aux[T[_[_]], F[_]] = Planner[F] { type IT[G[_]] = T[G] }

    def apply[T[_[_]], F[_]](implicit ev: Planner.Aux[T, F]) = ev

    implicit def shiftedReadFile[T[_[_]]: BirecursiveT: ShowT]: Planner.Aux[T, Const[ShiftedRead[AFile], ?]] =
      new Planner[Const[ShiftedRead[AFile], ?]] {
        type IT[G[_]] = T[G]
        def plan
          [M[_]: Monad: ExecTimeR: MonadFsErr, WF[_]: Functor: Coalesce: Crush: Crystallize, EX[_]: Traverse]
          (joinHandler: JoinHandler[WF, WBM],
            funcHandler: MapFunc[T, ?] ~> OptionFree[EX, ?],
            v: BsonVersion)
          (implicit
            ev0: WorkflowOpCoreF :<: WF,
            ev1: RenderTree[WorkflowBuilder[WF]],
            WB: WorkflowBuilder.Ops[WF],
            ev3: EX :<: ExprOp) =
          qs => Collection
            .fromFile(qs.getConst.path)
            .fold(
              e => raiseErr(qscriptPlanningFailed(PlanPathError(e))),
              coll => {
                val dataset = WB.read(coll)
                // TODO: exclude `_id` from the value here?
                qs.getConst.idStatus match {
                  case IdOnly    =>
                    getExprBuilder[T, M, WF, EX](
                      funcHandler)(
                      dataset,
                        Free.roll(MFC(MapFuncsCore.ProjectField[T, FreeMap[T]](HoleF[T], MapFuncsCore.StrLit("_id")))))
                  case IncludeId =>
                    getExprBuilder[T, M, WF, EX](
                      funcHandler)(
                      dataset,
                        MapFuncCore.StaticArray(List(
                          Free.roll(MFC(MapFuncsCore.ProjectField[T, FreeMap[T]](HoleF[T], MapFuncsCore.StrLit("_id")))),
                          HoleF)))
                  case ExcludeId => dataset.point[M]
                }
              })
      }

    implicit def qscriptCore[T[_[_]]: BirecursiveT: EqualT: ShowT]:
        Planner.Aux[T, QScriptCore[T, ?]] =
      new Planner[QScriptCore[T, ?]] {
        type IT[G[_]] = T[G]

        @SuppressWarnings(Array("org.wartremover.warts.Recursion"))
        def plan
          [M[_]: Monad: ExecTimeR: MonadFsErr,
            WF[_]: Functor: Coalesce: Crush: Crystallize,
            EX[_]: Traverse]
          (joinHandler: JoinHandler[WF, WBM],
            funcHandler: MapFunc[T, ?] ~> OptionFree[EX, ?],
            v: BsonVersion)
          (implicit
            ev0: WorkflowOpCoreF :<: WF,
            ev1: RenderTree[WorkflowBuilder[WF]],
            WB: WorkflowBuilder.Ops[WF],
            ev3: EX :<: ExprOp) = {
          case qscript.Map(src, f) => getExprBuilder[T, M, WF, EX](funcHandler)(src, f)
          case LeftShift(src, struct, id, repair) =>
            if (repair.contains(LeftSideF))
              (handleFreeMap[T, M, EX](funcHandler, struct) ⊛
                getJsMerge[T, M](
                  repair,
                  jscore.Select(jscore.Ident(JsFn.defaultName), "s"),
                  jscore.Select(jscore.Ident(JsFn.defaultName), "f")))((expr, j) =>
              ExprBuilder(
                FlatteningBuilder(
                  DocBuilder(
                    src,
                    ListMap(
                      BsonField.Name("s") -> docVarToExpr(DocVar.ROOT()),
                      BsonField.Name("f") -> expr)),
                  // TODO: Handle arrays properly
                  Set(StructureType.Object(DocField(BsonField.Name("f")), id))),
                -\&/(j)))
            else
              getExprBuilder[T, M, WF, EX](funcHandler)(src, struct) >>= (builder =>
                getExprBuilder[T, M, WF, EX](
                  funcHandler)(
                  FlatteningBuilder(
                    builder,
                    Set(StructureType.Object(DocVar.ROOT(), id))),
                    repair.as(SrcHole)))
          case Reduce(src, bucket, reducers, repair) =>
            (bucket.traverse(handleFreeMap[T, M, EX](funcHandler, _)) ⊛
              reducers.traverse(_.traverse(handleFreeMap[T, M, EX](funcHandler, _))))((b, red) => {
                getReduceBuilder[T, M, WF, EX](
                  funcHandler)(
                  // TODO: This work should probably be done in `toWorkflow`.
                  semiAlignExpr[λ[α => List[ReduceFunc[α]]]](red)(Traverse[List].compose).fold(
                    WB.groupBy(
                      DocBuilder(
                        src,
                        // FIXME: Doesn’t work with UnshiftMap
                        red.unite.zipWithIndex.map(_.map(i => BsonField.Name(createFieldName("f", i))).swap).toListMap ++
                          b.zipWithIndex.map(_.map(i => BsonField.Name(createFieldName("b", i))).swap).toListMap),
                      b.zipWithIndex.map(p => docVarToExpr(DocField(BsonField.Name(createFieldName("b", p._2))))),
                      red.zipWithIndex.map(ai =>
                        (BsonField.Name(createFieldName("f", ai._2)),
                          accumulator(ai._1.as($field(createFieldName("f", ai._2)))))).toListMap))(
                    exprs => WB.groupBy(src,
                      b,
                      exprs.zipWithIndex.map(ai =>
                        (BsonField.Name(createFieldName("f", ai._2)),
                          accumulator(ai._1))).toListMap)),
                    repair)
              }).join
          case Sort(src, bucket, order) =>
            val (keys, dirs) = (bucket.toIList.map((_, SortDir.asc)) <::: order).unzip
            keys.traverse(handleFreeMap[T, M, EX](funcHandler, _))
              .map(ks => WB.sortBy(src, ks.toList, dirs.toList))
          case Filter(src, cond) =>
            getSelector[T, M, EX](v)(cond).fold(
              _ => handleFreeMap[T, M, EX](funcHandler, cond).map {
                // TODO: Postpone decision until we know whether we are going to
                //       need mapReduce anyway.
                case cond @ HasThat(_) => WB.filter(src, List(cond), {
                  case f :: Nil => Selector.Doc(f -> Selector.Eq(Bson.Bool(true)))
                })
                case \&/.This(js) => WB.filter(src, Nil, {
                  case Nil => Selector.Where(js(jscore.ident("this")).toJs)
                })
              },
              {
                case (sel, inputs) =>
                  inputs.traverse(f => handleFreeMap[T, M, EX](funcHandler, f(cond))).map(WB.filter(src, _, sel))
              })
          case Union(src, lBranch, rBranch) =>
            (rebaseWB[T, M, WF, EX](joinHandler, funcHandler, v, lBranch, src) ⊛
              rebaseWB[T, M, WF, EX](joinHandler, funcHandler, v, rBranch, src))(
              UnionBuilder(_, _))
          case Subset(src, from, sel, count) =>
            (rebaseWB[T, M, WF, EX](joinHandler, funcHandler, v, from, src) ⊛
              (rebaseWB[T, M, WF, EX](joinHandler, funcHandler, v, count, src) >>= (HasInt[M, WF](_))))(
              sel match {
                case Drop => WB.skip
                case Take => WB.limit
                // TODO: Better sampling
                case Sample => WB.limit
              })
          case Unreferenced() =>
            CollectionBuilder($pure(Bson.Null), WorkflowBuilder.Root(), none).point[M]
        }
      }

    @SuppressWarnings(Array("org.wartremover.warts.Recursion"))
    implicit def equiJoin[T[_[_]]: BirecursiveT: EqualT: ShowT]:
        Planner.Aux[T, EquiJoin[T, ?]] =
      new Planner[EquiJoin[T, ?]] {
        type IT[G[_]] = T[G]
        def plan
          [M[_]: Monad: ExecTimeR: MonadFsErr, WF[_]: Functor: Coalesce: Crush: Crystallize, EX[_]: Traverse]
          (joinHandler: JoinHandler[WF, WBM],
            funcHandler: MapFunc[T, ?] ~> OptionFree[EX, ?],
            v: BsonVersion)
          (implicit
            ev0: WorkflowOpCoreF :<: WF,
            ev1: RenderTree[WorkflowBuilder[WF]],
            ev2: WorkflowBuilder.Ops[WF],
            ev3: EX :<: ExprOp) =
          qs =>
        (rebaseWB[T, M, WF, EX](joinHandler, funcHandler, v, qs.lBranch, qs.src) ⊛
          rebaseWB[T, M, WF, EX](joinHandler, funcHandler, v, qs.rBranch, qs.src))(
          (lb, rb) => {
            val (lKey, rKey) = Unzip[List].unzip(qs.key)

            (lKey.traverse(handleFreeMap[T, M, EX](funcHandler, _)) ⊛
              rKey.traverse(handleFreeMap[T, M, EX](funcHandler, _)))(
              (lk, rk) =>
              liftM[M, WorkflowBuilder[WF]](joinHandler.run(
                qs.f,
                JoinSource(lb, lk),
                JoinSource(rb, rk))) >>=
                (getExprBuilder[T, M, WF, EX](funcHandler)(_, qs.combine >>= {
                  case LeftSide => Free.roll(MFC(MapFuncsCore.ProjectField(HoleF, MapFuncsCore.StrLit("left"))))
                  case RightSide => Free.roll(MFC(MapFuncsCore.ProjectField(HoleF, MapFuncsCore.StrLit("right"))))
                }))).join
          }).join
      }

    implicit def coproduct[T[_[_]], F[_], G[_]](
      implicit F: Planner.Aux[T, F], G: Planner.Aux[T, G]):
        Planner.Aux[T, Coproduct[F, G, ?]] =
      new Planner[Coproduct[F, G, ?]] {
        type IT[G[_]] = T[G]
        def plan
          [M[_]: Monad: ExecTimeR: MonadFsErr, WF[_]: Functor: Coalesce: Crush: Crystallize, EX[_]: Traverse]
          (joinHandler: JoinHandler[WF, WBM],
            funcHandler: MapFunc[T, ?] ~> OptionFree[EX, ?],
            v: BsonVersion)
          (implicit
            ev0: WorkflowOpCoreF :<: WF,
            ev1: RenderTree[WorkflowBuilder[WF]],
            ev2: WorkflowBuilder.Ops[WF],
            ev3: EX :<: ExprOp) =
          _.run.fold(
            F.plan[M, WF, EX](joinHandler, funcHandler, v),
            G.plan[M, WF, EX](joinHandler, funcHandler, v))
      }

    // TODO: All instances below here only need to exist because of `FreeQS`,
    //       but can’t actually be called.

    def default[T[_[_]], F[_]](label: String): Planner.Aux[T, F] =
      new Planner[F] {
        type IT[G[_]] = T[G]

        def plan
          [M[_]: Monad: ExecTimeR: MonadFsErr, WF[_]: Functor: Coalesce: Crush: Crystallize, EX[_]: Traverse]
          (joinHandler: JoinHandler[WF, WBM],
            funcHandler: MapFunc[T, ?] ~> OptionFree[EX, ?],
            v: BsonVersion)
          (implicit
            ev0: WorkflowOpCoreF :<: WF,
            ev1: RenderTree[WorkflowBuilder[WF]],
            ev2: WorkflowBuilder.Ops[WF],
            ev3: EX :<: ExprOp) =
          κ(raiseErr(qscriptPlanningFailed(InternalError.fromMsg(s"should not be reached: $label"))))
      }

    implicit def deadEnd[T[_[_]]]: Planner.Aux[T, Const[DeadEnd, ?]] =
      default("DeadEnd")

    implicit def read[T[_[_]], A]: Planner.Aux[T, Const[Read[A], ?]] =
      default("Read")

    implicit def shiftedReadDir[T[_[_]]]: Planner.Aux[T, Const[ShiftedRead[ADir], ?]] =
      default("ShiftedRead[ADir]")

    implicit def thetaJoin[T[_[_]]]: Planner.Aux[T, ThetaJoin[T, ?]] =
      default("ThetaJoin")

    implicit def projectBucket[T[_[_]]]: Planner.Aux[T, ProjectBucket[T, ?]] =
      default("ProjectBucket")
  }

  def getExpr[
    T[_[_]]: BirecursiveT: ShowT,
    M[_]: Monad: ExecTimeR: MonadFsErr, EX[_]: Traverse: Inject[?[_], ExprOp]]
    (funcHandler: MapFunc[T, ?] ~> OptionFree[EX, ?])(fm: FreeMap[T]
  ) : M[Fix[ExprOp]] =
    processMapFuncExpr[T, M, EX, Hole](funcHandler)(fm)(κ($$ROOT))

  def getJsFn[T[_[_]]: BirecursiveT: ShowT, M[_]: Monad: MonadFsErr: ExecTimeR]
    (fm: FreeMap[T])
      : M[JsFn] =
    processMapFunc[T, M, Hole](fm)(κ(jscore.Ident(JsFn.defaultName))) ∘
      (JsFn(JsFn.defaultName, _))

  def getBuilder
    [T[_[_]]: BirecursiveT: ShowT, M[_]: Monad: MonadFsErr, WF[_], EX[_]: Traverse, A]
    (handler: FreeMapA[T, A] => M[Expr])
    (src: WorkflowBuilder[WF], fm: FreeMapA[T, A])
    (implicit ev: EX :<: ExprOp)
      : M[WorkflowBuilder[WF]] =
    fm.project match {
      case MapFuncCore.StaticMap(elems) =>
        elems.traverse(_.bitraverse({
          case Embed(MapFuncCore.EC(ejson.Str(key))) => BsonField.Name(key).point[M]
          case key => raiseErr[M, BsonField.Name](qscriptPlanningFailed(InternalError.fromMsg(s"Unsupported object key: ${key.shows}")))
        },
          handler)) ∘
        (es => DocBuilder(src, es.toListMap))
      case _ => handler(fm) ∘ (ExprBuilder(src, _))
    }

  def getExprBuilder
    [T[_[_]]: BirecursiveT: ShowT, M[_]: Monad: ExecTimeR: MonadFsErr, WF[_], EX[_]: Traverse]
    (funcHandler: MapFunc[T, ?] ~> OptionFree[EX, ?])
    (src: WorkflowBuilder[WF], fm: FreeMap[T])
    (implicit ev: EX :<: ExprOp)
      : M[WorkflowBuilder[WF]] =
    getBuilder[T, M, WF, EX, Hole](handleFreeMap[T, M, EX](funcHandler, _))(src, fm)

  def getReduceBuilder
    [T[_[_]]: BirecursiveT: ShowT, M[_]: Monad: ExecTimeR: MonadFsErr, WF[_], EX[_]: Traverse]
    (funcHandler: MapFunc[T, ?] ~> OptionFree[EX, ?])
    (src: WorkflowBuilder[WF], fm: FreeMapA[T, ReduceIndex])
    (implicit ev: EX :<: ExprOp)
      : M[WorkflowBuilder[WF]] =
    getBuilder[T, M, WF, EX, ReduceIndex](handleRedRepair[T, M, EX](funcHandler, _))(src, fm)

  def getJsMerge[T[_[_]]: BirecursiveT: ShowT, M[_]: Monad: MonadFsErr: ExecTimeR]
    (jf: JoinFunc[T], a1: JsCore, a2: JsCore)
      : M[JsFn] =
    processMapFunc[T, M, JoinSide](
      jf) {
      case LeftSide => a1
      case RightSide => a2
    } ∘ (JsFn(JsFn.defaultName, _))

  def exprOrJs[M[_]: Applicative: MonadFsErr, A]
    (a: A)
    (exf: A => M[Fix[ExprOp]], jsf: A => M[JsFn])
      : M[Expr] = {
    // TODO: Return _both_ errors
    val js = jsf(a)
    val expr = exf(a)
    handleErr[M, Expr](
      (js ⊛ expr)(\&/.Both(_, _)))(
      _ => handleErr[M, Expr](js.map(-\&/))(_ => expr.map(\&/-)))
  }

  def handleFreeMap[T[_[_]]: BirecursiveT: ShowT, M[_]: Monad: ExecTimeR: MonadFsErr, EX[_]: Traverse]
    (funcHandler: MapFunc[T, ?] ~> OptionFree[EX, ?], fm: FreeMap[T])
    (implicit ev: EX :<: ExprOp)
      : M[Expr] =
    exprOrJs(fm)(getExpr[T, M, EX](funcHandler)(_), getJsFn[T, M])

  def handleRedRepair[T[_[_]]: BirecursiveT: ShowT, M[_]: Monad: ExecTimeR: MonadFsErr, EX[_]: Traverse]
    (funcHandler: MapFunc[T, ?] ~> OptionFree[EX, ?], jr: FreeMapA[T, ReduceIndex])
    (implicit ev: EX :<: ExprOp)
      : M[Expr] =
    exprOrJs(jr)(getExprRed[T, M, EX](funcHandler)(_), getJsRed[T, M])

  def getExprRed[T[_[_]]: BirecursiveT: ShowT, M[_]: Monad: ExecTimeR: MonadFsErr, EX[_]: Traverse]
    (funcHandler: MapFunc[T, ?] ~> OptionFree[EX, ?])
    (jr: FreeMapA[T, ReduceIndex])
    (implicit ev: EX :<: ExprOp)
      : M[Fix[ExprOp]] =
    processMapFuncExpr[T, M, EX, ReduceIndex](funcHandler)(jr)(_.idx.fold(
      i => $field("_id", i.toString),
      i => $field(createFieldName("f", i))))

  def getJsRed[T[_[_]]: BirecursiveT: ShowT, M[_]: Monad: MonadFsErr: ExecTimeR]
    (jr: Free[MapFunc[T, ?], ReduceIndex])
      : M[JsFn] =
    processMapFunc[T, M, ReduceIndex](jr)(_.idx.fold(
      i => jscore.Select(jscore.Select(jscore.Ident(JsFn.defaultName), "_id"), i.toString),
      i => jscore.Select(jscore.Ident(JsFn.defaultName), createFieldName("f", i)))) ∘
      (JsFn(JsFn.defaultName, _))

  def rebaseWB
    [T[_[_]]: EqualT, M[_]: Monad: ExecTimeR: MonadFsErr, WF[_]: Functor: Coalesce: Crush: Crystallize, EX[_]: Traverse]
    (joinHandler: JoinHandler[WF, WBM],
      funcHandler: MapFunc[T, ?] ~> OptionFree[EX, ?],
      v: BsonVersion,
      free: FreeQS[T],
      src: WorkflowBuilder[WF])
    (implicit
      F: Planner.Aux[T, QScriptTotal[T, ?]],
      ev0: WorkflowOpCoreF :<: WF,
      ev1: RenderTree[WorkflowBuilder[WF]],
      ev2: WorkflowBuilder.Ops[WF],
      ev3: EX :<: ExprOp)
      : M[WorkflowBuilder[WF]] =
    free.cataM(
      interpretM[M, QScriptTotal[T, ?], qscript.Hole, WorkflowBuilder[WF]](κ(src.point[M]), F.plan(joinHandler, funcHandler, v)))

  // TODO: Need `Delay[Show, WorkflowBuilder]`
  @SuppressWarnings(Array("org.wartremover.warts.ToString"))
  def HasLiteral[M[_]: Applicative: MonadFsErr, WF[_]]
    (wb: WorkflowBuilder[WF])
    (implicit ev0: WorkflowOpCoreF :<: WF)
      : M[Bson] =
    asLiteral(wb).fold(
      raiseErr[M, Bson](qscriptPlanningFailed(NonRepresentableEJson(wb.toString))))(
      _.point[M])

  @SuppressWarnings(Array("org.wartremover.warts.ToString"))
  def HasInt[M[_]: Monad: MonadFsErr, WF[_]]
    (wb: WorkflowBuilder[WF])
    (implicit ev0: WorkflowOpCoreF :<: WF)
      : M[Long] =
    HasLiteral[M, WF](wb) >>= {
      case Bson.Int32(v) => v.toLong.point[M]
      case Bson.Int64(v) => v.point[M]
      case x => raiseErr(qscriptPlanningFailed(NonRepresentableEJson(x.toString)))
    }

  // This is maybe worth putting in Matryoshka?
  def findFirst[T[_[_]]: RecursiveT, F[_]: Functor: Foldable, A](
    f: PartialFunction[T[F], A]):
      CoalgebraM[A \/ ?, F, T[F]] =
    tf => (f.lift(tf) \/> tf.project).swap

  def elideMoreGeneralGuards[M[_]: Applicative: MonadFsErr, T[_[_]]: RecursiveT]
    (subType: Type)
      : CoEnvMap[T, FreeMap[T]] => M[CoEnvMap[T, FreeMap[T]]] = {
    def f: CoEnvMap[T, FreeMap[T]] => M[CoEnvMap[T, FreeMap[T]]] = {
      case free @ CoEnv(\/-(MFC(MapFuncsCore.Guard(Embed(CoEnv(-\/(SrcHole))), typ, cont, fb)))) =>
        if (typ.contains(subType)) cont.project.point[M]
        // TODO: Error if there is no overlap between the types.
        else {
          val union = subType ⨯ typ
          if (union ≟ Type.Bottom)
            raiseErr(qscriptPlanningFailed(InternalError.fromMsg(s"can only contain ${subType.shows}, but a(n) ${typ.shows} is expected")))
          else {
            CoEnv[Hole, MapFunc[T, ?], FreeMap[T]](MFC(MapFuncsCore.Guard[T, FreeMap[T]](HoleF[T], union, cont, fb)).right).point[M]
          }
        }
      case x => x.point[M]
    }
    f
  }

  def mapBeforeSort[T[_[_]]: BirecursiveT]: Trans[T] =
    new Trans[T] {
      def trans[F[_], G[_]: Functor]
          (GtoF: PrismNT[G, F])
          (implicit QC: QScriptCore[T, ?] :<: F) = {
        case qs @ Map(Embed(src), fm) =>
          GtoF.get(src) >>= QC.prj match {
            case Some(Sort(innerSrc, bucket, order)) =>
              val innerMap =
                GtoF.reverseGet(QC.inj(Map(
                  innerSrc,
                  MapFuncCore.StaticArray(List(fm, HoleF[T]))))).embed
              QC.inj(Map(
                GtoF.reverseGet(QC.inj(Sort(innerMap,
                  bucket.map(_ >> Free.roll[MapFunc[T, ?], Hole](MFC(MF.ProjectIndex(HoleF[T], MF.IntLit(1))))),
                  order.map {
                    case (fm, dir) =>
                      (fm >> Free.roll[MapFunc[T, ?], Hole](MFC(MF.ProjectIndex(HoleF[T], MF.IntLit(1)))), dir)
                  }))).embed,
                Free.roll(MFC(MF.ProjectIndex(HoleF[T], MF.IntLit(0))))))
            case _ => QC.inj(qs)
          }
        case x => QC.inj(x)
      }
  }

  // TODO: Allow backends to provide a “Read” type to the typechecker, which
  //       represents the type of values that can be stored in a collection.
  //       E.g., for MongoDB, it would be `Map(String, Top)`. This will help us
  //       generate more correct PatternGuards in the first place, rather than
  //       trying to strip out unnecessary ones after the fact
  // FIXME: This doesn’t yet traverse branches, so it leaves in some checks.
  def assumeReadType[M[_]: Monad: MonadFsErr, T[_[_]]: BirecursiveT: EqualT: ShowT, F[_]: Functor]
    (typ: Type)
    (implicit
      QC: QScriptCore[T, ?] :<: F,
      SR: Const[ShiftedRead[AFile], ?] :<: F)
      : QScriptCore[T, T[F]] => M[F[T[F]]] = {
    case f @ Filter(src, cond) =>
      src.project match {
        case QC(Filter(Embed(SR(Const(ShiftedRead(_, ExcludeId)))), _))
           | QC(Sort(Embed(SR(Const(ShiftedRead(_, ExcludeId)))), _, _))
           | QC(Sort(Embed(QC(Filter(Embed(SR(Const(ShiftedRead(_, ExcludeId)))), _))), _ , _))
           | SR(Const(ShiftedRead(_, ExcludeId))) =>
          ((MapFuncCore.flattenAnd(cond))
            .traverse(_.transCataM(elideMoreGeneralGuards[M, T](typ))))
            .map(_.toList.filter {
              case MapFuncsCore.BoolLit(true) => false
              case _                      => true
            } match {
              case Nil    => src.project
              case h :: t => QC(Filter(src, t.foldLeft[FreeMap[T]](h)((acc, e) => Free.roll(MFC(MapFuncsCore.And(acc, e))))))
            })
        case _ => QC.inj(f).point[M]
      }
    case ls @ LeftShift(src, struct, id, repair) =>
      src.project match {
        case QC(Filter(Embed(SR(Const(ShiftedRead(_, ExcludeId)))), _))
           | QC(Sort(Embed(SR(Const(ShiftedRead(_, ExcludeId)))), _, _))
           | QC(Sort(Embed(QC(Filter(Embed(SR(Const(ShiftedRead(_, ExcludeId)))), _))), _ , _))
           | SR(Const(ShiftedRead(_, ExcludeId))) =>
          struct.transCataM(elideMoreGeneralGuards[M, T](typ)) ∘
          (struct => QC.inj(LeftShift(src, struct, id, repair)))
        case _ => QC.inj(ls).point[M]
      }
    case m @ qscript.Map(src, mf) =>
      src.project match {
        case QC(Filter(Embed(SR(Const(ShiftedRead(_, ExcludeId)))), _))
           | QC(Sort(Embed(SR(Const(ShiftedRead(_, ExcludeId)))), _, _))
           | QC(Sort(Embed(QC(Filter(Embed(SR(Const(ShiftedRead(_, ExcludeId)))), _))), _ , _))
           | SR(Const(ShiftedRead(_, ExcludeId))) =>
          mf.transCataM(elideMoreGeneralGuards[M, T](typ)) ∘
          (mf => QC.inj(qscript.Map(src, mf)))
        case _ => QC.inj(m).point[M]
      }
    case r @ Reduce(src, b, red, rep) =>
      src.project match {
        case QC(Filter(Embed(SR(Const(ShiftedRead(_, ExcludeId)))), _))
           | QC(Sort(Embed(SR(Const(ShiftedRead(_, ExcludeId)))), _, _))
           | QC(Sort(Embed(QC(Filter(Embed(SR(Const(ShiftedRead(_, ExcludeId)))), _))), _ , _))
           | SR(Const(ShiftedRead(_, ExcludeId))) =>
          (b.traverse(_.transCataM(elideMoreGeneralGuards[M, T](typ))) ⊛
            red.traverse(_.traverse(_.transCataM(elideMoreGeneralGuards[M, T](typ)))))(
            (b, red) => QC.inj(Reduce(src, b, red, rep)))
        case _ => QC.inj(r).point[M]
      }
    case qc =>
      QC.inj(qc).point[M]
  }

  // TODO: This should perhaps be _in_ PhaseResults or something
  def log[M[_]: Monad, A: RenderTree]
    (label: String, ma: M[A])
    (implicit mtell: MonadTell_[M, PhaseResults])
      : M[A] =
    ma.mproduct(a => mtell.tell(Vector(PhaseResult.tree(label, a)))) ∘ (_._1)

  def toMongoQScript[T[_[_]] : BirecursiveT: EqualT: RenderTreeT: ShowT, M[_]: Monad: MonadFsErr: PhaseResultTell](
    qs: T[fs.MongoQScript[T, ?]],
    listContents: DiscoverPath.ListContents[M])(
    implicit branches: Branches.Aux[T, fs.MongoQScript[T, ?]])
      : M[T[fs.MongoQScript[T, ?]]] = {

    val O = new Optimize[T]

    for {
      rewrite <- applyTrans(qs)(mapBeforeSort[T]).point[M]
      optimized <- rewrite
        .transCata[T[fs.MongoQScript[T, ?]]](
          liftFF[QScriptCore[T, ?], fs.MongoQScript[T, ?], T[fs.MongoQScript[T, ?]]](
            repeatedly(O.subsetBeforeMap[fs.MongoQScript[T, ?], fs.MongoQScript[T, ?]](reflNT[fs.MongoQScript[T, ?]]))))
        .point[M]
      mongoQs <- optimized.transCataM(liftFGM(assumeReadType[M, T, fs.MongoQScript[T, ?]](Type.AnyObject)))
      _ <- BackendModule.logPhase[M](PhaseResult.tree("QScript (Mongo-specific)", mongoQs))
<<<<<<< HEAD
      // TODO: Once field deletion is implemented for 3.4, this could be selectively applied, if necessary.
      prefPrj = PreferProjection.preferProjection[fs.MongoQScript[T, ?]](mongoQs)
      _ <- BackendModule.logPhase[M](PhaseResult.tree("QScript (Prefer Projection)", prefPrj))
    } yield prefPrj
=======
    } yield mongoQs
  }
>>>>>>> ab16ef1e

  def plan0
    [T[_[_]]: BirecursiveT: EqualT: RenderTreeT: ShowT,
      M[_]: Monad: PhaseResultTell: MonadFsErr: ExecTimeR,
      WF[_]: Functor: Coalesce: Crush: Crystallize,
      EX[_]: Traverse]
    (listContents: DiscoverPath.ListContents[M],
      joinHandler: JoinHandler[WF, WBM],
      funcHandler: BsonVersion => MapFunc[T, ?] ~> OptionFree[EX, ?],
      v: BsonVersion)
      (qs: T[fs.MongoQScript[T, ?]])
    (implicit
      ev0: WorkflowOpCoreF :<: WF,
      ev1: WorkflowBuilder.Ops[WF],
      ev2: EX :<: ExprOp,
      ev3: RenderTree[Fix[WF]])
      : M[Crystallized[WF]] = {

    for {
      opt <- toMongoQScript(qs, listContents)
      wb  <- log(
        "Workflow Builder",
        opt.cataM[M, WorkflowBuilder[WF]](
          Planner[T, fs.MongoQScript[T, ?]].plan[M, WF, EX](joinHandler, funcHandler(v), v).apply(_) ∘
            (_.transCata[Fix[WorkflowBuilderF[WF, ?]]](repeatedly(WorkflowBuilder.normalize[WF, Fix[WorkflowBuilderF[WF, ?]]])))))
      wf1 <- log("Workflow (raw)", liftM[M, Fix[WF]](WorkflowBuilder.build[WBM, WF](wb)))
      wf2 <- log(
        "Workflow (crystallized)",
        Crystallize[WF].crystallize(wf1).point[M])
    } yield wf2
  }

  def planExecTime[
    T[_[_]]: BirecursiveT: EqualT: ShowT: RenderTreeT,
    M[_]: Monad: PhaseResultTell: MonadFsErr](
    qs: T[fs.MongoQScript[T, ?]], queryContext: fs.QueryContext[M],
    queryModel: MongoQueryModel, execTime: Instant
    ): M[Crystallized[WorkflowF]] = {

    val lc: qscript.DiscoverPath.ListContents[ReaderT[M, Instant, ?]] =
      queryContext.listContents.map(f => Kleisli[M, Instant, Set[PathSegment]](_ => f))
    val ctx: fs.QueryContext[ReaderT[M, Instant, ?]] = queryContext.copy(listContents = lc)
    plan[T, ReaderT[M, Instant, ?]](qs, ctx, queryModel).run(execTime)
  }

  /** Translate the QScript plan to an executable MongoDB "physical"
    * plan, taking into account the current runtime environment as captured by
    * the given context.
    * Internally, the type of the plan being built constrains which operators
    * can be used, but the resulting plan uses the largest, common type so that
    * callers don't need to worry about it.
    */
  def plan[
    T[_[_]]: BirecursiveT: EqualT: ShowT: RenderTreeT,
    M[_]: Monad: PhaseResultTell: MonadFsErr: ExecTimeR]
    (qs: T[fs.MongoQScript[T, ?]], queryContext: fs.QueryContext[M], queryModel: MongoQueryModel
    ): M[Crystallized[WorkflowF]] = {
    import MongoQueryModel._

    val bsonVersion = toBsonVersion(queryModel)

    queryModel match {
      case `3.4` =>
        val joinHandler =
          JoinHandler.fallback[Workflow3_2F, WBM](
            JoinHandler.pipeline(queryContext.statistics, queryContext.indexes),
            JoinHandler.mapReduce)
        plan0[T, M, Workflow3_2F, Expr3_4](queryContext.listContents, joinHandler, FuncHandler.handle3_4[MapFunc[T, ?]], bsonVersion)(qs)

      case `3.2` =>
        val joinHandler =
          JoinHandler.fallback[Workflow3_2F, WBM](
            JoinHandler.pipeline(queryContext.statistics, queryContext.indexes),
            JoinHandler.mapReduce)
        plan0[T, M, Workflow3_2F, Expr3_2](queryContext.listContents, joinHandler, FuncHandler.handle3_2[MapFunc[T, ?]], bsonVersion)(qs)

      case `3.0`     =>
        val joinHandler = JoinHandler.mapReduce[WBM, Workflow2_6F]
        plan0[T, M, Workflow2_6F, Expr3_0](queryContext.listContents, joinHandler, FuncHandler.handle3_0[MapFunc[T, ?]], bsonVersion)(qs).map(_.inject[WorkflowF])

      case _     =>
        val joinHandler = JoinHandler.mapReduce[WBM, Workflow2_6F]
        plan0[T, M, Workflow2_6F, Expr2_6](queryContext.listContents, joinHandler, FuncHandler.handle2_6[MapFunc[T, ?]], bsonVersion)(qs).map(_.inject[WorkflowF])
    }
  }
}<|MERGE_RESOLUTION|>--- conflicted
+++ resolved
@@ -1415,15 +1415,11 @@
         .point[M]
       mongoQs <- optimized.transCataM(liftFGM(assumeReadType[M, T, fs.MongoQScript[T, ?]](Type.AnyObject)))
       _ <- BackendModule.logPhase[M](PhaseResult.tree("QScript (Mongo-specific)", mongoQs))
-<<<<<<< HEAD
       // TODO: Once field deletion is implemented for 3.4, this could be selectively applied, if necessary.
       prefPrj = PreferProjection.preferProjection[fs.MongoQScript[T, ?]](mongoQs)
       _ <- BackendModule.logPhase[M](PhaseResult.tree("QScript (Prefer Projection)", prefPrj))
     } yield prefPrj
-=======
-    } yield mongoQs
   }
->>>>>>> ab16ef1e
 
   def plan0
     [T[_[_]]: BirecursiveT: EqualT: RenderTreeT: ShowT,

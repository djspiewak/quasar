--- conflicted
+++ resolved
@@ -27,9 +27,9 @@
 import quasar.physical.mongodb._, MongoDb._, WorkflowExecutor.WorkflowCursor
 
 import com.mongodb.async.client.MongoClient
+import java.time.Instant
 import scalaz._, Scalaz._
 import scalaz.concurrent.Task
-import java.time.Instant
 
 object queryfileTypes {
   import QueryFile.ResultHandle
@@ -77,9 +77,10 @@
   def listContents(dir: ADir): Backend[Set[PathSegment]] =
     mkInterp[Backend] >>= (_.listContents0(dir))
 
-<<<<<<< HEAD
   def fileExists(file: AFile): Configured[Boolean] =
     mkInterp[Configured] >>= (_.fileExists(file))
+
+  def queryTime: Backend[Instant] = mkInterp[Backend] >>= (_.queryTime)
 
   def run[C, S[_]](
     client: MongoClient,
@@ -87,16 +88,6 @@
   )(implicit
     S0: Task :<: S,
     S1: PhysErr :<: S
-=======
-  def interpret[C](execMongo: WorkflowExecutor[MongoDbIO, C])(
-    implicit C: DataCursor[MongoDbIO, C]
-  ): QueryFile ~> MongoQuery[C, ?] =
-    new QueryFileInterpreter(execMongo, MongoDbPlanner.plan[Fix, PlanT[MongoDbIO, ?]])
-
-  def run[C, S[_]](client: MongoClient, defDb: Option[DefaultDb])(
-    implicit S0: Task :<: S,
-             S1: PhysErr :<: S
->>>>>>> 68318053
   ): Task[MongoQuery[C, ?] ~> Free[S, ?]] = {
     type MQ[A] = MongoQuery[C, A]
     type F[A]  = Free[S, A]
@@ -109,288 +100,4 @@
 
     TaskRef((0L, Map.empty: ResultMap[C])) map runMQ
   }
-<<<<<<< HEAD
-=======
-}
-
-final case class QueryContext[M[_]](
-  model: MongoQueryModel,
-  statistics: Collection => Option[CollectionStatistics],
-  indexes: Collection => Option[Set[Index]],
-  listContents: qscript.DiscoverPath.ListContents[M])
-
-object QueryContext {
-
-  import queryfileTypes._
-  import FileSystemError._
-
-  type MongoLogWF[C, A]  = PhaseResultT[QueryRT[MongoDbIO, C, ?], A]
-  type MongoLogWFR[C, A] = FileSystemErrT[MongoLogWF[C, ?], A]
-
-  val lpr = new LogicalPlanR[Fix[LogicalPlan]]
-
-  def collections(lp: Fix[LogicalPlan]): PathError \/ Set[Collection] =
-    // NB: documentation on `QueryFile` guarantees absolute paths, so calling `mkAbsolute`
-    lpr.paths(lp).toList
-      .traverse(file => Collection.fromFile(mkAbsolute(rootDir, file)))
-      .map(_.toSet)
-
-  def queryContext[C](lp: Fix[LogicalPlan]
-  ): MongoLogWFR[C, QueryContext[PlanT[MongoDbIO, ?]]] = {
-
-    def lift[A](fa: FileSystemErrT[MongoDbIO, A]): MongoLogWFR[C, A] =
-      EitherT[MongoLogWF[C, ?], FileSystemError, A](
-        fa.run.liftM[QueryRT[?[_], C, ?]].liftM[PhaseResultT])
-
-    def lookup[A](f: Collection => MongoDbIO[A]): EitherT[MongoDbIO, FileSystemError, Map[Collection, A]] =
-      for {
-        colls <- EitherT.fromDisjunction[MongoDbIO](collections(lp).leftMap(pathErr(_)))
-        a     <- colls.toList.traverse(c => f(c).strengthL(c)).map(Map(_: _*)).liftM[FileSystemErrT]
-      } yield a
-
-    lift(
-      (MongoDbIO.serverVersion.liftM[FileSystemErrT] |@|
-        lookup(MongoDbIO.collectionStatistics) |@|
-        lookup(MongoDbIO.indexes))((vers, stats, idxs) =>
-        QueryContext(
-          MongoQueryModel(vers),
-          stats.get(_),
-          idxs.get(_),
-          dir => ReaderT(_ => EitherT(WriterT(listContents(dir).run.map((Vector[PhaseResult](), _))))))))
-  }
-}
-
-private final class QueryFileInterpreter[C](
-  execMongo: WorkflowExecutor[MongoDbIO, C],
-  plan: (Fix[LogicalPlan], QueryContext[PlanT[MongoDbIO, ?]]) => PlanT[MongoDbIO, workflow.Crystallized[workflow.WorkflowF]])(
-  implicit C: DataCursor[MongoDbIO, C]
-) extends (QueryFile ~> queryfileTypes.MongoQuery[C, ?]) {
-
-  import QueryFile._
-  import quasar.physical.mongodb.workflow._
-  import FileSystemError._
-  import queryfileTypes._
-  import QueryContext._
-
-  // TODO[scalaz]: Shadow the scalaz.Monad.monadMTMAB SI-2712 workaround
-  import WriterT.writerTMonadListen
- 
-  private val execJs = WorkflowExecutor.javaScript
-
-  def apply[A](qf: QueryFile[A]) = qf match {
-    case ExecutePlan(lp, out) => (for {
-      dst  <- EitherT(Collection.fromFile(out)
-                .leftMap(pathErr(_))
-                .point[MongoLogWF[C, ?]])
-      ts  <- liftMQ(queryTime)
-      coll <- handlePlan(lp,
-                execJs.execute(_, dst),
-                execWorkflow(_, dst, _),
-                ts)
-    } yield coll.asFile).run.run
-
-    case EvaluatePlan(lp) => (for {
-      dbName  <- liftMQ(defaultDbName)
-      ts      <- liftMQ(queryTime)
-      rcursor <- handlePlan(lp,
-                   execJs.evaluate(_, dbName),
-                   evalWorkflow(_, dbName, _),
-                   ts)
-      handle  <- liftMQ(recordCursor(rcursor))
-    } yield handle).run.run
-
-    case More(h) =>
-      moreResults(h)
-        .toRight(unknownResultHandle(h))
-        .run
-
-    case Close(h) =>
-      OptionT[MQ, ResultCursor[C]](MongoQuery(resultsL(h) <:= none))
-        .flatMapF(_.fold(κ(().point[MQ]), wc =>
-          DataCursor[MongoDbIO, WorkflowCursor[C]]
-            .close(wc)
-            .liftM[QRT]))
-        .run.void
-
-    case Explain(lp) => (for {
-      ctx <- QueryContext.queryContext(lp)
-      ts  <- liftMQ(queryTime)
-      wf  <- runPlanT(lp, ts)(plan(lp, ctx))
-      db  <- liftMQ(defaultDbName)
-      (stmts, r) = execJs.evaluate(wf, db)
-                     .leftMap(wfErrToFsErr(lp))
-                     .run.run(CollectionName("tmp.gen_"))
-                     .eval(0).run
-      out =  Js.Stmts(stmts.toList).pprint(0)
-      // TODO: Extract from QScript once legacy planner goes away.
-      ipt =  lpr.absolutePaths(lp)
-      ep  <- EitherT.fromDisjunction[MongoLogWF[C, ?]](
-               r.as(ExecutionPlan(FsType, out, ipt)))
-      _   <- logProgram(stmts).liftM[FileSystemErrT]
-    } yield ep).run.run
-
-    case ListContents(dir) =>
-      listContents(dir).run.liftM[QRT]
-
-    case FileExists(file) =>
-      Collection.fromFile(file).fold(
-        κ(false.point[MQ]),
-        coll => MongoDbIO.collectionExists(coll).liftM[QRT])
-  }
-
-  ////
-
-  type QRT[F[_], A] = QueryRT[F, C, A]
-  type MQ[A]        = QRT[MongoDbIO, A]
-
-  private type JsR[A] =
-    WorkflowExecErrT[ReaderT[StateT[JavaScriptLog, Long, ?], CollectionName, ?], A]
-
-  private val queryR =
-    MonadReader[MQ, (Option[DefaultDb], TaskRef[EvalState[C]])]
-
-  // FIXME: Not sure how to distinguish these.
-  @SuppressWarnings(Array("org.wartremover.warts.Overloading"))
-  private def MongoQuery[A](f: TaskRef[EvalState[C]] => Task[A]): MQ[A] =
-    queryR.ask flatMapK { case (_, ref) => MongoDbIO.liftTask(f(ref)) }
-
-  private def MongoQuery[A](s: State[EvalState[C], A]): MQ[A] =
-    MongoQuery(_ modifyS s.run)
-
-  private val seqL: EvalState[C] @> Long =
-    Lens.firstLens
-
-  private val resultMapL: EvalState[C] @> ResultMap[C] =
-    Lens.secondLens
-
-  private def resultsL(h: ResultHandle): EvalState[C] @> Option[ResultCursor[C]] =
-    Lens.mapVLens(h) <=< resultMapL
-
-  private def freshHandle: MQ[ResultHandle] =
-    MongoQuery(seqL <%= (_ + 1)) map (ResultHandle(_))
-
-  private def recordCursor(c: ResultCursor[C]): MQ[ResultHandle] =
-    freshHandle flatMap (h => MongoQuery(resultsL(h) := some(c)) as h)
-
-  private def lookupCursor(h: ResultHandle): OptionT[MQ, ResultCursor[C]] =
-    OptionT(MongoQuery(resultsL(h).st))
-
-  private def defaultDbName: MQ[Option[DatabaseName]] =
-    queryR.asks(_._1.map(_.run))
-
-  private def queryTime: MQ[Instant] =
-    MongoDbIO.liftTask(Task.delay { Instant.now }).liftM[QRT]
-
-  private def genPrefix: MQ[CollectionName] =
-    MongoDbIO.liftTask(NameGenerator.salt)
-      .map(salt => CollectionName(s"tmp.gen_${salt}_"))
-      .liftM[QRT]
-
-  private val liftMQ: MQ ~> MongoLogWFR[C, ?] =
-    liftMT[MongoLogWF[C, ?], FileSystemErrT] compose liftMT[MQ, PhaseResultT]
-
-
-  private def runPlanT(lp: Fix[LogicalPlan], execTime: Instant): PlanT[MongoDbIO, ?] ~> MongoLogWFR[C, ?] =
-    new (PlanT[MongoDbIO, ?] ~> MongoLogWFR[C, ?]) {
-      def apply[A](pa: PlanT[MongoDbIO, A]) = {
-        val r = pa.run(execTime).run.run
-
-        val f: MongoLogWF[C, FileSystemError \/ A] = WriterT(r.liftM[QueryRT[?[_], C, ?]])
-        EitherT(f)
-      }
-    }
-
-  private def handlePlan[A](
-    lp: Fix[LogicalPlan],
-    log: Crystallized[WorkflowF] => JsR[_],
-    handle: (Crystallized[WorkflowF], CollectionName) => WorkflowExecErrT[MQ, A],
-    time: Instant
-  ): MongoLogWFR[C, A] = for {
-    _      <- checkPathsExist(lp)
-    ctx    <- QueryContext.queryContext(lp)
-    wf     <- runPlanT(lp, time)(plan(lp, ctx))
-    prefix <- liftMQ(genPrefix)
-    _      <- writeJsLog(lp, log(wf), prefix)
-    a      <- EitherT[MongoLogWF[C, ?], FileSystemError, A](
-                handle(wf, prefix)
-                  .leftMap(wfErrToFsErr(lp))
-                  .run.mapK(_.attemptMongo.leftMap(err =>
-                    executionFailed(lp,
-                      s"MongoDB Error: ${err.cause.getMessage}",
-                      JsonObject.empty,
-                      some(err)).left[A]
-                    ).merge)
-                  .liftM[PhaseResultT])
-  } yield a
-
-  private def execWorkflow(
-    wf: Crystallized[WorkflowF],
-    dst: Collection,
-    tmpPrefix: CollectionName
-  ): WorkflowExecErrT[MQ, Collection] =
-    EitherT[MQ, WorkflowExecutionError, Collection](
-      execMongo.execute(wf, dst).run.run(tmpPrefix).eval(0).liftM[QRT])
-
-  private def evalWorkflow(
-    wf: Crystallized[WorkflowF],
-    defDb: Option[DatabaseName],
-    tmpPrefix: CollectionName
-  ): WorkflowExecErrT[MQ, ResultCursor[C]] =
-    EitherT[MQ, WorkflowExecutionError, ResultCursor[C]](
-      execMongo.evaluate(wf, defDb).run.run(tmpPrefix).eval(0).liftM[QRT])
-
-  private def writeJsLog(lp: Fix[LogicalPlan], jsr: JsR[_], tmpPrefix: CollectionName): MongoLogWFR[C, Unit] = {
-    val (stmts, r) = jsr.run.run(tmpPrefix).eval(0).run
-    EitherT(logProgram(stmts) as r.leftMap(wfErrToFsErr(lp))).void
-  }
-
-  private def logProgram(prog: JavaScriptPrg): MongoLogWF[C, Unit] =
-    MonadTell[MongoLogWF[C, ?], PhaseResults].tell(Vector(
-      PhaseResult.detail("MongoDB", Js.Stmts(prog.toList).pprint(0))))
-
-
-  private def checkPathsExist(lp: Fix[LogicalPlan]): MongoLogWFR[C, Unit] = {
-    val rez = for {
-      colls <- EitherT.fromDisjunction[MongoDbIO](collections(lp).leftMap(pathErr(_)))
-      _     <- colls.traverse_(c => EitherT(MongoDbIO.collectionExists(c)
-                .map(_ either (()) or pathErr(PathError.pathNotFound(c.asFile)))))
-    } yield ()
-    EitherT[MongoLogWF[C, ?], FileSystemError, Unit](
-      rez.run.liftM[QRT].liftM[PhaseResultT])
-  }
-
-  private def moreResults(h: ResultHandle): OptionT[MQ, Vector[Data]] = {
-    def pureNextChunk(bsons: List[Bson]) =
-      if (bsons.isEmpty)
-        Vector.empty[Data].point[MQ]
-      else
-        MongoQuery(resultsL(h) := some(List().left))
-          .as(bsons.map(BsonCodec.toData).toVector)
-
-    lookupCursor(h) flatMapF (_.fold(pureNextChunk, wc =>
-      DataCursor[MongoDbIO, WorkflowCursor[C]]
-        .nextChunk(wc)
-        .liftM[QRT]))
-  }
-
-  import WorkflowExecutionError.{InvalidTask, InsertFailed, NoDatabase}
-
-  private def wfErrToFsErr(lp: Fix[LogicalPlan]): WorkflowExecutionError => FileSystemError = {
-    case InvalidTask(task, reason) =>
-      executionFailed(lp,
-        s"Invalid MongoDB workflow task: $reason",
-        jSingle("workflowTask", task.render.asJson),
-        none)
-
-    case InsertFailed(bson, reason) =>
-      executionFailed(lp,
-        s"Unable to insert data into MongoDB: $reason",
-        jSingle("data", bson.shows.asJson),
-        none)
-
-    case NoDatabase =>
-      executionFailed_(lp,
-        "Executing this plan on MongoDB requires temporary collections, but a database in which to store them could not be determined.")
-  }
->>>>>>> 68318053
 }
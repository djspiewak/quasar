--- conflicted
+++ resolved
@@ -71,25 +71,6 @@
 
   type PhysFsEff[A]  = Coproduct[Task, PhysErr, A]
 
-<<<<<<< HEAD
-    (
-      runM(WorkflowExecutor.mongoDb)                |@|
-      runM(MongoDbIO.serverVersion.liftM[EnvErrT])  |@|
-      queryfile.run[BsonCursor, S](client, defDb)
-        .liftM[EnvErrT]                             |@|
-      readfile.run[S](client).liftM[EnvErrT]        |@|
-      writefile.run[S](client).liftM[EnvErrT]       |@|
-      managefile.run[S](client).liftM[EnvErrT]
-    )((execMongo, serverVersion, qfile, rfile, wfile, mfile) => {
-      interpretBackendEffect[Free[S, ?]](
-        Empty.analyze[Free[S, ?]], // old mongo, will be removed
-        qfile compose queryfile.interpret(execMongo),
-        rfile compose readfile.interpret,
-        wfile compose writefile.interpret(serverVersion),
-        mfile compose managefile.interpret)
-    })
-  }
-=======
   def parseConfig(uri: ConnectionUri)
       : DefErrT[Task, MongoConfig] =
     (for {
@@ -97,7 +78,6 @@
       defDb <- free.lift(findDefaultDb.run(client)).into[Task].liftM[DefErrT]
       wfExec <- wfExec(client)
     } yield MongoConfig(client, defDb, wfExec)).mapT(freeTaskToTask.apply)
->>>>>>> b33b460c
 
   def compile(cfg: MongoConfig): BackendDef.DefErrT[Task, (MongoM ~> Task, Task[Unit])] =
     (effToTask(cfg) map (i => (

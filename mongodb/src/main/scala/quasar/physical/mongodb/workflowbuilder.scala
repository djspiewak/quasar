--- conflicted
+++ resolved
@@ -980,39 +980,6 @@
     }
   }
 
-<<<<<<< HEAD
-  private def findSort[F[_]: Coalesce]
-    (src: WorkflowBuilder[F])
-    (distincting: WorkflowBuilder[F] => M[WorkflowBuilder[F]])
-    (implicit ev0: WorkflowOpCoreF :<: F, ev1: RenderTree[WorkflowBuilder[F]], ev2: ExprOpOps.Uni[ExprOp])
-    : M[WorkflowBuilder[F]] = {
-    @tailrec
-    def loop(wb: WorkflowBuilder[F]): M[WorkflowBuilder[F]] =
-      wb.unFix match {
-        case spb @ ShapePreservingBuilderF(spbSrc, sortKeys, f) =>
-          spb.dummyOp.unFix match {
-            case ev0($SortF(_, _)) =>
-              foldBuilders(src, sortKeys).flatMap {
-                case (newSrc, dv, ks) =>
-                  distincting(newSrc).map { dist =>
-                    val spb = ShapePreservingBuilder(
-                      Fix(normalize[F].apply(ExprBuilderF(dist, \/-($var(dv.toDocVar))))),
-                      ks.map(k => Fix(normalize[F].apply(ExprBuilderF(dist, \/-($var(k.toDocVar)))))), f)
-                    dv match {
-                      case Subset(ks) => DocBuilder(spb, ks.toList.map(k => k -> \/-($var(DocField(k)))).toListMap)
-                      case _ => spb
-                    }
-                  }
-              }
-            case _ => loop(spbSrc)
-          }
-        case _ => distincting(src)
-      }
-    loop(src)
-  }
-
-=======
->>>>>>> 518dc93b
   private def merge[F[_]: Coalesce]
     (left: Fix[WorkflowBuilderF[F, ?]], right: Fix[WorkflowBuilderF[F, ?]])
     (implicit I: WorkflowOpCoreF :<: F, ev0: RenderTree[Fix[WorkflowBuilderF[F, ?]]], ev1: ExprOpOps.Uni[ExprOp])
@@ -1198,7 +1165,7 @@
                           $project[F](Reshape(shape + (rName -> \/-($var(rbase.toDocVar)))))),
                         Root(),
                         None))))
-                case _ => fail(InternalError fromMsg s"couldn’t merge array: ArrayBuilderF($src, $shape) || $right")
+                case _ => fail(InternalError fromMsg s"couldn’t merge array")
               },
               {
                 // TODO: Find a way to print this without using toString

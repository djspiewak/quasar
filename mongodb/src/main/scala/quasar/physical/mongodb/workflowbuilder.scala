/*
 * Copyright 2014–2016 SlamData Inc.
 *
 * Licensed under the Apache License, Version 2.0 (the "License");
 * you may not use this file except in compliance with the License.
 * You may obtain a copy of the License at
 *
 *     http://www.apache.org/licenses/LICENSE-2.0
 *
 * Unless required by applicable law or agreed to in writing, software
 * distributed under the License is distributed on an "AS IS" BASIS,
 * WITHOUT WARRANTIES OR CONDITIONS OF ANY KIND, either express or implied.
 * See the License for the specific language governing permissions and
 * limitations under the License.
 */

package quasar.physical.mongodb

import quasar.Predef._
import quasar.{NonTerminal, RenderTree, Terminal}, RenderTree.ops._
import quasar.fp._
import quasar.fp.ski._
import quasar.namegen._
import quasar._, Planner._
import quasar.javascript._
import quasar.jscore, jscore.{JsCore, JsFn}
import quasar.physical.mongodb.accumulator._
import quasar.physical.mongodb.expression._
import quasar.physical.mongodb.workflow._
import quasar.std.StdLib._
import quasar.qscript.SortDir

import matryoshka._, Recursive.ops._, FunctorT.ops._
import scalaz._, Scalaz._

sealed trait WorkflowBuilderF[F[_], +A] extends Product with Serializable

object WorkflowBuilder {
  /** A partial description of a query that can be run on an instance of MongoDB */
  type WorkflowBuilder[F[_]] = Fix[WorkflowBuilderF[F, ?]]
  /** If we know what the shape is, represents the list of Fields. */
  type Schema = Option[NonEmptyList[BsonField.Name]]

  /** Either arbitrary javascript expression or Pipeline expression
    * An arbitrary javascript is more powerful but less performant because it
    * gets materialized into a Map/Reduce operation.
    */
  type Expr = JsFn \/ Fix[ExprOp]
  private def exprToJs(expr: Expr)(implicit ev: ExprOpOps.Uni[ExprOp])
      : PlannerError \/ JsFn =
    expr.fold(\/-(_), _.para(toJs))
  implicit val ExprRenderTree: RenderTree[Expr] = new RenderTree[Expr] {
    def render(x: Expr) = x.fold(_.render, _.render)
  }

  import fixExprOp._

  /**
   * Like ValueBuilder, this is a Leaf node which can be used to construct a more complicated WorkflowBuilder.
   * Takes a value resulting from a Workflow and wraps it in a WorkflowBuilder.
   * For example: If you want to read from MongoDB and then project on a field, the read would be the
   * CollectionBuilder.
   * @param base Name, or names under which the values produced by the src will be found.
   *             It's most often `Root`, or else it's probably a temporary `Field`
   * @param struct In the case of read, it's None. In the case where we are converting a WorkflowBuilder into
   *               a Workflow, we have access to the shape of this Workflow and encode it in `struct`.
   */
  final case class CollectionBuilderF[F[_]](
    src: Fix[F],
    base: Base,
    struct: Schema) extends WorkflowBuilderF[F, Nothing]
  object CollectionBuilder {
    def apply[F[_]](graph: Fix[F], base: Base, struct: Schema) =
      Fix[WorkflowBuilderF[F, ?]](new CollectionBuilderF(graph, base, struct))
  }

  /** For instance, \$match, \$skip, \$limit, \$sort */
  final case class ShapePreservingBuilderF[F[_], A](
    src: A,
    inputs: List[A],
    op: PartialFunction[List[BsonField], FixOp[F]])
      extends WorkflowBuilderF[F, A]
  {
    def dummyOp(implicit ev0: WorkflowOpCoreF :<: F, ev1: Coalesce[F]): Fix[F] =
      op(
        inputs.zipWithIndex.map {
          case (_, index) => BsonField.Name("_" + index)
        })(
        // Nb. This read is an arbitrary value that allows us to compare the partial function
        $read[F](Collection(DatabaseName(""), CollectionName(""))))
  }
  object ShapePreservingBuilder {
    def apply[F[_]: Coalesce](
      src: WorkflowBuilder[F],
      inputs: List[WorkflowBuilder[F]],
      op: PartialFunction[List[BsonField], FixOp[F]])
      (implicit ev: WorkflowOpCoreF :<: F) =
      Fix[WorkflowBuilderF[F, ?]](new ShapePreservingBuilderF(src, inputs, op))
  }

  /**
   * A query that produces a constant value.
   */
  final case class ValueBuilderF[F[_]](value: Bson) extends WorkflowBuilderF[F, Nothing]
  object ValueBuilder {
    def apply[F[_]](value: Bson) = Fix[WorkflowBuilderF[F, ?]](new ValueBuilderF(value))
  }

  /**
    * A query that applies an `Expr` operator to a source (which could be
    * multiple values). You can think of `Expr` as a function application in
    * MongoDB that accepts values and produces new values. It's kind of like a
    * map. The shape coming out of an `ExprBuilder` is unknown because of the
    * fact that the expression can be arbitrary.
    * @param src The values on which to apply the `Expr`
    * @param expr The expression that produces a new set of values given a set
    *   of values.
    */
  final case class ExprBuilderF[F[_], A](src: A, expr: Expr) extends WorkflowBuilderF[F, A]
  object ExprBuilder {
    def apply[F[_]](src: WorkflowBuilder[F], expr: Expr) =
      Fix[WorkflowBuilderF[F, ?]](new ExprBuilderF(src, expr))
  }

  /**
   * Same as an `ExprBuilder` but contains the shape of the resulting query.
   * The result is a document that maps the field Name to the resulting values
   * from applying the `Expr` associated with that name.
   * NB: The shape is more restrictive than \$project because we may need to
   * convert it to a `GroupBuilder`, and a nested `Reshape` can be realized with
   * a chain of DocBuilders, leaving the collapsing to Workflow.coalesce.
   */
  final case class DocBuilderF[F[_], A](src: A, shape: ListMap[BsonField.Name, Expr])
      extends WorkflowBuilderF[F, A]
  object DocBuilder {
    def apply[F[_]](src: WorkflowBuilder[F], shape: ListMap[BsonField.Name, Expr]) =
      Fix[WorkflowBuilderF[F, ?]](new DocBuilderF(src, shape))
  }

  final case class ArrayBuilderF[F[_], A](src: A, shape: List[Expr])
      extends WorkflowBuilderF[F, A]
  object ArrayBuilder {
    def apply[F[_]](src: WorkflowBuilder[F], shape: List[Expr]) =
      Fix[WorkflowBuilderF[F, ?]](new ArrayBuilderF(src, shape))
  }

  sealed trait Contents[+A] extends Product with Serializable
  sealed trait DocContents[+A] extends Contents[A]
  sealed trait ArrayContents[+A] extends Contents[A]
  object Contents {
    final case class Expr[A](contents: A) extends DocContents[A] with ArrayContents[A]
    final case class Doc[A](contents: ListMap[BsonField.Name, A]) extends DocContents[A]
    final case class Array[A](contents: List[A]) extends ArrayContents[A]

    implicit def ContentsRenderTree[A: RenderTree]: RenderTree[Contents[A]] =
      new RenderTree[Contents[A]] {
        val nodeType = "Contents" :: Nil

        def render(v: Contents[A]) =
          v match {
            case Expr(a)   => NonTerminal("Expr" :: nodeType, None, a.render :: Nil)
            case Doc(b)    => NonTerminal("Doc" :: nodeType, None, b.render :: Nil)
            case Array(as) => NonTerminal("Array" :: nodeType, None, as.map(_.render))
          }
      }
  }
  import Contents._

  def contentsToBuilder[F[_]]: Contents[Expr] => WorkflowBuilder[F] => WorkflowBuilder[F] = {
    case Expr(expr) => ExprBuilder(_, expr)
    case Doc(doc)   => DocBuilder(_, doc)
    case Array(arr) => ArrayBuilder(_, arr)
  }

  type GroupValue[A] = AccumOp[A] \/ A
  type GroupContents = DocContents[GroupValue[Fix[ExprOp]]]

  final case class GroupBuilderF[F[_], A](
    src: A, keys: List[A], contents: GroupContents)
      extends WorkflowBuilderF[F, A]
  object GroupBuilder {
    def apply[F[_]](
      src: WorkflowBuilder[F],
      keys: List[WorkflowBuilder[F]],
      contents: GroupContents) =
      Fix[WorkflowBuilderF[F, ?]](new GroupBuilderF(src, keys, contents))
  }

  sealed trait StructureType[A] {
    val field: A
  }
  object StructureType {
    final case class Array[A](field: A) extends StructureType[A]
    final case class Object[A](field: A) extends StructureType[A]

    implicit val StructureTypeTraverse: Traverse[StructureType] =
      new Traverse[StructureType] {
        def traverseImpl[G[_], A, B](fa: StructureType[A])(f: A => G[B])(implicit G: Applicative[G]):
            G[StructureType[B]] =
          fa match {
            case Array(field) => f(field).map(Array(_))
              case Object(field) => f(field).map(Object(_))
          }
      }
  }

  final case class FlatteningBuilderF[F[_], A](src: A, fields: Set[StructureType[DocVar]])
      extends WorkflowBuilderF[F, A]
  object FlatteningBuilder {
    def apply[F[_]](src: WorkflowBuilder[F], fields: Set[StructureType[DocVar]]) =
      Fix[WorkflowBuilderF[F, ?]](new FlatteningBuilderF(src, fields))
  }

  /**
    Holds a partially-unknown structure. `Expr` entries are unknown and `Doc`
    entries are known. There should be at least one Expr in the list, otherwise
    it should be a DocBuilder.
    */
  final case class SpliceBuilderF[F[_], A](src: A, structure: List[DocContents[Expr]])
      extends WorkflowBuilderF[F, A] {
    def toJs(implicit ev: ExprOpOps.Uni[ExprOp]): PlannerError \/ JsFn =
      structure.traverse {
        case Expr(unknown) => exprToJs(unknown)
        case Doc(known)    => known.toList.traverse { case (k, v) =>
          exprToJs(v).map(k.asText -> _)
        }.map(ms => JsFn(jsBase, jscore.Obj(ms.map { case (k, v) => jscore.Name(k) -> v(jscore.Ident(jsBase)) }.toListMap)))
      }.map(srcs =>
        JsFn(jsBase, jscore.SpliceObjects(srcs.map(_(jscore.Ident(jsBase))))))
  }
  object SpliceBuilder {
    def apply[F[_]](src: WorkflowBuilder[F], structure: List[DocContents[Expr]]) =
      Fix[WorkflowBuilderF[F, ?]](new SpliceBuilderF(src, structure))
  }

  final case class ArraySpliceBuilderF[F[_], A](src: A, structure: List[ArrayContents[Expr]])
      extends WorkflowBuilderF[F, A] {
    def toJs(implicit ev: ExprOpOps.Uni[ExprOp]): PlannerError \/ JsFn =
      structure.traverse {
        case Expr(unknown) => exprToJs(unknown)
        case Array(known)  => known.traverse(exprToJs).map(
            ms => JsFn(jsBase, jscore.Arr(ms.map(_(jscore.Ident(jsBase))))))
      }.map(srcs =>
        JsFn(jsBase, jscore.SpliceArrays(srcs.map(_(jscore.Ident(jsBase))))))
  }
  object ArraySpliceBuilder {
    def apply[F[_]](src: WorkflowBuilder[F], structure: List[ArrayContents[Expr]]) =
      Fix[WorkflowBuilderF[F, ?]](new ArraySpliceBuilderF(src, structure))
  }

  // NB: This instance can’t be derived, because of `dummyOp`.
  implicit def WorkflowBuilderEqualF[F[_]: Coalesce](implicit ev: WorkflowOpCoreF :<: F)
    : EqualF[WorkflowBuilderF[F, ?]] =
    new EqualF[WorkflowBuilderF[F, ?]] {
      def equal[A: Equal](v1: WorkflowBuilderF[F, A], v2: WorkflowBuilderF[F, A]) = (v1, v2) match {
        case (CollectionBuilderF(g1, b1, s1), CollectionBuilderF(g2, b2, s2)) =>
          g1 == g2 && b1 == b2 && s1 ≟ s2
        case (v1 @ ShapePreservingBuilderF(s1, i1, _), v2 @ ShapePreservingBuilderF(s2, i2, _)) =>
          s1 ≟ s2 && i1 ≟ i2 && v1.dummyOp == v2.dummyOp
        case (ValueBuilderF(v1), ValueBuilderF(v2)) => v1 == v2
        case (ExprBuilderF(s1, e1), ExprBuilderF(s2, e2)) =>
          s1 ≟ s2 && e1 == e2
        case (DocBuilderF(s1, e1), DocBuilderF(s2, e2)) =>
          s1 ≟ s2 && e1 == e2
        case (ArrayBuilderF(s1, e1), ArrayBuilderF(s2, e2)) =>
          s1 ≟ s2 && e1 == e2
        case (GroupBuilderF(s1, k1, c1), GroupBuilderF(s2, k2, c2)) =>
          s1 ≟ s2 && k1 ≟ k2 && c1 == c2
        case (FlatteningBuilderF(s1, f1), FlatteningBuilderF(s2, f2)) =>
          s1 ≟ s2 && f1 == f2
        case (SpliceBuilderF(s1, i1), SpliceBuilderF(s2, i2)) =>
          s1 ≟ s2 && i1 == i2
        case (ArraySpliceBuilderF(s1, i1), ArraySpliceBuilderF(s2, i2)) =>
          s1 ≟ s2 && i1 == i2
        case _ => false
      }
    }

  implicit def WorkflowBuilderTraverse[F[_]]: Traverse[WorkflowBuilderF[F, ?]] =
    new Traverse[WorkflowBuilderF[F, ?]] {
      def traverseImpl[G[_], A, B](
        fa: WorkflowBuilderF[F, A])(
        f: A => G[B])(
        implicit G: Applicative[G]):
          G[WorkflowBuilderF[F, B]] =
        fa match {
          case x @ CollectionBuilderF(_, _, _) => G.point(x)
          case ShapePreservingBuilderF(src, inputs, op) =>
            (f(src) |@| inputs.traverse(f))(ShapePreservingBuilderF(_, _, op))
          case x @ ValueBuilderF(_) => G.point(x)
          case ExprBuilderF(src, expr) => f(src).map(ExprBuilderF(_, expr))
          case DocBuilderF(src, shape) => f(src).map(DocBuilderF(_, shape))
          case ArrayBuilderF(src, shape) => f(src).map(ArrayBuilderF(_, shape))
          case GroupBuilderF(src, keys, contents) =>
            (f(src) |@| keys.traverse(f))(GroupBuilderF(_, _, contents))
          case FlatteningBuilderF(src, fields) =>
            f(src).map(FlatteningBuilderF(_, fields))
          case SpliceBuilderF(src, structure) =>
            f(src).map(SpliceBuilderF(_, structure))
          case ArraySpliceBuilderF(src, structure) =>
            f(src).map(ArraySpliceBuilderF(_, structure))
        }
    }

  def branchLengthƒ[F[_]]: WorkflowBuilderF[F, Int] => Int = {
    case CollectionBuilderF(_, _, _) => 0
    case ShapePreservingBuilderF(src, inputs, _) => 1 + src
    case ValueBuilderF(_) => 0
    case ExprBuilderF(src, _) => 1 + src
    case DocBuilderF(src, _) => 1 + src
    case ArrayBuilderF(src, _) => 1 + src
    case GroupBuilderF(src, keys, _) => 1 + src
    case FlatteningBuilderF(src, _) => 1 + src
    case SpliceBuilderF(src, _) => 1 + src
    case ArraySpliceBuilderF(src, _) => 1 + src
  }

  /** Simplify/coalesce certain shapes, eliminating extra layers that make it
    * harder to pattern match. Should be applied before `objectConcat`,
    * `arrayConcat`, or `merge`.
    */
  def normalizeƒ[F[_]: Coalesce](implicit ev0: WorkflowOpCoreF :<: F, exprOps: ExprOpOps.Uni[ExprOp])
    : WorkflowBuilderF[F, Fix[WorkflowBuilderF[F, ?]]] => Option[WorkflowBuilderF[F, Fix[WorkflowBuilderF[F, ?]]]] = {

    def collapse(outer: Expr, inner: ListMap[BsonField.Name, Expr]): Option[Expr] = {
      def rewriteExpr(t: Fix[ExprOp])(applyExpr: PartialFunction[ExprOp[Expr], Option[Expr]]): Option[Expr] =
        t.cataM[Option, Expr] { x =>
          applyExpr.lift(x).getOrElse {
            x.sequence.fold(
              κ(for {
                op <- x.traverse(exprToJs).toOption
                js <- exprOps.toJsSimple(op).toOption
              } yield -\/(js)),
              {
                case $varF(_) => None
                case op => \/-(Fix(op)).some
              })
          }
        }

      outer.fold(
        js =>
          for {
            xs <- inner.map { case (n, x) =>
                    jscore.Select(jscore.Ident(js.param), n.value) -> exprToJs(x)
                  }.sequence.toOption
            expr1 <- js.expr.apoM[Fix, Option, jscore.JsCoreF] {
                    case t @ jscore.Access(b, _) if b == jscore.Ident(js.param) =>
                      xs.get(t).map(_(jscore.Ident(js.param)).unFix.map(_.left))
                    case t => t.unFix.map(_.right[JsCore]).some
                  }
          } yield -\/(JsFn(js.param, expr1)),
        expr =>
          rewriteExpr(expr) {
            case $varF(DocVar(_, Some(f))) =>
              f.flatten match {
                case NonEmptyList(h @ BsonField.Name(_), INil()) => inner.get(h)
                case ls =>
                  ls.head match {
                    case n @ BsonField.Name(_) => inner.get(n).flatMap {
                      case \/-($var(DocVar(b, None))) => BsonField(ls.tail.toList).map(f => \/-($var(DocVar(b, Some(f)))))
                      case \/-($var(DocVar(b, Some(f)))) => \/-($var(DocVar(b, Some(BsonField(f.flatten :::> ls.tail))))).some
                      case _ => None
                    }
                    case _ => None
                  }
              }
          })
    }

    def inln(outerExpr: Expr, cont: DocContents[_ \/ Fix[ExprOp]]) =
      outerExpr.fold(
        κ(None),
        expr => (cont match {
          case Expr(\/-($var(dv))) =>
            Some(expr.cata(exprOps.rewriteRefs(prefixBase(dv))))
          case Expr(\/-(ex)) => expr.cataM[Option, Fix[ExprOp]] {
            case $varF(DocVar.ROOT(None)) => ex.some
            case $varF(_)                 => None
            case x                        => Fix(x).some
          }
          case Doc(map) => expr.cataM[Option, Fix[ExprOp]] {
            case $varF(DocField(field)) =>
              field.flatten.toList match {
                case (name @ BsonField.Name(_)) :: Nil =>
                  map.get(name).flatMap(_.toOption)
                case (name @ BsonField.Name(_)) :: tail =>
                  map.get(name).flatMap {
                    case \/-($var(dv)) => BsonField(tail).map(p => $var(dv \ p))
                    case _ => None
                  }
                case _ => None
              }
            case $varF(_) => None
            case x => Some(Fix(x))
          }
          case _ => None
        }))

    {
      case ExprBuilderF(src, \/-($$ROOT)) => src.project.some
      case ExprBuilderF(src, outerExpr) =>
        src.unFix match {
          case ExprBuilderF(wb0, -\/(js1)) =>
            exprToJs(outerExpr).map(js => ExprBuilderF[F, WorkflowBuilder[F]](wb0, -\/(js1 >>> js))).toOption
          case ExprBuilderF(src0, contents) =>
            inln(outerExpr, Expr(contents)).map(expr => ExprBuilderF(src0, \/-(expr)))
          case DocBuilderF(src, innerShape) =>
            collapse(outerExpr, innerShape).map(ExprBuilderF(src, _))
          case ShapePreservingBuilderF(src0, inputs, op) =>
            ShapePreservingBuilderF(
              Fix(normalize[F].apply(ExprBuilderF(src0, outerExpr))),
              inputs,
              op).some
          case GroupBuilderF(wb0, key, Expr(\/-($var(DocVar.ROOT(None))))) =>
            GroupBuilderF(
              Fix(normalize[F].apply(ExprBuilderF(wb0, outerExpr))),
              key,
              Expr(\/-($$ROOT))).some
          case GroupBuilderF(wb0, key, contents) =>
            inln(outerExpr, contents).map(expr => GroupBuilderF(Fix(normalize[F].apply(ExprBuilderF(wb0, \/-(expr)))), key, Expr(\/-($$ROOT))))
          case _ => None
        }
      case DocBuilderF(Fix(DocBuilderF(src, innerShape)), outerShape) =>
        outerShape.traverse(collapse(_, innerShape)).map(DocBuilderF(src, _))
      case DocBuilderF(Fix(ExprBuilderF(src, innerExpr)), outerShape) =>
        outerShape.traverse(inln(_, Expr(innerExpr))).map(exes => DocBuilderF(src, exes ∘ (_.right)))
      case DocBuilderF(Fix(ShapePreservingBuilderF(src, inputs, op)), shape) =>
        ShapePreservingBuilderF(Fix(normalize[F].apply(DocBuilderF(src, shape))), inputs, op).some
      case _ => None
    }
  }

  def normalize[F[_]: Coalesce](implicit ev0: WorkflowOpCoreF :<: F, exprOps: ExprOpOps.Uni[ExprOp]) =
    repeatedly(normalizeƒ[F])

  private def rewriteObjRefs
    (obj: ListMap[BsonField.Name, GroupValue[Fix[ExprOp]]])
    (f: PartialFunction[DocVar, DocVar])
    (implicit exprOps: ExprOpOps.Uni[ExprOp]) =
    obj ∘ (_.bimap(accumulator.rewriteGroupRefs(_)(f), _.cata(exprOps.rewriteRefs(f))))

  private def rewriteGroupRefs
    (contents: GroupContents)
    (f: PartialFunction[DocVar, DocVar])
    (implicit exprOps: ExprOpOps.Uni[ExprOp]) =
    contents match {
      case Expr(expr) =>
        Expr(expr.bimap(accumulator.rewriteGroupRefs(_)(f), _.cata(exprOps.rewriteRefs(f))))
      case Doc(doc)   => Doc(rewriteObjRefs(doc)(f))
    }

  private def rewriteDocPrefix(doc: ListMap[BsonField.Name, Expr], base: Base)
      (implicit exprOps: ExprOpOps.Uni[ExprOp]): ListMap[BsonField.Name, Expr] =
    doc ∘ (rewriteExprPrefix(_, base))

  private def rewriteExprPrefix(expr: Expr, base: Base)
      (implicit exprOps: ExprOpOps.Uni[ExprOp]): Expr =
    expr.bimap(base.toDocVar.toJs >>> _, _.cata(exprOps.rewriteRefs(prefixBase0(base))))

  private def prefixBase0(base: Base): PartialFunction[DocVar, DocVar] =
    prefixBase(base.toDocVar)

  type EitherE[X] = PlannerError \/ X
  type M[X] = StateT[EitherE, NameGen, X]

  // Wrappers for results that don't use state:
  def emit[A](a: A): M[A] = quasar.namegen.emit[EitherE, A](a)
  def fail[A](e: PlannerError): M[A] = lift(-\/(e))
  def lift[A](v: EitherE[A]): M[A] = quasar.namegen.lift[EitherE](v)
  def emitSt[A](v: State[NameGen, A]): M[A] = emitName[EitherE, A](v)
  def swapM[A](v: State[NameGen, PlannerError \/ A]): M[A] =
    StateT[EitherE, NameGen, A](s => { val (s1, x) = v.run(s); x.map(s1 -> _) })

  def commonMap[K, A, B](m: ListMap[K, A \/ B])(f: B => PlannerError \/ A):
      PlannerError \/ (ListMap[K, A] \/ ListMap[K, B]) = {
    m.sequence.fold(
      κ((m ∘ (_.fold(\/.right, f))).sequence.map(\/.left)),
      l => \/-(\/-(l)))
  }

  private def commonShape(shape: ListMap[BsonField.Name, Expr])(implicit ev: ExprOpOps.Uni[ExprOp]) =
    commonMap(shape)(_.para(toJs[Fix, ExprOp]))

  private val jsBase = jscore.Name("__val")

  private def toCollectionBuilder[F[_]: Coalesce]
    (wb: WorkflowBuilder[F])
    (implicit ev0: WorkflowOpCoreF :<: F, ev1: RenderTree[WorkflowBuilder[F]], exprOps: ExprOpOps.Uni[ExprOp])
    : M[CollectionBuilderF[F]] =
    wb.unFix match {
      case cb @ CollectionBuilderF(_, _, _) => emit(cb)
      case ValueBuilderF(value) =>
        emit(CollectionBuilderF($pure[F](value), Root(), None))
      case ShapePreservingBuilderF(src, inputs, op) =>
        // At least one argument has no deref (e.g. $$ROOT)
        def case1(src: WorkflowBuilder[F], input: WorkflowBuilder[F], op: PartialFunction[List[BsonField], FixOp[F]], fields: List[Base]): M[CollectionBuilderF[F]] = {
          emitSt(freshName).flatMap(name =>
            fields.traverse(f => (DocField(name) \\ f.toDocVar).deref).fold(
              scala.sys.error("prefixed ${name}, but still no field"))(
              op.lift(_).fold(
                fail[CollectionBuilderF[F]](UnsupportedFunction(set.Filter, Some("failed to build operation"))))(
                op =>
                (toCollectionBuilder(src) |@| toCollectionBuilder(DocBuilder(input, ListMap(name -> \/-($$ROOT))))) {
                  case (
                    CollectionBuilderF(_, _, srcStruct),
                    CollectionBuilderF(graph, _, _)) =>
                    CollectionBuilderF(
                      chain(graph, op),
                      Field(name),
                      srcStruct)
                })))
        }
        // Every argument has a deref (so, a BsonField that can be given to the op)
        def case2(
          src: WorkflowBuilder[F],
          input: WorkflowBuilder[F],
          base: Base,
          op: PartialFunction[List[BsonField], FixOp[F]],
          fields: List[BsonField]):
            M[CollectionBuilderF[F]] = {
          ((toCollectionBuilder(src) |@| toCollectionBuilder(input)) {
            case (
              CollectionBuilderF(_, _, srcStruct),
              CollectionBuilderF(graph, base0, bothStruct)) =>
              op.lift(fields.map(f => base0.toDocVar.deref.map(_ \ f).getOrElse(f))).fold[M[CollectionBuilderF[F]]](
                fail[CollectionBuilderF[F]](UnsupportedFunction(set.Filter, Some("failed to build operation"))))(
                { op =>
                  val g = chain(graph, op)
                  if (srcStruct ≟ bothStruct)
                    emit(CollectionBuilderF(g, base0 \ base, srcStruct))
                  else {
                    val (g1, base1) = shift(base0 \ base, srcStruct, g)
                    emit(CollectionBuilderF(g1, base1, srcStruct))
                  }
                })
          }).join
        }
        inputs match {
          case Nil =>
            toCollectionBuilder(src).map {
              case CollectionBuilderF(g, b, s) =>
                CollectionBuilderF(op(Nil)(g), b, s)
            }
          case _ =>
            foldBuilders(src, inputs).flatMap { case (input1, base, fields) =>
              fields.traverse(_.toDocVar.deref).fold(
                case1(src, input1, op, fields))(
                case2(src, input1, base, op, _))
            }
        }
      case ExprBuilderF(src, \/-($var(d))) =>
        toCollectionBuilder(src).map {
          case CollectionBuilderF(graph, base, _) =>
            CollectionBuilderF(graph, base \ fromDocVar(d), None)
        }
      case ExprBuilderF(src, expr) =>
        (toCollectionBuilder(src) ⊛ emitSt(freshName))((cb, name) =>
          cb match {
            case CollectionBuilderF(graph, base, _) =>
              CollectionBuilderF(
                chain(graph,
                  rewriteExprPrefix(expr, base).fold(
                    js => $simpleMap[F](NonEmptyList(MapExpr(JsFn(jsBase, jscore.Obj(ListMap(jscore.Name(name.asText) -> js(jscore.Ident(jsBase))))))), ListMap()),
                    op => $project[F](Reshape(ListMap(name -> \/-(op)))))),
                Field(name),
                None)
          })
      case DocBuilderF(src, shape) =>
        generateWorkflow(src).flatMap { case (wf, base) =>
          commonShape(rewriteDocPrefix(shape, base)).fold(
            fail(_),
            s => shape.keys.toList.toNel.fold[M[CollectionBuilderF[F]]](
              fail(InternalError("A shape with no fields does not make sense")))(
              fields => emit(CollectionBuilderF(
                chain(wf,
                  s.fold(
                    jsExprs => $simpleMap[F](NonEmptyList(
                      MapExpr(JsFn(jsBase,
                        jscore.Obj(jsExprs.map {
                          case (name, expr) => jscore.Name(name.asText) -> expr(jscore.Ident(jsBase))
                        })))),
                      ListMap()),
                    exprOps => $project[F](Reshape(exprOps ∘ \/.right)))),
                Root(),
                fields.some))))
        }
      case ArrayBuilderF(src, shape) =>
        generateWorkflow(src).flatMap { case (wf, base) =>
          lift(shape.traverse(exprToJs).map(jsExprs =>
            CollectionBuilderF(
              chain(wf,
                $simpleMap[F](NonEmptyList(
                  MapExpr(JsFn(jsBase,
                    jscore.Arr(jsExprs.map(_(base.toDocVar.toJs(jscore.Ident(jsBase))
                    )).toList)))),
                  ListMap())),
              Root(),
              None)))
        }
      case GroupBuilderF(src, keys, content) =>
        (foldBuilders(src, keys) |@| toCollectionBuilder(src)){ case ((wb, base, fields), CollectionBuilderF(_, _, struct)) =>
          def key(base: Base) = keys.zip(fields) match {
            case Nil        => \/-($literal(Bson.Null))
            case (key, field) :: Nil => key.unFix match {
              // NB: normalize to Null, to ease merging
              case ValueBuilderF(_) | ExprBuilderF(_, \/-($literal(_))) =>
                \/-($literal(Bson.Null))
              case _ =>
                field match {
                  // NB: MongoDB doesn’t allow arrays _as_ `_id`, but it allows
                  //     them _in_ `_id`, so we wrap any field in a document to
                  //     protect against arrays.
                  // TODO: Once we have type information available to the
                  //       planner, don’t wrap fields that can’t be arrays.
                  case Root() | Field(_) => -\/(Reshape(ListMap(
                    BsonField.Name("0") -> \/-($var(field.toDocVar).cata(exprOps.rewriteRefs(prefixBase0(base)))))))
                  case Subset(fields) => -\/(Reshape(fields.toList.map(fld =>
                    fld -> \/-($var(DocField(fld)))).toListMap))
                }
            }
            case _ => -\/(Reshape(fields.map(_.toDocVar).zipWithIndex.map {
              case (field, index) =>
                BsonField.Name(index.toString) -> \/-($var(field))
            }.toListMap).rewriteRefs(prefixBase0(base)))
          }

          content match {
            case Expr(-\/(grouped)) =>
              (toCollectionBuilder(wb) ⊛ emitSt(freshName))((cb, rootName) =>
                cb match {
                  case CollectionBuilderF(wf, base0, _) =>
                    CollectionBuilderF(
                      chain(wf,
                        $group[F](Grouped(ListMap(rootName -> grouped)).rewriteRefs(prefixBase0(base0 \ base)),
                          key(base0))),
                      Field(rootName),
                      struct)
                })
            case Expr(\/-(expr)) =>
              // NB: This case just winds up a single value, then unwinds it.
              //     It’s effectively a no-op, so we just use the src and expr.
              toCollectionBuilder(ExprBuilder(src, \/-(expr)))
            case Doc(obj) =>
              val (grouped, ungrouped) =
                obj.foldLeft[(ListMap[BsonField.Name, AccumOp[Fix[ExprOp]]], ListMap[BsonField.Name, Fix[ExprOp]])]((ListMap.empty[BsonField.Name, AccumOp[Fix[ExprOp]]], ListMap.empty[BsonField.Name, Fix[ExprOp]]))((acc, item) =>
                  item match {
                    case (k, -\/(v)) =>
                      ((x: ListMap[BsonField.Name, AccumOp[Fix[ExprOp]]]) => x + (k -> v)).first(acc)
                    case (k, \/-(v)) =>
                      ((x: ListMap[BsonField.Name, Fix[ExprOp]]) => x + (k -> v)).second(acc)
                  })
              if (grouped.isEmpty)
                toCollectionBuilder(DocBuilder(src, ungrouped ∘ (_.right)))
              else
                obj.keys.toList.toNel.fold[M[CollectionBuilderF[F]]](
                  fail(InternalError("A shape with no fields does not make sense")))(
                  fields => generateWorkflow(wb).flatMap { case (wf, base0) =>
                    emitSt(ungrouped.size match {
                      case 0 =>
                        state[NameGen, Fix[F]](chain(wf,
                          $group[F](Grouped(grouped).rewriteRefs(prefixBase0(base0 \ base)), key(base0))))
                      case 1 =>
                        state[NameGen, Fix[F]](chain(wf,
                          $group[F](Grouped(
                            obj.transform {
                              case (_, -\/(v)) =>
                                accumulator.rewriteGroupRefs(v)(prefixBase0(base0 \ base))
                              case (_, \/-(v)) =>
                                $push(v.cata(exprOps.rewriteRefs(prefixBase0(base0 \ base))))
                            }),
                            key(base0)),
                          $unwind[F](DocField(ungrouped.head._1))))
                      case _ => for {
                        ungroupedName <- freshName
                        groupedName <- freshName
                      } yield
                        chain(wf,
                          $project[F](Reshape(ListMap(
                            ungroupedName -> -\/(Reshape(ungrouped.map {
                              case (k, v) => k -> \/-(v.cata(exprOps.rewriteRefs(prefixBase0(base0 \ base))))
                            })),
                            groupedName -> \/-($$ROOT)))),
                          $group[F](Grouped(
                            (grouped ∘ (accumulator.rewriteGroupRefs(_)(prefixBase0(Field(groupedName) \ base0)))) +
                              (ungroupedName -> $push($var(DocField(ungroupedName))))),
                            key(Field(groupedName) \ base0)),
                          $unwind[F](DocField(ungroupedName)),
                          $project[F](Reshape(obj.transform {
                            case (k, -\/ (_)) => \/-($var(DocField(k)))
                            case (k,  \/-(_)) => \/-($var(DocField(ungroupedName \ k)))
                          })))
                    }).map(CollectionBuilderF(
                      _,
                      Root(),
                      fields.some))
                  })
          }
        }.join
      case FlatteningBuilderF(src, fields) =>
        toCollectionBuilder(src).map {
          case CollectionBuilderF(graph, base, struct) =>
            CollectionBuilderF(fields.foldRight(graph) {
              case (StructureType.Array(field), acc) => $unwind[F](base.toDocVar \\ field).apply(acc)
              case (StructureType.Object(field), acc) =>
                $simpleMap[F](NonEmptyList(FlatExpr(JsFn(jsBase, (base.toDocVar \\ field).toJs(jscore.Ident(jsBase))))), ListMap()).apply(acc)
            }, base, struct)
        }
      case sb @ SpliceBuilderF(_, _) =>
        generateWorkflow(sb.src).flatMap { case (wf, base) =>
          lift(
            sb.toJs.map { splice =>
              CollectionBuilderF(
                chain(wf,
                  $simpleMap[F](NonEmptyList(MapExpr(JsFn(jsBase, (base.toDocVar.toJs >>> splice)(jscore.Ident(jsBase))))), ListMap())),
                Root(),
                None)
            })
        }
      case sb @ ArraySpliceBuilderF(_, _) =>
        generateWorkflow(sb.src).flatMap { case (wf, base) =>
          lift(
            sb.toJs.map { splice =>
              CollectionBuilderF(
                chain(wf,
                  $simpleMap[F](NonEmptyList(MapExpr(JsFn(jsBase, (base.toDocVar.toJs >>> splice)(jscore.Ident(jsBase))))), ListMap())),
                Root(),
                None)
            })
        }
    }

  def generateWorkflow[F[_]: Coalesce](wb: WorkflowBuilder[F])
    (implicit ev0: WorkflowOpCoreF :<: F, ev1: RenderTree[WorkflowBuilder[F]], ev2: ExprOpOps.Uni[ExprOp])
      : M[(Fix[F], Base)] =
    toCollectionBuilder(wb).map(x => (x.src, x.base))

  def shift[F[_]: Coalesce](base: Base, struct: Schema, graph: Fix[F])
    (implicit ev: WorkflowOpCoreF :<: F)
    : (Fix[F], Base) = {
    (base, struct) match {
      case (Field(ExprName), None) => (graph, Field(ExprName))
      case (_,       None)         =>
        (chain(graph,
          $project[F](Reshape(ListMap(ExprName -> \/-($var(base.toDocVar)))),
            ExcludeId)),
          Field(ExprName))
      case (_,       Some(fields)) =>
        (chain(graph,
          $project[F](
            Reshape(fields.map(name =>
              name -> \/-($var((base \ name).toDocVar))).toList.toListMap),
            if (fields.element(IdName)) IncludeId else ExcludeId)),
          Root())
    }
  }

  def build[F[_]: Coalesce](wb: WorkflowBuilder[F])
    (implicit ev0: WorkflowOpCoreF :<: F, ev1: RenderTree[WorkflowBuilder[F]], ev2: ExprOpOps.Uni[ExprOp])
    : M[Fix[F]] =
    toCollectionBuilder(wb).map {
      case CollectionBuilderF(graph, base, struct) =>
        if (base == Root()) graph
        else shift(base, struct, graph)._1
    }


  def asLiteral[F[_]](wb: WorkflowBuilder[F]): Option[Bson] = wb.unFix match {
    case ValueBuilderF(value)                  => Some(value)
    case ExprBuilderF(_, \/-($literal(value))) => Some(value)
    case _                                     => None
  }

  private def fold1Builders[F[_]: Coalesce](builders: List[WorkflowBuilder[F]])
    (implicit ev0: WorkflowOpCoreF :<: F, ev1: RenderTree[WorkflowBuilder[F]], exprOps: ExprOpOps.Uni[ExprOp])
    : Option[M[(WorkflowBuilder[F], List[Fix[ExprOp]])]] =
    builders match {
      case Nil             => None
      case builder :: Nil  => Some(emit((builder, List($$ROOT))))
      case Fix(ValueBuilderF(bson)) :: rest =>
        fold1Builders(rest).map(_.map { case (builder, fields) =>
          (builder, $literal(bson) +: fields)
        })
      case builder :: rest =>
        Some(rest.foldLeftM[M, (WorkflowBuilder[F], List[Fix[ExprOp]])](
          (builder, List($$ROOT))) {
          case ((wf, fields), Fix(ValueBuilderF(bson))) =>
            emit((wf, fields :+ $literal(bson)))
          case ((wf, fields), x) =>
            merge(wf, x).map { case (lbase, rbase, src) =>
              (src, fields.map(_.cata(exprOps.rewriteRefs(prefixBase0(lbase)))) :+ $var(rbase.toDocVar))
            }
        })
    }

  private def foldBuilders[F[_]: Coalesce](src: WorkflowBuilder[F], others: List[WorkflowBuilder[F]])
    (implicit ev0: WorkflowOpCoreF :<: F, ev1: RenderTree[WorkflowBuilder[F]], ev2: ExprOpOps.Uni[ExprOp])
    : M[(WorkflowBuilder[F], Base, List[Base])] =
    others.foldLeftM[M, (WorkflowBuilder[F], Base, List[Base])](
      (src, Root(), Nil)) {
      case ((wf, base, fields), x) =>
        merge(wf, x).map { case (lbase, rbase, src) =>
          (src, lbase \ base, fields.map(lbase \ _) :+ rbase)
        }
    }

  /** The location of the desired content relative to the current $$ROOT.
    *
    * Various transformations (merging, conversion to Workflow, etc.) combine
    * structures that we need to be able to extract later. This tells us how to
    * extract them.
    */
  sealed trait Base {
    def \ (that: Base): Base = (this, that) match {
      case (Root(),      _)            => that
      case (_,           Root())       => this
      case (Subset(_),   _)            => that // TODO: can we do better?
      case (_,           Subset(_))    => this // TODO: can we do better?
      case (Field(name), Field(name2)) => Field(name \ name2)
    }

    def \ (that: BsonField): Base = this \ Field(that)

    // NB: This is a lossy conversion.
    val toDocVar: DocVar = this match {
      case Root()      => DocVar.ROOT()
      case Field(name) => DocField(name)
      case Subset(_)   => DocVar.ROOT()
    }
  }

  object Base {
    implicit val show: Show[Base] = Show.showFromToString
  }

  /** The content is already at $$ROOT. */
  final case class Root()                              extends Base
  /** The content is nested in a field under $$ROOT. */
  final case class Field(name: BsonField)              extends Base
  /** The content is a subset of the document at $$ROOT. */
  final case class Subset(fields: Set[BsonField.Name]) extends Base

  val fromDocVar: DocVar => Base = {
    case DocVar.ROOT(None) => Root()
    case DocField(name)   => Field(name)
  }

  def mergeContents[A](c1: DocContents[A], c2: DocContents[A]):
      M[((Base, Base), DocContents[A])] = {
    def documentize(c: DocContents[A]):
        State[NameGen, (Base, ListMap[BsonField.Name, A])] =
      c match {
        case Doc(d) => state(Subset(d.keySet) -> d)
        case Expr(cont) =>
          freshName.map(name => (Field(name), ListMap(name -> cont)))
      }

    lazy val doc =
      swapM((documentize(c1) |@| documentize(c2)) {
        case ((lb, lshape), (rb, rshape)) =>
          Reshape.mergeMaps(lshape, rshape).fold[PlannerError \/ ((Base, Base), DocContents[A])](
            -\/(InternalError("conflicting fields when merging contents: " + lshape + ", " + rshape)))(
            map => {
              val llb = if (Subset(map.keySet) == lb) Root() else lb
              val rrb = if (Subset(map.keySet) == rb) Root() else rb
              \/-((llb, rrb) -> Doc(map))
            })
      })

    if (c1 == c2)
      emit((Root(), Root()) -> c1)
    else
      (c1, c2) match {
        case (Expr(v), Doc(o)) =>
          o.find { case (_, e) => v == e }.fold(doc) {
            case (lField, _) =>
              emit((Field(lField), Root()) -> Doc(o))
          }
        case (Doc(o), Expr(v)) =>
          o.find { case (_, e) => v == e }.fold(doc) {
            case (rField, _) =>
              emit((Root(), Field(rField)) -> Doc(o))
          }
        case _ => doc
      }
  }

  trait Combine {
    def apply[A, B](a1: A, a2: A)(f: (A, A) => B): B
    def flip: Combine
  }
  val unflipped: Combine = new Combine { outer =>
    def apply[A, B](a1: A, a2: A)(f: (A, A) => B) = f(a1, a2)
    val flip = new Combine {
      def apply[A, B](a1: A, a2: A)(f: (A, A) => B) = f(a2, a1)
      val flip = outer
    }
  }

  // TODO: Cases that match on `$$ROOT` should be generalized to look up the
  //       shape of any DocVar in the source.
  @tailrec def findKeys[F[_]](wb: WorkflowBuilder[F]): Option[Base] = {
    wb.unFix match {
      case CollectionBuilderF(_, _, s2)             => s2.map(s => Subset(s.toSet))
      case DocBuilderF(_, shape)                    => Subset(shape.keySet).some
      case FlatteningBuilderF(src, _)               => findKeys(src)
      case GroupBuilderF(src, _, Expr(\/-($$ROOT))) => findKeys(src)
      case GroupBuilderF(_, _, Doc(obj))            => Subset(obj.keySet).some
      case ShapePreservingBuilderF(src, _, _)       => findKeys(src)
      case ExprBuilderF(src, \/-($$ROOT))           => findKeys(src)
      case ExprBuilderF(_, _)                       => Root().some
      case ValueBuilderF(Bson.Doc(shape))           => Subset(shape.keySet
                                                        .map(BsonField.Name(_))).some
      case _                                        => None
    }
  }

  private def findSort[F[_]: Coalesce]
    (src: WorkflowBuilder[F])
    (distincting: WorkflowBuilder[F] => M[WorkflowBuilder[F]])
    (implicit ev0: WorkflowOpCoreF :<: F, ev1: RenderTree[WorkflowBuilder[F]], ev2: ExprOpOps.Uni[ExprOp])
    : M[WorkflowBuilder[F]] = {
    @tailrec
    def loop(wb: WorkflowBuilder[F]): M[WorkflowBuilder[F]] =
      wb.unFix match {
        case spb @ ShapePreservingBuilderF(spbSrc, sortKeys, f) =>
          spb.dummyOp.unFix match {
            case $sort(_, _) =>
              foldBuilders(src, sortKeys).flatMap {
                case (newSrc, dv, ks) =>
                  distincting(Fix(normalize[F].apply(ExprBuilderF(newSrc, \/-($var(dv.toDocVar)))))).map { dist =>
                    val spb = ShapePreservingBuilder(
                      Fix(normalize[F].apply(ExprBuilderF(dist, \/-($var(dv.toDocVar))))),
                      ks.map(k => Fix(normalize[F].apply(ExprBuilderF(dist, \/-($var(k.toDocVar)))))), f)
                    dv match {
                      case Subset(ks) => DocBuilder(spb, ks.toList.map(k => k -> \/-($var(DocField(k)))).toListMap)
                      case _ => spb
                    }
                  }
              }
            case _ => loop(spbSrc)
          }
        case _ => distincting(src)
      }
    loop(src)
  }

  private def merge[F[_]: Coalesce](left: Fix[WorkflowBuilderF[F, ?]], right: Fix[WorkflowBuilderF[F, ?]])
    (implicit I: WorkflowOpCoreF :<: F, ev0: RenderTree[Fix[WorkflowBuilderF[F, ?]]], ev1: ExprOpOps.Uni[ExprOp])
    : M[(Base, Base, Fix[WorkflowBuilderF[F, ?]])] = {
    def delegate =
      merge(right, left).map { case (r, l, merged) => (l, r, merged) }

    (left.unFix, right.unFix) match {
      case (
        ExprBuilderF(src1, \/-($var(DocField(base1)))),
        ExprBuilderF(src2, \/-($var(DocField(base2)))))
          if src1 ≟ src2 =>
        emit((Field(base1), Field(base2), src1))

      case _ if left ≟ right => emit((Root(), Root(), left))

      case (ValueBuilderF(bson), ExprBuilderF(src, expr)) =>
        mergeContents(Expr(\/-($literal(bson))), Expr(expr)).map {
          case ((lbase, rbase), cont) =>
            (lbase, rbase, contentsToBuilder(cont)(src))
        }
      case (ExprBuilderF(_, _), ValueBuilderF(_)) => delegate

      case (ValueBuilderF(bson), DocBuilderF(src, shape)) =>
        mergeContents(Expr(\/-($literal(bson))), Doc(shape)).map {
          case ((lbase, rbase), cont) =>
            (lbase, rbase, contentsToBuilder(cont)(src))
        }
      case (DocBuilderF(_, _), ValueBuilderF(_)) => delegate

      case (ValueBuilderF(bson), _) =>
        mergeContents(Expr(\/-($literal(bson))), Expr(\/-($$ROOT))).map {
          case ((lbase, rbase), cont) =>
            (lbase, rbase, contentsToBuilder(cont)(right))
        }
      case (_, ValueBuilderF(_)) => delegate

      case (ExprBuilderF(src1, expr1), ExprBuilderF(src2, expr2)) if src1 ≟ src2 =>
        mergeContents(Expr(expr1), Expr(expr2)).map {
          case ((lbase, rbase), cont) =>
            (lbase, rbase, contentsToBuilder(cont)(src1))
        }
      case (ExprBuilderF(src, \/-($var(DocField(base)))), _) if src ≟ right =>
        emit((Field(base), Root(), right))
      case (_, ExprBuilderF(src, \/-($var(DocField(_))))) if left ≟ src =>
        delegate

      case (DocBuilderF(src1, shape1), ExprBuilderF(src2, expr2)) =>
        merge(src1, src2).flatMap { case (lb, rb, wb) =>
          mergeContents(Doc(rewriteDocPrefix(shape1, lb)), Expr(rewriteExprPrefix(expr2, rb))).map {
            case ((lbase, rbase), cont) =>
              (lbase, rbase, contentsToBuilder(cont)(wb))
          }
        }
      case (ExprBuilderF(_, _), DocBuilderF(_, _)) =>
        delegate

      case (DocBuilderF(src1, shape1), DocBuilderF(src2, shape2)) =>
        merge(src1, src2).flatMap { case (lbase, rbase, wb) =>
          mergeContents(
            Doc(rewriteDocPrefix(shape1, lbase)),
            Doc(rewriteDocPrefix(shape2, rbase))).map {
            case ((lbase, rbase), cont) =>
              (lbase, rbase, contentsToBuilder(cont)(wb))
          }
        }

      // NB: The SPB cases need to be handled fairly early, because it allows
      //     them to stay closer to the root of the Builder.
      case (
        spb1 @ ShapePreservingBuilderF(src1, inputs1, op1),
        spb2 @ ShapePreservingBuilderF(src2, inputs2, _))
          if inputs1 ≟ inputs2 && spb1.dummyOp == spb2.dummyOp =>
        merge(src1, src2).map { case (lbase, rbase, wb) =>
          (lbase, rbase, ShapePreservingBuilder(wb, inputs1, op1))
        }
      case (ShapePreservingBuilderF(src, inputs, op), _) =>
        merge(src, right).map { case (lbase, rbase, wb) =>
          (lbase, rbase, ShapePreservingBuilder(wb, inputs, op))
        }
      case (_, ShapePreservingBuilderF(src, inputs, op)) => delegate

      case (ExprBuilderF(src, expr), _) =>
        merge(src, right).flatMap { case (lbase, rbase, wb) =>
          mergeContents(Expr(rewriteExprPrefix(expr, lbase)), Expr(\/-($var(rbase.toDocVar)))).map {
            case ((lbase, rbase), cont) =>
              (lbase, rbase, contentsToBuilder(cont)(wb))
          }
        }
      case (_, ExprBuilderF(src, _)) => delegate

      case (DocBuilderF(src1, shape1), _) =>
        merge(src1, right).flatMap { case (lbase, rbase, wb) =>
          mergeContents(Doc(rewriteDocPrefix(shape1, lbase)), Expr(\/-($var(rbase.toDocVar)))).map {
            case ((lbase, rbase), cont) =>
              (lbase, rbase, contentsToBuilder(cont)(wb))
          }
        }
      case (_, DocBuilderF(_, _)) => delegate

      case (sb @ SpliceBuilderF(_, _), _) =>
        merge(sb.src, right).flatMap { case (lbase, rbase, wb) =>
          for {
            lName  <- emitSt(freshName)
            rName  <- emitSt(freshName)
            splice <- lift(sb.toJs)
          } yield (Field(lName), Field(rName),
            DocBuilder(wb, ListMap(
              lName -> -\/ (lbase.toDocVar.toJs >>> splice),
              rName ->  \/-($var(rbase.toDocVar)))))
        }
      case (_, SpliceBuilderF(_, _)) => delegate

      case (sb @ ArraySpliceBuilderF(_, _), _) =>
        merge(sb.src, right).flatMap { case (lbase, rbase, wb) =>
          for {
            lName  <- emitSt(freshName)
            rName  <- emitSt(freshName)
            splice <- lift(sb.toJs)
          } yield (Field(lName), Field(rName),
            DocBuilder(wb, ListMap(
              lName -> -\/ (lbase.toDocVar.toJs >>> splice),
              rName ->  \/-($var(rbase.toDocVar)))))
        }
      case (_, ArraySpliceBuilderF(_, _)) => delegate

      case (
        FlatteningBuilderF(src0, fields0),
        FlatteningBuilderF(src1, fields1)) =>
        left.cata(branchLengthƒ[F]) cmp right.cata(branchLengthƒ[F]) match {
          case Ordering.LT =>
            merge(left, src1).map { case (lbase, rbase, wb) =>
              (lbase, rbase, FlatteningBuilder(wb, fields1.map(_.map(rbase.toDocVar \\ _))))
            }
          case Ordering.EQ =>
            merge(src0, src1).map { case (lbase, rbase, wb) =>
              val lfields = fields0.map(_.map(lbase.toDocVar \\ _))
              val rfields = fields1.map(_.map(rbase.toDocVar \\ _))
              (lbase, rbase, FlatteningBuilder(wb, lfields union rfields))
            }
          case Ordering.GT =>
            merge(src0, right).map { case (lbase, rbase, wb) =>
              (lbase, rbase, FlatteningBuilder(wb, fields0.map(_.map(lbase.toDocVar \\ _))))
            }
        }
      case (FlatteningBuilderF(src, fields), _) =>
        merge(src, right).flatMap { case (lbase, rbase, wb) =>
          val lfields = fields.map(_.map(lbase.toDocVar \\ _))
          if (lfields.exists(x => x.field.startsWith(rbase.toDocVar) || rbase.toDocVar.startsWith(x.field)))
            for {
              lName <- emitSt(freshName)
              rName <- emitSt(freshName)
            } yield
              (Field(lName), Field(rName),
                FlatteningBuilder(
                  DocBuilder(wb, ListMap(
                    lName -> \/-($var(lbase.toDocVar)),
                    rName -> \/-($var(rbase.toDocVar)))),
                  fields.map(_.map(DocField(lName) \\ _))))
          else emit((lbase, rbase, FlatteningBuilder(wb, lfields)))
        }
      case (_, FlatteningBuilderF(_, _)) => delegate

      case (GroupBuilderF(src1, key1, cont1), GroupBuilderF(src2, key2, cont2))
          if key1 ≟ key2 =>
        merge(src1, src2).flatMap { case (lbase, rbase, wb) =>
          mergeContents(rewriteGroupRefs(cont1)(prefixBase0(lbase)), rewriteGroupRefs(cont2)(prefixBase0(rbase))).map {
            case ((lb, rb), contents) =>
              (lb, rb, GroupBuilder(wb, key1, contents))
          }
        }

      case (ArrayBuilderF(src, shape), _) =>
        merge(src, right).flatMap { case (lbase, rbase, wb) =>
          generateWorkflow(ArrayBuilder(wb, shape.map(rewriteExprPrefix(_, lbase)))).flatMap { case (wf, base) =>
            I.prj(wf.unFix).cata(
              {
                case $ProjectF(psrc, Reshape(shape), idx) =>
                  emitSt(freshName.map(rName =>
                    (lbase, Field(rName),
                      CollectionBuilder(
                        chain(psrc,
                          $project[F](Reshape(shape + (rName -> \/-($var(rbase.toDocVar)))))),
                        Root(),
                        None))))
                case _ => fail(InternalError("couldn’t merge array"))
              },
              fail(InternalError("couldn’t merge unrecognized op: " + wf)))
          }
        }
      case (_, ArrayBuilderF(_, _)) => delegate

      case _ =>
        fail(InternalError("failed to merge:\n" + left.render.show + "\n" + right.render.show))
    }
  }

  final class Ops[F[_]: Coalesce](implicit ev0: WorkflowOpCoreF :<: F, ev1: ExprOpOps.Uni[ExprOp]) {
    def read(coll: Collection): WorkflowBuilder[F] =
      CollectionBuilder($read[F](coll), Root(), None)

    def pure(bson: Bson): WorkflowBuilder[F] = ValueBuilder(bson)

    def limit(wb: WorkflowBuilder[F], count: Long): WorkflowBuilder[F] =
      ShapePreservingBuilder(wb, Nil, { case Nil => $limit[F](count) })

    def skip(wb: WorkflowBuilder[F], count: Long): WorkflowBuilder[F] =
      ShapePreservingBuilder(wb, Nil, { case Nil => $skip[F](count) })

    def squash[F[_]](wb: WorkflowBuilder[F]): WorkflowBuilder[F] = wb

    def filter
      (src: WorkflowBuilder[F],
        those: List[WorkflowBuilder[F]],
        sel: PartialFunction[List[BsonField], Selector])
      : WorkflowBuilder[F] =
      ShapePreservingBuilder(src, those, PartialFunction(fields => $match[F](sel(fields))))

    def expr1
      (wb: WorkflowBuilder[F])
      (f: Fix[ExprOp] => Fix[ExprOp])
      (implicit ev0: WorkflowOpCoreF :<: F, ev1: RenderTree[WorkflowBuilder[F]])
      : M[WorkflowBuilder[F]] =
      expr(List(wb)) { case List(e) => f(e) }

    def expr2
      (wb1: WorkflowBuilder[F], wb2: WorkflowBuilder[F])
      (f: (Fix[ExprOp], Fix[ExprOp]) => Fix[ExprOp])
      (implicit ev2: RenderTree[WorkflowBuilder[F]])
      : M[WorkflowBuilder[F]] =
      expr(List(wb1, wb2)) { case List(e1, e2) => f(e1, e2) }

    def expr
      (wbs: List[WorkflowBuilder[F]])
      (f: List[Fix[ExprOp]] => Fix[ExprOp])
      (implicit ev2: RenderTree[WorkflowBuilder[F]])
      : M[WorkflowBuilder[F]] = {
      fold1Builders(wbs).fold[M[WorkflowBuilder[F]]](
        fail(InternalError("impossible – no arguments")))(
        _.map { case (wb, exprs) => Fix(normalize[F].apply(ExprBuilderF(wb, \/-(f(exprs))))) })
    }

    // FIXME: no constraints
    def jsExpr1(wb: WorkflowBuilder[F], js: JsFn): WorkflowBuilder[F] =
      ExprBuilder(wb, -\/(js))

    def jsExpr(wbs: List[WorkflowBuilder[F]], f: List[JsCore] => JsCore)
      (implicit ev2: RenderTree[WorkflowBuilder[F]])
      : M[WorkflowBuilder[F]] =
      fold1Builders(wbs).fold[M[WorkflowBuilder[F]]](
        fail(InternalError("impossible – no arguments")))(
        _.flatMap { case (wb, exprs) =>
          lift(exprs.traverse[PlannerError \/ ?, JsFn](_.para(toJs)).map(jses =>
            Fix(normalize[F].apply(ExprBuilderF(wb, -\/(JsFn(jsBase, f(jses.map(_(jscore.Ident(jsBase)))))))))))
        })

    def makeObject(wb: WorkflowBuilder[F], name: String): WorkflowBuilder[F] =
      wb.unFix match {
        case ValueBuilderF(value) =>
          ValueBuilder(Bson.Doc(ListMap(name -> value)))
        case GroupBuilderF(src, key, Expr(cont)) =>
          GroupBuilder(src, key, Doc(ListMap(BsonField.Name(name) -> cont)))
        case ExprBuilderF(src, expr) =>
          DocBuilder(src, ListMap(BsonField.Name(name) -> expr))
        case ShapePreservingBuilderF(src, inputs, op) =>
          ShapePreservingBuilder(makeObject(src, name), inputs, op)
        case _ =>
          DocBuilder(wb, ListMap(BsonField.Name(name) -> \/-($$ROOT)))
      }

    def makeArray(wb: WorkflowBuilder[F]): WorkflowBuilder[F] = wb.unFix match {
      case ValueBuilderF(value) => ValueBuilder(Bson.Arr(List(value)))
      case _ => ArrayBuilder(wb, List(\/-($$ROOT)))
    }

    def flattenMap(wb: WorkflowBuilder[F]): WorkflowBuilder[F] =
      wb.unFix match {
        case ShapePreservingBuilderF(src, inputs, op) =>
          ShapePreservingBuilder(flattenMap(src), inputs, op)
        case GroupBuilderF(src, keys, Expr(\/-($var(DocVar.ROOT(None))))) =>
          GroupBuilder(flattenMap(src), keys, Expr(\/-($$ROOT)))
        case _ => FlatteningBuilder(wb, Set(StructureType.Object(DocVar.ROOT())))
      }

    def flattenArray(wb: WorkflowBuilder[F]): WorkflowBuilder[F] =
      wb.unFix match {
        case ShapePreservingBuilderF(src, inputs, op) =>
          ShapePreservingBuilder(flattenArray(src), inputs, op)
        case GroupBuilderF(src, keys, Expr(\/-($$ROOT))) =>
          GroupBuilder(flattenArray(src), keys, Expr(\/-($$ROOT)))
        case _ => FlatteningBuilder(wb, Set(StructureType.Array(DocVar.ROOT())))
      }

    def projectField(wb: WorkflowBuilder[F], name: String): PlannerError \/ WorkflowBuilder[F] =
      wb.unFix match {
        case ShapePreservingBuilderF(src, inputs, op) =>
          projectField(src, name).map(ShapePreservingBuilder(_, inputs, op))
        case ValueBuilderF(Bson.Doc(fields)) =>
          fields.get(name).fold[PlannerError \/ WorkflowBuilder[F]](
            -\/(UnsupportedFunction(structural.ObjectProject, Some("value does not contain a field ‘" + name + "’."))))(
            x => \/-(ValueBuilder(x)))
        case ValueBuilderF(_) =>
          -\/(UnsupportedFunction(structural.ObjectProject, Some("value is not a document.")))
        case GroupBuilderF(wb0, key, Expr(\/-($var(dv)))) =>
          projectField(wb0, name).map(GroupBuilder(_, key, Expr(\/-($var(dv)))))
        case GroupBuilderF(wb0, key, Doc(doc)) =>
          doc.get(BsonField.Name(name)).fold[PlannerError \/ WorkflowBuilder[F]](
            -\/(UnsupportedFunction(structural.ObjectProject, Some("group does not contain a field ‘" + name + "’."))))(
            x => \/-(GroupBuilder(wb0, key, Expr(x))))
        case DocBuilderF(wb, doc) =>
          doc.get(BsonField.Name(name)).fold[PlannerError \/ WorkflowBuilder[F]](
            -\/(UnsupportedFunction(structural.ObjectProject, Some("document does not contain a field ‘" + name + "’."))))(
            expr => \/-(ExprBuilder(wb, expr)))
        case ExprBuilderF(wb0,  -\/(js1)) =>
          \/-(ExprBuilder(wb0,
            -\/(JsFn(jsBase, DocField(BsonField.Name(name)).toJs(js1(jscore.Ident(jsBase)))))))
        case ExprBuilderF(wb, \/-($var(DocField(field)))) =>
          \/-(ExprBuilder(wb, \/-($var(DocField(field \ BsonField.Name(name))))))
        case _ => \/-(ExprBuilder(wb, \/-($var(DocField(BsonField.Name(name))))))
      }

    def projectIndex(wb: WorkflowBuilder[F], index: Int): PlannerError \/ WorkflowBuilder[F] =
      wb.unFix match {
        case ValueBuilderF(Bson.Arr(elems)) =>
          if (index < elems.length) // UGH!
            \/-(ValueBuilder(elems(index)))
          else
            -\/(UnsupportedFunction(
              structural.ArrayProject,
              Some("value does not contain index ‘" + index + "’.")))
        case ArrayBuilderF(wb0, elems) =>
          if (index < elems.length) // UGH!
            \/-(ExprBuilder(wb0, elems(index)))
          else
            -\/(UnsupportedFunction(
              structural.ArrayProject,
              Some("array does not contain index ‘" + index + "’.")))
        case ValueBuilderF(_) =>
          -\/(UnsupportedFunction(
            structural.ArrayProject,
            Some("value is not an array.")))
        case DocBuilderF(_, _) =>
          -\/(UnsupportedFunction(
            structural.ArrayProject,
            Some("value is not an array.")))
        case _ =>
          jsExpr1(wb, JsFn(jsBase,
            jscore.Access(jscore.Ident(jsBase), jscore.Literal(Js.num(index.toLong))))).right
      }

    def deleteField(wb: WorkflowBuilder[F], name: String): PlannerError \/ WorkflowBuilder[F] =
      wb.unFix match {
        case ShapePreservingBuilderF(src, inputs, op) =>
          deleteField(src, name).map(ShapePreservingBuilder(_, inputs, op))
        case ValueBuilderF(Bson.Doc(fields)) =>
          \/-(ValueBuilder(Bson.Doc(fields - name)))
        case ValueBuilderF(_) =>
          -\/(UnsupportedFunction(
            structural.DeleteField,
            Some("value is not a document.")))
        case GroupBuilderF(wb0, key, Expr(\/-($$ROOT))) =>
          deleteField(wb0, name).map(GroupBuilder(_, key, Expr(\/-($$ROOT))))
        case GroupBuilderF(wb0, key, Doc(doc)) =>
          \/-(GroupBuilder(wb0, key, Doc(doc - BsonField.Name(name))))
        case DocBuilderF(wb0, doc) =>
          \/-(DocBuilder(wb0, doc - BsonField.Name(name)))
        case _ => jsExpr1(wb, JsFn(jsBase,
          // FIXME: Need to pull this back up from the top level (SD-665)
          jscore.Call(jscore.ident("remove"),
            List(jscore.Ident(jsBase), jscore.Literal(Js.Str(name)))))).right
      }

    def groupBy(src: WorkflowBuilder[F], keys: List[WorkflowBuilder[F]])
      : WorkflowBuilder[F] =
      GroupBuilder(src, keys, Expr(\/-($$ROOT)))

    def reduce(wb: WorkflowBuilder[F])(f: Fix[ExprOp] => AccumOp[Fix[ExprOp]]): WorkflowBuilder[F] =
      wb.unFix match {
        case GroupBuilderF(wb0, keys, Expr(\/-(expr))) =>
          GroupBuilder(wb0, keys, Expr(-\/(f(expr))))
        case ShapePreservingBuilderF(src @ Fix(GroupBuilderF(_, _, Expr(\/-(_)))), inputs, op) =>
          ShapePreservingBuilder(reduce(src)(f), inputs, op)
        case _ =>
          GroupBuilder(wb, Nil, Expr(-\/(f($$ROOT))))
      }

    def sortBy
      (src: WorkflowBuilder[F], keys: List[WorkflowBuilder[F]], sortTypes: List[SortDir])
      : WorkflowBuilder[F] =
      ShapePreservingBuilder(
        src,
        keys,
        // TODO[ASP]: This pattern match is non total!
        // possible solution: make sortTypes and the argument to this partial function NonEmpty
        _.zip(sortTypes) match {
          case x :: xs => $sort[F](NonEmptyList.nel(x, IList.fromList(xs)))
        })

    def distinct(src: WorkflowBuilder[F])
      (implicit ev2: RenderTree[WorkflowBuilder[F]])
      : M[WorkflowBuilder[F]] =
      findKeys(src).fold(
        lift(deleteField(src, "_id")).flatMap(del => distinctBy(del, List(del))))(
        ks => ks match {
          case Root() => distinctBy(src, List(src))
          case Field(k) =>
            distinctBy(src, List(Fix(normalize[F].apply(ExprBuilderF(src, \/-($var(DocField(k))))))))
          case Subset(ks) =>
            val keys = ks.toList.map(k => Fix(normalize[F].apply(ExprBuilderF(src, \/-($var(DocField(k)))))))
            findSort(src) { newSrc =>
              findKeys(newSrc)
                .cata(
                  {
                    case Subset(fields) => fields.toList.map(k => k -> $first($var(DocField(k))).left[Fix[ExprOp]]).right
                    case b => InternalError(s"Expected a Subset but found $b").left
                  },
                  List().right)
                .fold(fail, i => GroupBuilder(newSrc, keys, Doc(i.toListMap)).point[M])
            }
        })

    def distinctBy(src: WorkflowBuilder[F], keys: List[WorkflowBuilder[F]])
      (implicit ev2: RenderTree[WorkflowBuilder[F]])
      : M[WorkflowBuilder[F]] =
      findSort(src)(s => reduce(groupBy(s, keys))($first(_)).point[M])

    // TODO: handle concating value, expr, or collection with group (#439)
    def objectConcat(wb1: WorkflowBuilder[F], wb2: WorkflowBuilder[F])
      (implicit ev2: RenderTree[WorkflowBuilder[F]])
      : M[WorkflowBuilder[F]] = {
      def impl(wb1: WorkflowBuilder[F], wb2: WorkflowBuilder[F], combine: Combine): M[WorkflowBuilder[F]] = {
        def delegate = impl(wb2, wb1, combine.flip)

        def mergeGroups(s1: WorkflowBuilder[F], s2: WorkflowBuilder[F], c1: GroupContents, c2: GroupContents, keys: List[WorkflowBuilder[F]]):
            M[((Base, Base), WorkflowBuilder[F])] =
          merge(s1, s2).flatMap { case (lbase, rbase, src) =>
            combine(
              rewriteGroupRefs(c1)(prefixBase0(lbase)),
              rewriteGroupRefs(c2)(prefixBase0(rbase)))(mergeContents(_, _)).map {
              case ((lb, rb), contents) =>
                combine(lb, rb)((_, _) -> GroupBuilder(src, keys, contents))
            }
          }

        (wb1.unFix, wb2.unFix) match {
          case (ShapePreservingBuilderF(s1, i1, o1), ShapePreservingBuilderF(s2, i2, o2))
              if i1 == i2 && o1 == o2 =>
            impl(s1, s2, combine).map(ShapePreservingBuilder(_, i1, o1))

          case (
            v1 @ ShapePreservingBuilderF(
              Fix(DocBuilderF(_, shape1)), inputs1, _),
            GroupBuilderF(
              Fix(v2 @ ShapePreservingBuilderF(_, inputs2, _)),
              Nil, _))
            if inputs1 ≟ inputs2 && v1.dummyOp == v2.dummyOp =>
            impl(GroupBuilder(wb1, Nil, Doc(shape1.keys.toList.map(n => n -> \/-($var(DocField(n)))).toListMap)), wb2, combine)
          case (
            GroupBuilderF(
            Fix(v1 @ ShapePreservingBuilderF(_, inputs1, op1)),
              Nil, _),
            v2 @ ShapePreservingBuilderF(Fix(DocBuilderF(_, _)), inputs2, op2))
            if inputs1 ≟ inputs2 && v1.dummyOp == v2.dummyOp => delegate

          case (
            v1 @ ShapePreservingBuilderF(
              Fix(DocBuilderF(_, shape1)), inputs1, _),
            DocBuilderF(
              Fix(GroupBuilderF(
                Fix(v2 @ ShapePreservingBuilderF(_, inputs2, _)),
                Nil, _)),
             shape2))
            if inputs1 ≟ inputs2 && v1.dummyOp == v2.dummyOp =>
            impl(GroupBuilder(wb1, Nil, Doc(shape1.keys.toList.map(n => n -> \/-($var(DocField(n)))).toListMap)), wb2, combine)
          case (
            DocBuilderF(
              Fix(GroupBuilderF(
                Fix(v1 @ ShapePreservingBuilderF(_, inputs1, _)),
                Nil, _)),
              shape2),
            v2 @ ShapePreservingBuilderF(Fix(DocBuilderF(_, _)), inputs2, _))
            if inputs1 ≟ inputs2 && v1.dummyOp == v2.dummyOp => delegate

          case (ShapePreservingBuilderF(s, i, o), _) =>
            impl(s, wb2, combine).map(ShapePreservingBuilder(_, i, o))
          case (_, ShapePreservingBuilderF(_, _, _)) => delegate

          case (ValueBuilderF(Bson.Doc(map1)), ValueBuilderF(Bson.Doc(map2))) =>
            emit(ValueBuilder(Bson.Doc(combine(map1, map2)(_ ++ _))))

          case (ValueBuilderF(Bson.Doc(map1)), DocBuilderF(s2, shape2)) =>
            emit(DocBuilder(s2,
              combine(
                map1.map { case (k, v) => BsonField.Name(k) -> \/-($literal(v)) },
                shape2)(_ ++ _)))
          case (DocBuilderF(_, _), ValueBuilderF(Bson.Doc(_))) => delegate

          case (ValueBuilderF(Bson.Doc(map1)), GroupBuilderF(s1, k1, Doc(c2))) =>
            val content = combine(
              map1.map { case (k, v) => BsonField.Name(k) -> -\/($first($literal(v))) },
              c2)(_ ++ _)
            emit(GroupBuilder(s1, k1, Doc(content)))
          case (GroupBuilderF(_, _, Doc(_)), ValueBuilderF(_)) => delegate

          case (
            GroupBuilderF(src1, keys1, Expr(\/-($$ROOT))),
            GroupBuilderF(src2, keys2, Expr(\/-($$ROOT))))
              if keys1 ≟ keys2 =>
            impl(src1, src2, combine).map(GroupBuilder(_, keys1, Expr(\/-($$ROOT))))

          case (
            GroupBuilderF(s1, keys1, c1 @ Doc(_)),
            GroupBuilderF(s2, keys2,    c2 @ Doc(_)))
              if keys1 ≟ keys2 =>
            mergeGroups(s1, s2, c1, c2, keys1).map(_._2)

          case (
            GroupBuilderF(s1, keys1, c1 @ Doc(d1)),
            DocBuilderF(Fix(GroupBuilderF(s2, keys2, c2)), shape2))
              if keys1 ≟ keys2 =>
            mergeGroups(s1, s2, c1, c2, keys1).map { case ((glbase, grbase), g) =>
              DocBuilder(g, combine(
                d1.transform { case (n, _) => \/-($var(DocField(n))) },
                shape2 ∘ (rewriteExprPrefix(_, grbase)))(_ ++ _))
            }
          case (
            DocBuilderF(Fix(GroupBuilderF(_, k1, _)), _),
            GroupBuilderF(_, k2, Doc(_)))
              if k1 ≟ k2 =>
            delegate

          case (
            DocBuilderF(Fix(GroupBuilderF(s1, keys1, c1)), shape1),
            DocBuilderF(Fix(GroupBuilderF(s2, keys2, c2)), shape2))
              if keys1 ≟ keys2 =>
            mergeGroups(s1, s2, c1, c2, keys1).flatMap {
              case ((glbase, grbase), g) =>
                emit(DocBuilder(g, combine(
                  shape1 ∘ (rewriteExprPrefix(_, glbase)),
                  shape2 ∘ (rewriteExprPrefix(_, grbase)))(_ ++ _)))
            }

          case (
            DocBuilderF(_, shape),
            GroupBuilderF(_, Nil, _)) =>
            impl(
              GroupBuilder(wb1, Nil, Doc(shape.map { case (n, _) => n -> \/-($var(DocField(n))) })),
              wb2,
              combine)
          case (
            GroupBuilderF(_, Nil, _),
            DocBuilderF(_, _)) =>
            delegate

          case (
            GroupBuilderF(_, _, Doc(cont1)),
            GroupBuilderF(_, Nil, _)) =>
            impl(
              GroupBuilder(wb1, Nil, Doc(cont1.map { case (n, _) => n -> \/-($var(DocField(n))) })),
              wb2,
              combine)
          case (
            GroupBuilderF(_, Nil, _),
            GroupBuilderF(_, _, _)) =>
            delegate

          case (
            DocBuilderF(_, shape),
            DocBuilderF(Fix(GroupBuilderF(_, Nil, _)), _)) =>
            impl(
              GroupBuilder(wb1, Nil, Doc(shape.map { case (n, _) => n -> \/-($var(DocField(n))) })),
              wb2,
              combine)
          case (
            DocBuilderF(Fix(GroupBuilderF(_, Nil, _)), _),
            DocBuilderF(_, _)) =>
            delegate

          case (DocBuilderF(s1, shape1), DocBuilderF(s2, shape2)) =>
            merge(s1, s2).map { case (lbase, rbase, src) =>
              DocBuilder(src, combine(
                rewriteDocPrefix(shape1, lbase),
                rewriteDocPrefix(shape2, rbase))(_ ++ _))
            }

          case (DocBuilderF(src1, shape), ExprBuilderF(src2, expr)) =>
            merge(src1, src2).map { case (left, right, list) =>
              SpliceBuilder(list, combine(
                Doc(rewriteDocPrefix(shape, left)),
                Expr(rewriteExprPrefix(expr, right)))(List(_, _)))
            }
          case (ExprBuilderF(_, _), DocBuilderF(_, _)) => delegate

          case (ExprBuilderF(src1, expr1), ExprBuilderF(src2, expr2)) =>
            merge(src1, src2).map { case (left, right, list) =>
              SpliceBuilder(list, combine(
                Expr(rewriteExprPrefix(expr1, left)),
                Expr(rewriteExprPrefix(expr2, right)))(List(_, _)))
            }

          case (SpliceBuilderF(src1, structure1), DocBuilderF(src2, shape2)) =>
            merge(src1, src2).map { case (left, right, list) =>
              SpliceBuilder(list, combine(
                structure1,
                List(Doc(rewriteDocPrefix(shape2, right))))(_ ++ _))
            }
          case (DocBuilderF(_, _), SpliceBuilderF(_, _)) => delegate

          case (SpliceBuilderF(src1, structure1), ExprBuilderF(src2, expr2)) =>
            merge(src1, src2).map { case (left, right, list) =>
              SpliceBuilder(list, combine(
                structure1,
                List(Expr(rewriteExprPrefix(expr2, right))))(_ ++ _))
            }
          case (ExprBuilderF(_, _), SpliceBuilderF(_, _)) => delegate

          case (SpliceBuilderF(src1, structure1), CollectionBuilderF(_, _, _)) =>
            merge(src1, wb2).map { case (_, right, list) =>
              SpliceBuilder(list, combine(
                structure1,
                List(Expr(\/-($var(right.toDocVar)))))(_ ++ _))
            }
          case (CollectionBuilderF(_, _, _), SpliceBuilderF(_, _)) => delegate

          case (DocBuilderF(src, shape), CollectionBuilderF(_, _, _)) =>
            merge(src, wb2).map { case (left, right, list) =>
              SpliceBuilder(list, combine(
                Doc(rewriteDocPrefix(shape, left)),
                Expr(\/-($var(right.toDocVar))))(List(_, _)))
            }
          case (CollectionBuilderF(_, _, _), DocBuilderF(_, _)) => delegate

          case (ValueBuilderF(Bson.Doc(map1)), CollectionBuilderF(_, base, _)) =>
            emit(SpliceBuilder(wb2,
              combine(
                Doc(map1.map { case (k, v) => BsonField.Name(k) -> \/-($literal(v)) }),
                Expr(\/-($$ROOT)))(List(_, _))))
          case (CollectionBuilderF(_, _, _), ValueBuilderF(Bson.Doc(_))) =>
            delegate

          case (ValueBuilderF(Bson.Doc(map1)), SpliceBuilderF(src, structure)) =>
            emit(SpliceBuilder(src,
              combine(
                List(Doc(map1.map { case (k, v) => BsonField.Name(k) -> \/-($literal(v)) })),
                structure)(_ ++ _)))
          case (SpliceBuilderF(_, _), ValueBuilderF(Bson.Doc(_))) =>
            delegate

          case (
            DocBuilderF(s1 @ Fix(
              ArraySpliceBuilderF(_, _)),
              shape1),
            GroupBuilderF(_, _, Doc(c2))) =>
            merge(s1, wb2).map { case (lbase, rbase, src) =>
              DocBuilder(src,
                combine(
                  rewriteDocPrefix(shape1, lbase),
                  c2.map { case (n, _) => (n, rewriteExprPrefix(\/-($var(DocField(n))), rbase)) })(_ ++ _))
            }
          case (GroupBuilderF(_, _, _), DocBuilderF(Fix(ArraySpliceBuilderF(_, _)), _)) => delegate

          case _ => fail(UnsupportedFunction(
<<<<<<< HEAD
            structural.ObjectConcat.name,
            Some("unrecognized shapes:\n" + wb1.render.show + "\n" + wb2.render.show)))
=======
            structural.ObjectConcat,
            Some("unrecognized shapes:\n" + wb1.show + "\n" + wb2.show)))
>>>>>>> 7569cc18
        }
      }

      impl(wb1, wb2, unflipped)
    }

    def arrayConcat(left: WorkflowBuilder[F], right: WorkflowBuilder[F])
      (implicit ev2: RenderTree[WorkflowBuilder[F]])
      : M[WorkflowBuilder[F]] = {
      def impl(wb1: WorkflowBuilder[F], wb2: WorkflowBuilder[F], combine: Combine):
          M[WorkflowBuilder[F]] = {
        def delegate = impl(wb2, wb1, combine.flip)

        (wb1.unFix, wb2.unFix) match {
          case (ValueBuilderF(Bson.Arr(seq1)), ValueBuilderF(Bson.Arr(seq2))) =>
            emit(ValueBuilder(Bson.Arr(seq1 ++ seq2)))

          case (ValueBuilderF(Bson.Arr(seq)), ArrayBuilderF(src, shape)) =>
            emit(ArrayBuilder(src,
              combine(seq.map(x => \/-($literal(x))), shape)(_ ++ _)))
          case (ArrayBuilderF(_, _), ValueBuilderF(Bson.Arr(_))) => delegate

          case (
            ArrayBuilderF(Fix(
              v1 @ ShapePreservingBuilderF(src1, inputs1, op1)), shape1),
            v2 @ ShapePreservingBuilderF(src2, inputs2, op2))
            if inputs1 ≟ inputs2 && v1.dummyOp == v2.dummyOp =>
            merge(src1, src2).map { case (lbase, rbase, wb) =>
              ShapePreservingBuilder(
                ArraySpliceBuilder(wb, combine(
                  Array(shape1.map(rewriteExprPrefix(_, lbase))),
                  Expr(\/-($var(rbase.toDocVar))))(List(_, _))),
                inputs1, op1)
            }
          case (ShapePreservingBuilderF(_, in1, op1), ArrayBuilderF(Fix(ShapePreservingBuilderF(_, in2, op2)), _)) => delegate

          case (
            v1 @ ShapePreservingBuilderF(src1, inputs1, op1),
            ArrayBuilderF(Fix(
              GroupBuilderF(Fix(
                v2 @ ShapePreservingBuilderF(src2, inputs2, _)),
                Nil, cont2)),
              shape2))
              if inputs1 ≟ inputs2 && v1.dummyOp == v2.dummyOp =>
            merge(src1, src2).flatMap { case (lbase, rbase, wb) =>
              combine(Expr(\/-($var(lbase.toDocVar))), rewriteGroupRefs(cont2)(prefixBase0(rbase)))(mergeContents(_, _)).map { case ((lbase1, rbase1), cont) =>
                ShapePreservingBuilder(
                  ArraySpliceBuilder(
                    GroupBuilder(wb, Nil, cont),
                    combine(
                      Expr(\/-($var(lbase1.toDocVar))),
                      Array(shape2.map(rewriteExprPrefix(_, rbase1))))(List(_, _))),
                  inputs1, op1)
              }
            }
          case (
            ArrayBuilderF(Fix(
              GroupBuilderF(Fix(
                v1 @ ShapePreservingBuilderF(_, inputs1, _)),
                Nil, _)), _),
            v2 @ ShapePreservingBuilderF(_, inputs2, _))
              if inputs1 ≟ inputs2 && v1.dummyOp == v2.dummyOp => delegate

          case (ShapePreservingBuilderF(s, i, o), _) =>
            impl(s, wb2, combine).map(ShapePreservingBuilder(_, i, o))
          case (_, ShapePreservingBuilderF(_, _, _)) => delegate

          case (ArrayBuilderF(src1, shape1), ArrayBuilderF(src2, shape2)) =>
            merge(src1, src2).map { case (lbase, rbase, wb) =>
              ArrayBuilder(wb,
                shape1.map(rewriteExprPrefix(_, lbase)) ++
                  shape2.map(rewriteExprPrefix(_, rbase)))
            }
          case (ArrayBuilderF(src1, shape1), ExprBuilderF(src2, expr2)) =>
            merge(src1, src2).map { case (left, right, list) =>
              ArraySpliceBuilder(list, combine(
                Array(shape1.map(rewriteExprPrefix(_, left))),
                Expr(rewriteExprPrefix(expr2, right)))(List(_, _)))
            }
          case (ExprBuilderF(_, _), ArrayBuilderF(_, _)) => delegate

          case (ArrayBuilderF(src1, shape1), GroupBuilderF(_, _, _)) =>
            merge(src1, wb2).map { case (left, right, wb) =>
              ArraySpliceBuilder(wb, combine(
                Array(shape1.map(rewriteExprPrefix(_, left))),
                Expr(\/-($var(right.toDocVar))))(List(_, _)))
            }
          case (GroupBuilderF(_, _, _), ArrayBuilderF(_, _)) => delegate

          case (ValueBuilderF(Bson.Arr(seq1)), ExprBuilderF(src2, expr2)) =>
            emit(ArraySpliceBuilder(src2, combine(
              Array(seq1.map(x => \/-($literal(x)))),
              Expr(expr2))(List(_, _))))
          case (ExprBuilderF(_, _), ValueBuilderF(Bson.Arr(_))) => delegate

          case (ArraySpliceBuilderF(src1, structure1), ArrayBuilderF(src2, shape2)) =>
            merge(src1, src2).map { case (left, right, list) =>
              ArraySpliceBuilder(list, combine(
                structure1,
                List(Array(shape2.map(rewriteExprPrefix(_, right)))))(_ ++ _))
            }
          case (ArrayBuilderF(_, _), ArraySpliceBuilderF(_, _)) => delegate

          case (ArraySpliceBuilderF(src1, structure1), ExprBuilderF(src2, expr2)) =>
            merge(src1, src2).map { case (_, right, list) =>
              ArraySpliceBuilder(list, combine(
                structure1,
                List(Expr(rewriteExprPrefix(expr2, right))))(_ ++ _))
            }
          case (ExprBuilderF(_, _), ArraySpliceBuilderF(_, _)) => delegate

          case (ArraySpliceBuilderF(src1, structure1), ValueBuilderF(bson2)) =>
            emit(ArraySpliceBuilder(src1, combine(structure1, List(Expr(\/-($literal(bson2)))))(_ ++ _)))
          case (ValueBuilderF(_), ArraySpliceBuilderF(_, _)) => delegate

          case _ =>
            fail(UnsupportedFunction(
              structural.ArrayConcat,
              Some("values are not both arrays")))
        }
      }

      impl(left, right, unflipped)
    }

    def unionAll
      (left: WorkflowBuilder[F], right: WorkflowBuilder[F])
      (implicit ev2: RenderTree[WorkflowBuilder[F]])
        : M[WorkflowBuilder[F]] =
      (generateWorkflow(left) |@| generateWorkflow(right)) { case ((l, _), (r, _)) =>
        CollectionBuilder(
          $foldLeft(
            l,
            chain(r,
              $map($MapF.mapFresh, ListMap()),
              $reduce($ReduceF.reduceNOP, ListMap()))),
          Root(),
          None)
      }

    def union
      (left: WorkflowBuilder[F], right: WorkflowBuilder[F])
      (implicit ev2: RenderTree[WorkflowBuilder[F]])
        : M[WorkflowBuilder[F]] =
      (generateWorkflow(left) |@| generateWorkflow(right)) { case ((l, _), (r, _)) =>
        CollectionBuilder(
          $foldLeft(
            chain(l, $map($MapF.mapValKey, ListMap())),
            chain(r,
              $map($MapF.mapValKey, ListMap()),
              $reduce($ReduceF.reduceNOP, ListMap()))),
          Root(),
          None)
      }
  }
  object Ops {
    implicit def apply[F[_]: Coalesce](implicit ev0: WorkflowOpCoreF :<: F, ev1: ExprOpOps.Uni[ExprOp]): Ops[F] =
      new Ops[F]
  }

  // FIXME: These implicits should not be here, because this is not a companion
  //        object, and therefore not on the search path.

  implicit def WorkflowBuilderRenderTree[F[_]: Coalesce]
    (implicit
      RG: RenderTree[Contents[GroupValue[Fix[ExprOp]]]],
      RC: RenderTree[Contents[Expr]],
      RF: RenderTree[Fix[F]],
      ev: WorkflowOpCoreF :<: F
    ): RenderTree[Fix[WorkflowBuilderF[F, ?]]] =
    new RenderTree[Fix[WorkflowBuilderF[F, ?]]] {
      val nodeType = "WorkflowBuilder" :: Nil

      def render(v: WorkflowBuilder[F]) = v.unFix match {
        case CollectionBuilderF(graph, base, struct) =>
          NonTerminal("CollectionBuilder" :: nodeType, Some(base.shows),
            graph.render ::
              Terminal("Schema" :: "CollectionBuilder" :: nodeType, struct ∘ (_.shows)) ::
              Nil)
        case spb @ ShapePreservingBuilderF(src, inputs, op) =>
          val nt = "ShapePreservingBuilder" :: nodeType
          NonTerminal(nt, None,
            render(src) :: (inputs.map(render) :+ spb.dummyOp.render))
        case ValueBuilderF(value) =>
          Terminal("ValueBuilder" :: nodeType, Some(value.shows))
        case ExprBuilderF(src, expr) =>
          NonTerminal("ExprBuilder" :: nodeType, None,
            render(src) :: expr.render :: Nil)
        case DocBuilderF(src, shape) =>
          val nt = "DocBuilder" :: nodeType
          NonTerminal(nt, None,
            render(src) ::
              NonTerminal("Shape" :: nt, None,
                shape.toList.map {
                  case (name, expr) =>
                    NonTerminal("Name" :: nodeType, Some(name.value), List(expr.render))
                }) ::
              Nil)
        case ArrayBuilderF(src, shape) =>
          val nt = "ArrayBuilder" :: nodeType
          NonTerminal(nt, None,
            render(src) ::
              NonTerminal("Shape" :: nt, None, shape.map(_.render)) ::
              Nil)
        case GroupBuilderF(src, keys, content) =>
          val nt = "GroupBuilder" :: nodeType
          NonTerminal(nt, None,
            render(src) ::
              NonTerminal("By" :: nt, None, keys.map(render)) ::
              RG.render(content).copy(nodeType = "Content" :: nt) ::
              Nil)
        case FlatteningBuilderF(src, fields) =>
          val nt = "FlatteningBuilder" :: nodeType
          NonTerminal(nt, None,
            render(src) ::
              fields.toList.map(x => $var(x.field).render.copy(nodeType = (x match {
                case StructureType.Array(_) => "Array"
                case StructureType.Object(_) => "Object"
              }) :: nt)))
        case SpliceBuilderF(src, structure) =>
          NonTerminal("SpliceBuilder" :: nodeType, None,
            render(src) :: structure.map(RC.render))
        case ArraySpliceBuilderF(src, structure) =>
          NonTerminal("ArraySpliceBuilder" :: nodeType, None,
            render(src) :: structure.map(RC.render))
      }
    }
}<|MERGE_RESOLUTION|>--- conflicted
+++ resolved
@@ -1605,13 +1605,8 @@
           case (GroupBuilderF(_, _, _), DocBuilderF(Fix(ArraySpliceBuilderF(_, _)), _)) => delegate
 
           case _ => fail(UnsupportedFunction(
-<<<<<<< HEAD
-            structural.ObjectConcat.name,
+            structural.ObjectConcat,
             Some("unrecognized shapes:\n" + wb1.render.show + "\n" + wb2.render.show)))
-=======
-            structural.ObjectConcat,
-            Some("unrecognized shapes:\n" + wb1.show + "\n" + wb2.show)))
->>>>>>> 7569cc18
         }
       }
 

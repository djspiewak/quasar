Chain
├─ $ReadF(db; zips)
├─ $MatchF
│  ╰─ Doc
│     ╰─ Expr($_id -> Type(Text))
├─ $ProjectF
│  ├─ Name("0" -> {
│  │       "$cond": [
│  │         {
│  │           "$and": [
│  │             { "$lte": [{ "$literal": "" }, "$_id"] },
│  │             { "$lt": ["$_id", { "$literal": {  } }] }]
│  │         },
│  │         { "$literal": true },
│  │         { "$literal": false }]
│  │     })
│  ├─ Name("src" -> "$$ROOT")
│  ╰─ ExcludeId
├─ $MatchF
│  ╰─ Doc
│     ╰─ Expr($0 -> Eq(Bool(true)))
├─ $ProjectF
<<<<<<< HEAD
│  ├─ Name("left" -> "$src")
=======
│  ├─ Name("right" -> "$src")
>>>>>>> d47f2592
│  ├─ Name("0" -> { "$toLower": "$src._id" })
│  ╰─ ExcludeId
├─ $LookupF(from smallZips with (this).0 = (that)._id as left)
├─ $ProjectF
│  ├─ Name("right" -> "$right")
│  ├─ Name("left" -> "$left")
│  ╰─ ExcludeId
├─ $UnwindF
│  ╰─ Path(DocField(BsonField.Name("left")))
╰─ $ProjectF
<<<<<<< HEAD
   ├─ Name("city" -> "$left.city")
   ├─ Name("state" -> "$right.state")
=======
   ├─ Name("c1" -> "$left.name")
   ├─ Name("c2" -> "$right.name")
>>>>>>> d47f2592
   ╰─ ExcludeId<|MERGE_RESOLUTION|>--- conflicted
+++ resolved
@@ -20,11 +20,7 @@
 │  ╰─ Doc
 │     ╰─ Expr($0 -> Eq(Bool(true)))
 ├─ $ProjectF
-<<<<<<< HEAD
-│  ├─ Name("left" -> "$src")
-=======
 │  ├─ Name("right" -> "$src")
->>>>>>> d47f2592
 │  ├─ Name("0" -> { "$toLower": "$src._id" })
 │  ╰─ ExcludeId
 ├─ $LookupF(from smallZips with (this).0 = (that)._id as left)
@@ -35,11 +31,6 @@
 ├─ $UnwindF
 │  ╰─ Path(DocField(BsonField.Name("left")))
 ╰─ $ProjectF
-<<<<<<< HEAD
-   ├─ Name("city" -> "$left.city")
-   ├─ Name("state" -> "$right.state")
-=======
    ├─ Name("c1" -> "$left.name")
    ├─ Name("c2" -> "$right.name")
->>>>>>> d47f2592
    ╰─ ExcludeId
--- conflicted
+++ resolved
@@ -16,20 +16,7 @@
 ├─ $UnwindF
 │  ╰─ Path(DocField(BsonField.Name("f")))
 ├─ $ProjectF
-<<<<<<< HEAD
-│  ├─ Name("filter_source" -> {
-│  │       "$cond": [
-│  │         {
-│  │           "$and": [
-│  │             { "$lte": [{ "$literal": {  } }, "$s"] },
-│  │             { "$lt": ["$s", { "$literal": [] }] }]
-│  │         },
-│  │         "$s",
-│  │         { "$literal": undefined }]
-│  │     })
-=======
 │  ├─ Name("filter_source" -> "$s")
->>>>>>> d47f2592
 │  ├─ Name("filter_predicate" -> { "$lt": ["$f", { "$literal": NumberInt("0") }] })
 │  ╰─ ExcludeId
 ├─ $MatchF
@@ -44,11 +31,7 @@
 │  │             { "$lt": ["$filter_source.loc", { "$literal": BinData(0, "") }] }]
 │  │         },
 │  │         "$filter_source.loc",
-<<<<<<< HEAD
-│  │         [{ "$literal": undefined }]]
-=======
 │  │         { "$literal": undefined }]
->>>>>>> d47f2592
 │  │     })
 │  ╰─ ExcludeId
 ├─ $UnwindF

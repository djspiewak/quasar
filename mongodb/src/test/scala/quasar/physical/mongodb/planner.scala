/*
 * Copyright 2014–2017 SlamData Inc.
 *
 * Licensed under the Apache License, Version 2.0 (the "License");
 * you may not use this file except in compliance with the License.
 * You may obtain a copy of the License at
 *
 *     http://www.apache.org/licenses/LICENSE-2.0
 *
 * Unless required by applicable law or agreed to in writing, software
 * distributed under the License is distributed on an "AS IS" BASIS,
 * WITHOUT WARRANTIES OR CONDITIONS OF ANY KIND, either express or implied.
 * See the License for the specific language governing permissions and
 * limitations under the License.
 */

package quasar.physical.mongodb

import slamdata.Predef._
import quasar._, RenderTree.ops._
import quasar.common.{Map => _, _}
import quasar.fp._
import quasar.fp.ski._
import quasar.fs.FileSystemError
import quasar.javascript._
import quasar.frontend.{logicalplan => lp}, lp.{LogicalPlan => LP}
import quasar.physical.mongodb.accumulator._
import quasar.physical.mongodb.expression._
import quasar.physical.mongodb.planner._
import quasar.physical.mongodb.workflow._
import quasar.qscript.DiscoverPath
import quasar.sql.{fixpoint => sql, _}
import quasar.std._

import java.time.Instant
import scala.Either

import eu.timepit.refined.auto._
import matryoshka._
import matryoshka.data.Fix
import matryoshka.implicits._
import org.scalacheck._
import org.specs2.execute.Result
import org.specs2.matcher.{Matcher, Expectable}
import pathy.Path._
import scalaz._, Scalaz._
import quasar.specs2.QuasarMatchers._

class PlannerSpec extends
    org.specs2.mutable.Specification with
    org.specs2.ScalaCheck with
    CompilerHelpers with
    TreeMatchers {

  import StdLib.{set => s, _}
  import structural._
  import Grouped.grouped
  import Reshape.reshape
  import jscore._
  import CollectionUtil._

  type EitherWriter[A] =
    EitherT[Writer[Vector[PhaseResult], ?], FileSystemError, A]

  val notOnPar = "Not on par with old (LP-based) connector."

  def emit[A: RenderTree](label: String, v: A)
      : EitherWriter[A] =
    EitherT[Writer[PhaseResults, ?], FileSystemError, A](Writer(Vector(PhaseResult.tree(label, v)), v.right))

  case class equalToWorkflow(expected: Workflow)
      extends Matcher[Crystallized[WorkflowF]] {
    def apply[S <: Crystallized[WorkflowF]](s: Expectable[S]) = {
      def diff(l: S, r: Workflow): String = {
        val lt = RenderTree[Crystallized[WorkflowF]].render(l)
        (lt diff r.render).shows
      }
      result(expected == s.value.op,
             "\ntrees are equal:\n" + diff(s.value, expected),
             "\ntrees are not equal:\n" + diff(s.value, expected),
             s)
    }
  }

  import fixExprOp._
  val expr3_0Fp: ExprOp3_0F.fixpoint[Fix[ExprOp], ExprOp] =
    new ExprOp3_0F.fixpoint[Fix[ExprOp], ExprOp](_.embed)
  import expr3_0Fp._
  val expr3_2Fp: ExprOp3_2F.fixpoint[Fix[ExprOp], ExprOp] =
    new ExprOp3_2F.fixpoint[Fix[ExprOp], ExprOp](_.embed)
  import expr3_2Fp._

  val basePath = rootDir[Sandboxed] </> dir("db")

  val listContents: DiscoverPath.ListContents[EitherWriter] =
    dir => (
      if (dir ≟ rootDir)
        Set(
          DirName("db").left[FileName],
          DirName("db1").left,
          DirName("db2").left)
      else
        Set(
          FileName("foo").right[DirName],
          FileName("zips").right,
          FileName("zips2").right,
          FileName("a").right,
          FileName("slamengine_commits").right,
          FileName("person").right,
          FileName("caloriesBurnedData").right,
          FileName("bar").right,
          FileName("baz").right,
          FileName("usa_factbook").right,
          FileName("user_comments").right,
          FileName("days").right,
          FileName("logs").right,
          FileName("usa_factbook").right,
          FileName("cities").right)).point[EitherWriter]

  implicit val monadTell: MonadTell[EitherT[PhaseResultT[Id, ?], FileSystemError, ?], PhaseResults] =
    EitherT.monadListen[WriterT[Id, Vector[PhaseResult], ?], PhaseResults, FileSystemError](
      WriterT.writerTMonadListen[Id, Vector[PhaseResult]])

  def queryPlanner(expr: Blob[Fix[Sql]], model: MongoQueryModel,
    stats: Collection => Option[CollectionStatistics],
    indexes: Collection => Option[Set[Index]]) =
    queryPlan(expr, Variables.empty, basePath, 0L, None)
      .leftMap(es => scala.sys.error("errors while planning: ${es}"))
      // TODO: Would be nice to error on Constant plans here, but property
      // tests currently run into that.
      .flatMap(_.fold(
        _ => scala.sys.error("query evaluated to a constant, this won’t get to the backend"),
        MongoDbPlanner.plan(_, fs.QueryContext(model, stats, indexes, listContents))))

  def plan0(query: String, model: MongoQueryModel,
    stats: Collection => Option[CollectionStatistics],
    indexes: Collection => Option[Set[Index]])
      : Either[FileSystemError, Crystallized[WorkflowF]] = {
    fixParser.parse(Query(query)).fold(
      e => scala.sys.error("parsing error: " + e.message),
      queryPlanner(_, model, stats, indexes).run).value.toEither
  }

  def plan2_6(query: String): Either[FileSystemError, Crystallized[WorkflowF]] =
    plan0(query, MongoQueryModel.`2.6`, κ(None), κ(None))

  def plan3_0(query: String): Either[FileSystemError, Crystallized[WorkflowF]] =
    plan0(query, MongoQueryModel.`3.0`, κ(None), κ(None))

  def plan3_2(query: String,
    stats: Collection => Option[CollectionStatistics],
    indexes: Collection => Option[Set[Index]]) =
    plan0(query, MongoQueryModel.`3.2`, stats, indexes)

  val defaultStats: Collection => Option[CollectionStatistics] =
    κ(CollectionStatistics(10, 100, false).some)
  val defaultIndexes: Collection => Option[Set[Index]] =
    κ(Set(Index("_id_", NonEmptyList(BsonField.Name("_id") -> IndexType.Ascending), false)).some)

  def indexes(ps: (Collection, BsonField)*): Collection => Option[Set[Index]] =  {
    val map: Map[Collection, Set[Index]] = ps.toList.foldMap { case (c, f) => Map(c -> Set(Index(f.asText + "_", NonEmptyList(f -> IndexType.Ascending), false))) }
    c => map.get(c).orElse(defaultIndexes(c))
  }

  def plan(query: String): Either[FileSystemError, Crystallized[WorkflowF]] =
    plan0(query, MongoQueryModel.`3.2`, defaultStats, defaultIndexes)

  def plan(logical: Fix[LP]): Either[FileSystemError, Crystallized[WorkflowF]] = {
    (for {
      _          <- emit("Input",      logical)
      simplified <- emit("Simplified", optimizer.simplify(logical))
      phys       <- MongoDbPlanner.plan[Fix, EitherWriter](simplified, fs.QueryContext(MongoQueryModel.`3.2`, defaultStats, defaultIndexes, listContents))
    } yield phys).run.value.toEither
  }

  def planLog(query: String): ParsingError \/ Vector[PhaseResult] =
    for {
      expr <- fixParser.parse(Query(query))
    } yield queryPlanner(expr, MongoQueryModel.`3.2`, defaultStats, defaultIndexes).run.written

  def beWorkflow(wf: Workflow) = beRight(equalToWorkflow(wf))

  implicit def toBsonField(name: String) = BsonField.Name(name)
  implicit def toLeftShape(shape: Reshape[ExprOp]): Reshape.Shape[ExprOp] = -\/ (shape)
  implicit def toRightShape(exprOp: Fix[ExprOp]):   Reshape.Shape[ExprOp] =  \/-(exprOp)

  def isNumeric(field: BsonField): Selector =
    Selector.Or(
      Selector.Doc(field -> Selector.Type(BsonType.Int32)),
      Selector.Doc(field -> Selector.Type(BsonType.Int64)),
      Selector.Doc(field -> Selector.Type(BsonType.Dec)),
      Selector.Doc(field -> Selector.Type(BsonType.Text)),
      Selector.Or(
        Selector.Doc(field -> Selector.Type(BsonType.Date)),
        Selector.Doc(field -> Selector.Type(BsonType.Bool))))

  "plan from query string" should {
    "plan simple select *" in {
      plan("select * from foo") must beWorkflow(
        $read[WorkflowF](collection("db", "foo")))
    }

    "plan count(*)" in {
      plan("select count(*) from foo") must beWorkflow(
        chain[Workflow](
          $read(collection("db", "foo")),
          $group(
            grouped("f0" -> $sum($literal(Bson.Int32(1)))),
            \/-($literal(Bson.Null))),
          $project(
            reshape("value" -> $field("f0")),
            ExcludeId)))
    }

    "plan simple field projection on single set" in {
      plan("select foo.bar from foo") must
        beWorkflow(chain[Workflow](
          $read(collection("db", "foo")),
          $project(
            reshape("value" -> $field("bar")),
            ExcludeId)))
    }

    "plan simple field projection on single set when table name is inferred" in {
      plan("select bar from foo") must
       beWorkflow(chain[Workflow](
         $read(collection("db", "foo")),
         $project(
           reshape("value" -> $field("bar")),
           ExcludeId)))
    }

    "plan multiple field projection on single set when table name is inferred" in {
      plan("select bar, baz from foo") must
       beWorkflow(chain[Workflow](
         $read(collection("db", "foo")),
         $project(
           reshape(
             "bar" -> $field("bar"),
             "baz" -> $field("baz")),
           IgnoreId)))
    }

    "plan simple addition on two fields" in {
      plan("select foo + bar from baz") must
       beWorkflow(chain[Workflow](
         $read(collection("db", "baz")),
         $project(
           reshape("value" ->
             $cond(
               $and(
                 $lt($literal(Bson.Null), $field("bar")),
                 $lt($field("bar"), $literal(Bson.Text("")))),
               $cond(
                 $or(
                   $and(
                     $lt($literal(Bson.Null), $field("foo")),
                     $lt($field("foo"), $literal(Bson.Text("")))),
                   $and(
                     $lte($literal(Check.minDate), $field("foo")),
                     $lt($field("foo"), $literal(Bson.Regex("", ""))))),
                 $add($field("foo"), $field("bar")),
                 $literal(Bson.Undefined)),
               $literal(Bson.Undefined))),
           ExcludeId)))
    }

    "plan concat" in {
      plan("select concat(bar, baz) from foo") must
       beWorkflow(chain[Workflow](
         $read(collection("db", "foo")),
         $project(
           reshape("value" ->
             $cond(
               $and(
                 $lte($literal(Bson.Text("")), $field("baz")),
                 $lt($field("baz"), $literal(Bson.Doc()))),
               $cond(
                 $and(
                   $lte($literal(Bson.Text("")), $field("bar")),
                   $lt($field("bar"), $literal(Bson.Doc()))),
                 $concat($field("bar"), $field("baz")),
                 $literal(Bson.Undefined)),
               $literal(Bson.Undefined))),
           ExcludeId)))
    }

    "plan concat strings with ||" in {
      plan("select city || \", \" || state from zips") must
       beWorkflow(chain[Workflow](
         $read(collection("db", "zips")),
         $project(
           reshape(
             "value" ->
               $cond(
                 $or(
                   $and(
                     $lte($literal(Bson.Arr()), $field("state")),
                     $lt($field("state"), $literal(Bson.Binary.fromArray(scala.Array[Byte]())))),
                   $and(
                     $lte($literal(Bson.Text("")), $field("state")),
                     $lt($field("state"), $literal(Bson.Doc())))),
                 $cond(
                   $or(
                     $and(
                       $lte($literal(Bson.Arr()), $field("city")),
                       $lt($field("city"), $literal(Bson.Binary.fromArray(scala.Array[Byte]())))),
                     $and(
                       $lte($literal(Bson.Text("")), $field("city")),
                       $lt($field("city"), $literal(Bson.Doc())))),
                   $concat( // TODO: ideally, this would be a single $concat
                     $concat($field("city"), $literal(Bson.Text(", "))),
                     $field("state")),
                   $literal(Bson.Undefined)),
                 $literal(Bson.Undefined))),
           ExcludeId)))
    }

    "plan concat strings with ||, constant on the right" in {
      plan("select a || b || \"...\" from foo") must
       beWorkflow(chain[Workflow](
         $read(collection("db", "foo")),
         $project(
           reshape(
             "0" ->
               $cond(
                 $or(
                   $and(
                     $lte($literal(Bson.Arr()), $field("b")),
                     $lt($field("b"), $literal(Bson.Binary.fromArray(scala.Array[Byte]())))),
                   $and(
                     $lte($literal(Bson.Text("")), $field("b")),
                     $lt($field("b"), $literal(Bson.Doc())))),
                 $cond(
                   $or(
                     $and(
                       $lte($literal(Bson.Arr()), $field("a")),
                       $lt($field("a"), $literal(Bson.Binary.fromArray(scala.Array[Byte]())))),
                     $and(
                       $lte($literal(Bson.Text("")), $field("a")),
                       $lt($field("a"), $literal(Bson.Doc())))),
                   $concat( // TODO: ideally, this would be a single $concat
                     $concat($field("a"), $field("b")),
                     $literal(Bson.Text("..."))),
                   $literal(Bson.Undefined)),
                 $literal(Bson.Undefined))),
           IgnoreId)))
    }.pendingUntilFixed("SD-639")

    "plan concat with unknown types" in {
      plan("select a || b from foo") must
        beRight
    }.pendingUntilFixed("SD-639")

    "plan lower" in {
      plan("select lower(bar) from foo") must
      beWorkflow(chain[Workflow](
        $read(collection("db", "foo")),
        $project(
          reshape("value" ->
            $cond(
              $and(
                $lte($literal(Bson.Text("")), $field("bar")),
                $lt($field("bar"), $literal(Bson.Doc()))),
              $toLower($field("bar")),
              $literal(Bson.Undefined))),
          ExcludeId)))
    }

    "plan coalesce" in {
      plan("select coalesce(bar, baz) from foo") must
       beWorkflow(chain[Workflow](
         $read(collection("db", "foo")),
         $project(
           reshape("value" ->
             $cond(
               $eq($field("bar"), $literal(Bson.Null)),
               $field("baz"),
               $field("bar"))),
           ExcludeId)))
    }

    "plan date field extraction" in {
      plan("select date_part(\"day\", baz) from foo") must
       beWorkflow(chain[Workflow](
         $read(collection("db", "foo")),
         $project(
           reshape("value" ->
             $cond(
               $and(
                 $lte($literal(Check.minDate), $field("baz")),
                 $lt($field("baz"), $literal(Bson.Regex("", "")))),
               $dayOfMonth($field("baz")),
               $literal(Bson.Undefined))),
           ExcludeId)))
    }

    "plan complex date field extraction" in {
      plan("select date_part(\"quarter\", baz) from foo") must
       beWorkflow(chain[Workflow](
         $read(collection("db", "foo")),
         $project(
           reshape(
             "value" ->
               $cond(
                 $and(
                   $lte($literal(Check.minDate), $field("baz")),
                   $lt($field("baz"), $literal(Bson.Regex("", "")))),
                 $trunc(
                   $add(
                     $divide(
                       $subtract($month($field("baz")), $literal(Bson.Int32(1))),
                       $literal(Bson.Int32(3))),
                     $literal(Bson.Int32(1)))),
                 $literal(Bson.Undefined))),
           ExcludeId)))
    }

    "plan date field extraction: \"dow\"" in {
      plan("select date_part(\"dow\", baz) from foo") must
       beWorkflow(chain[Workflow](
         $read(collection("db", "foo")),
         $project(
           reshape(
             "value" ->
               $cond(
                 $and(
                   $lte($literal(Check.minDate), $field("baz")),
                   $lt($field("baz"), $literal(Bson.Regex("", "")))),
                 $add($dayOfWeek($field("baz")), $literal(Bson.Int32(-1))),
                 $literal(Bson.Undefined))),
           ExcludeId)))
    }

    "plan date field extraction: \"isodow\"" in {
      plan("select date_part(\"isodow\", baz) from foo") must
       beWorkflow(chain[Workflow](
         $read(collection("db", "foo")),
         $project(
           reshape(
             "value" ->
               $cond(
                 $and(
                   $lte($literal(Check.minDate), $field("baz")),
                   $lt($field("baz"), $literal(Bson.Regex("", "")))),
                 $cond($eq($dayOfWeek($field("baz")), $literal(Bson.Int32(1))),
                   $literal(Bson.Int32(7)),
                   $add($dayOfWeek($field("baz")), $literal(Bson.Int32(-1)))),
                 $literal(Bson.Undefined))),
           ExcludeId)))
    }

    "plan filter by date field (SD-1508)" in {
      plan("select * from foo where date_part(\"year\", ts) = 2016") must
       beWorkflow(chain[Workflow](
         $read(collection("db", "foo")),
         $project(
           reshape(
             "__tmp2" ->
               $cond(
                 $and(
                   $lte($literal(Check.minDate), $field("ts")),
                   $lt($field("ts"), $literal(Bson.Regex("", "")))),
                 $eq($year($field("ts")), $literal(Bson.Int32(2016))),
                 $literal(Bson.Undefined)),
             "__tmp3" -> $$ROOT),
           IgnoreId),
         $match(Selector.Doc(
           BsonField.Name("__tmp2") -> Selector.Eq(Bson.Bool(true)))),
         $project(
           reshape(
             "value" -> $field("__tmp3")),
           ExcludeId)))
    }.pendingUntilFixed(notOnPar)

    "plan filter array element" in {
      plan("select loc from zips where loc[0] < -73") must
      beWorkflow(chain[Workflow](
        $read(collection("db", "zips")),
        $match(Selector.Where(
          If(
            BinOp(And,
              Call(Select(ident("Array"), "isArray"), List(Select(ident("this"), "loc"))),
              BinOp(Or,
                BinOp(Or,
                  BinOp(jscore.Or,
                    Call(ident("isNumber"), List(Access(Select(ident("this"), "loc"), Literal(Js.Num(0, false))))),
                    BinOp(jscore.Or,
                      BinOp(Instance, Access(Select(ident("this"), "loc"), Literal(Js.Num(0, false))), ident("NumberInt")),
                      BinOp(Instance, Access(Select(ident("this"), "loc"), Literal(Js.Num(0, false))), ident("NumberLong")))),
                  Call(ident("isString"), List(Access(Select(ident("this"), "loc"), Literal(Js.Num(0, false)))))),
                BinOp(Or,
                  BinOp(Instance, Access(Select(ident("this"), "loc"), Literal(Js.Num(0, false))), ident("Date")),
                  BinOp(Eq, UnOp(TypeOf, Access(Select(ident("this"), "loc"), Literal(Js.Num(0, false)))), jscore.Literal(Js.Str("boolean")))))),
            BinOp(Lt, Access(Select(ident("this"), "loc"), Literal(Js.Num(0, false))), Literal(Js.Num(-73, false))),
            ident("undefined")).toJs)),
        $project(
          reshape("value" -> $field("loc")),
          ExcludeId)))
    }.pendingUntilFixed(notOnPar)

    "plan select array element" in {
      plan("select loc[0] from zips") must
      beWorkflow(chain[Workflow](
        $read(collection("db", "zips")),
        $simpleMap(NonEmptyList(MapExpr(JsFn(Name("x"), obj(
          "__tmp0" ->
            jscore.If(Call(Select(ident("Array"), "isArray"), List(Select(ident("x"), "loc"))),
              Access(Select(ident("x"), "loc"), jscore.Literal(Js.Num(0, false))),
              ident("undefined")))))),
          ListMap()),
        $project(
          reshape("value" -> $field("__tmp0")),
          ExcludeId)))
    }

    "plan array length" in {
      plan("select array_length(bar, 1) from foo") must
       beWorkflow(chain[Workflow](
         $read(collection("db", "foo")),
         $project(
           reshape("value" ->
             $cond(
               $and(
                 $lte($literal(Bson.Arr()), $field("bar")),
                 $lt($field("bar"), $literal(Bson.Binary.fromArray(scala.Array[Byte]())))),
               $size($field("bar")),
               $literal(Bson.Undefined))),
           ExcludeId)))
    }.pendingUntilFixed(notOnPar)

    "plan sum in expression" in {
      plan("select sum(pop) * 100 from zips") must
      beWorkflow(chain[Workflow](
        $read(collection("db", "zips")),
        $group(
          grouped("f0" ->
            $sum(
              $cond(
                $and(
                  $lt($literal(Bson.Null), $field("pop")),
                  $lt($field("pop"), $literal(Bson.Text("")))),
                $field("pop"),
                $literal(Bson.Undefined)))),
          \/-($literal(Bson.Null))),
        $project(
          reshape("value" -> $multiply($field("f0"), $literal(Bson.Int32(100)))),
          ExcludeId)))
    }

    "plan conditional" in {
      plan("select case when pop < 10000 then city else loc end from zips") must
       beWorkflow(chain[Workflow](
         $read(collection("db", "zips")),
         $project(
           reshape(
             "value" ->
               $cond(
                 $or(
                   $and(
                     $lt($literal(Bson.Null), $field("pop")),
                     $lt($field("pop"), $literal(Bson.Doc()))),
                   $and(
                     $lte($literal(Bson.Bool(false)), $field("pop")),
                     $lt($field("pop"), $literal(Bson.Regex("", ""))))),
                 $cond($lt($field("pop"), $literal(Bson.Int32(10000))),
                   $field("city"),
                   $field("loc")),
                 $literal(Bson.Undefined))),
           ExcludeId)))
    }

    "plan negate" in {
      plan("select -bar from foo") must
       beWorkflow(chain[Workflow](
         $read(collection("db", "foo")),
         $project(
           reshape("value" ->
             $cond(
               $and(
                 $lt($literal(Bson.Null), $field("bar")),
                 $lt($field("bar"), $literal(Bson.Text("")))),
               $multiply($literal(Bson.Int32(-1)), $field("bar")),
               $literal(Bson.Undefined))),
           ExcludeId)))
    }

    "plan simple filter" in {
      plan("select * from foo where bar > 10") must
       beWorkflow(chain[Workflow](
         $read(collection("db", "foo")),
         $match(Selector.And(
           isNumeric(BsonField.Name("bar")),
           Selector.Doc(
             BsonField.Name("bar") -> Selector.Gt(Bson.Int32(10)))))))
    }.pendingUntilFixed(notOnPar)

    "plan simple reversed filter" in {
      plan("select * from foo where 10 < bar") must
       beWorkflow(chain[Workflow](
         $read(collection("db", "foo")),
         $match(Selector.And(
           isNumeric(BsonField.Name("bar")),
           Selector.Doc(
             BsonField.Name("bar") -> Selector.Gt(Bson.Int32(10)))))))
    }.pendingUntilFixed(notOnPar)

    "plan simple filter with expression in projection" in {
      plan("select a + b from foo where bar > 10") must
       beWorkflow(chain[Workflow](
         $read(collection("db", "foo")),
         $match(Selector.And(
           isNumeric(BsonField.Name("bar")),
           Selector.Doc(
             BsonField.Name("bar") -> Selector.Gt(Bson.Int32(10))))),
         $project(
           reshape("value" ->
             $cond(
               $and(
                 $lt($literal(Bson.Null), $field("b")),
                 $lt($field("b"), $literal(Bson.Text("")))),
               $cond(
                 $or(
                   $and(
                     $lt($literal(Bson.Null), $field("a")),
                     $lt($field("a"), $literal(Bson.Text("")))),
                   $and(
                     $lte($literal(Check.minDate), $field("a")),
                     $lt($field("a"), $literal(Bson.Regex("", ""))))),
                 $add($field("a"), $field("b")),
                 $literal(Bson.Undefined)),
               $literal(Bson.Undefined))),
           ExcludeId)))
    }.pendingUntilFixed(notOnPar)

    "plan simple js filter" in {
      val mjs = javascript[JsCore](_.embed)
      import mjs._

      plan("select * from zips where length(city) < 4") must
      beWorkflow(chain[Workflow](
        $read(collection("db", "zips")),
        // FIXME: Inline this $simpleMap with the $match (SD-456)
        $simpleMap(NonEmptyList(MapExpr(JsFn(Name("x"), obj(
          "__tmp2" ->
          If(
            isString(Select(ident("x"), "city")),
            BinOp(Lt,
              Call(ident("NumberLong"),
                List(Select(Select(ident("x"), "city"), "length"))),
                Literal(Js.Num(4, false))),
            ident(Js.Undefined.ident)),
          "__tmp3" -> ident("x"))))),
          ListMap()),
        $match(
          Selector.Doc(
            BsonField.Name("__tmp2") -> Selector.Eq(Bson.Bool(true)))),
        $project(
          reshape("value" -> $field("__tmp3")),
          ExcludeId)))
    }.pendingUntilFixed(notOnPar)

    "plan filter with js and non-js" in {
      val mjs = javascript[JsCore](_.embed)
      import mjs._

      plan("select * from zips where length(city) < 4 and pop < 20000") must
      beWorkflow(chain[Workflow](
        $read(collection("db", "zips")),
        // FIXME: Inline this $simpleMap with the $match (SD-456)
        $simpleMap(NonEmptyList(MapExpr(JsFn(Name("x"), obj(
          "__tmp6" ->
            If(
              BinOp(And,
                binop(Or,
                  BinOp(Or,
                    isAnyNumber(Select(ident("x"), "pop")),
                    isString(Select(ident("x"), "pop"))),
                  isDate(Select(ident("x"), "pop")),
                  isTimestamp(Select(ident("x"), "pop")),
                  isBoolean(Select(ident("x"), "pop"))),
                Call(ident("isString"), List(Select(ident("x"), "city")))),
              BinOp(And,
                BinOp(Lt,
                  Call(ident("NumberLong"),
                    List(Select(Select(ident("x"), "city"), "length"))),
                  Literal(Js.Num(4, false))),
                BinOp(Lt,
                  Select(ident("x"), "pop"),
                  Literal(Js.Num(20000, false)))),
            ident(Js.Undefined.ident)),
          "__tmp7" -> ident("x"))))),
          ListMap()),
        $match(
          Selector.Doc(
            BsonField.Name("__tmp6") -> Selector.Eq(Bson.Bool(true)))),
        $project(
          reshape("value" -> $field("__tmp7")),
          ExcludeId)))
    }.pendingUntilFixed(notOnPar)

    "plan filter with between" in {
      plan("select * from foo where bar between 10 and 100") must
       beWorkflow(chain[Workflow](
         $read(collection("db", "foo")),
         $match(
           Selector.And(
             isNumeric(BsonField.Name("bar")),
             Selector.And(
               Selector.Doc(
                 BsonField.Name("bar") -> Selector.Gte(Bson.Int32(10))),
               Selector.Doc(
                 BsonField.Name("bar") -> Selector.Lte(Bson.Int32(100))))))))
    }.pendingUntilFixed(notOnPar)

    "plan filter with like" in {
      plan("select * from foo where bar like \"A.%\"") must
       beWorkflow(chain[Workflow](
         $read(collection("db", "foo")),
         $match(Selector.And(
           Selector.Doc(BsonField.Name("bar") ->
             Selector.Type(BsonType.Text)),
           Selector.Doc(
             BsonField.Name("bar") ->
               Selector.Regex("^A\\..*$", false, true, false, false))))))
    }.pendingUntilFixed(notOnPar)

    "plan filter with LIKE and OR" in {
      plan("select * from foo where bar like \"A%\" or bar like \"Z%\"") must
       beWorkflow(chain[Workflow](
         $read(collection("db", "foo")),
         $match(
           Selector.Or(
             Selector.And(
               Selector.Doc(BsonField.Name("bar") ->
                 Selector.Type(BsonType.Text)),
               Selector.Doc(BsonField.Name("bar") ->
                 Selector.Regex("^A.*$", false, true, false, false))),
             Selector.And(
               Selector.Doc(BsonField.Name("bar") ->
                 Selector.Type(BsonType.Text)),
               Selector.Doc(BsonField.Name("bar") ->
                 Selector.Regex("^Z.*$", false, true, false, false)))))))
    }.pendingUntilFixed(notOnPar)

    "plan filter with field in constant set" in {
      plan("select * from zips where state in (\"AZ\", \"CO\")") must
        beWorkflow(chain[Workflow](
          $read(collection("db", "zips")),
          $match(Selector.Doc(BsonField.Name("state") ->
            Selector.In(Bson.Arr(List(Bson.Text("AZ"), Bson.Text("CO"))))))))
    }.pendingUntilFixed(notOnPar)

    "plan filter with field containing constant value" in {
      plan("select * from zips where 43.058514 in loc[_]") must
        beWorkflow(chain[Workflow](
          $read(collection("db", "zips")),
          $match(Selector.Where(
            If(Call(Select(ident("Array"), "isArray"), List(Select(ident("this"), "loc"))),
              BinOp(Neq, jscore.Literal(Js.Num(-1, false)), Call(Select(Select(ident("this"), "loc"), "indexOf"), List(jscore.Literal(Js.Num(43.058514, true))))),
            ident("undefined")).toJs))))
    }.pendingUntilFixed(notOnPar)

    "filter field in single-element set" in {
      plan("""select * from zips where state in ("NV")""") must
        beWorkflow(chain[Workflow](
          $read(collection("db", "zips")),
          $match(Selector.Doc(BsonField.Name("state") ->
            Selector.Eq(Bson.Text("NV"))))))
    }.pendingUntilFixed(notOnPar)

    "filter field “in” a bare value" in {
      plan("""select * from zips where state in "PA"""") must
        beWorkflow(chain[Workflow](
          $read(collection("db", "zips")),
          $match(Selector.Doc(BsonField.Name("state") ->
            Selector.Eq(Bson.Text("PA"))))))
    }.pendingUntilFixed(notOnPar)

    "plan filter with field containing other field" in {
      import jscore._
      plan("select * from zips where pop in loc[_]") must
        beWorkflow(chain[Workflow](
          $read(collection("db", "zips")),
          $match(Selector.Where(
            If(
              Call(Select(ident("Array"), "isArray"), List(Select(ident("this"), "loc"))),
              BinOp(Neq,
                jscore.Literal(Js.Num(-1.0,false)),
                Call(Select(Select(ident("this"), "loc"), "indexOf"),
                  List(Select(ident("this"), "pop")))),
              ident("undefined")).toJs))))
    }.pendingUntilFixed(notOnPar)

    "plan filter with ~" in {
      plan("select * from zips where city ~ \"^B[AEIOU]+LD.*\"") must beWorkflow(chain[Workflow](
        $read(collection("db", "zips")),
        $match(Selector.And(
          Selector.Doc(
            BsonField.Name("city") -> Selector.Type(BsonType.Text)),
          Selector.Doc(
            BsonField.Name("city") -> Selector.Regex("^B[AEIOU]+LD.*", false, true, false, false))))))
    }.pendingUntilFixed(notOnPar)

    "plan filter with ~*" in {
      plan("select * from zips where city ~* \"^B[AEIOU]+LD.*\"") must beWorkflow(chain[Workflow](
        $read(collection("db", "zips")),
        $match(Selector.And(
          Selector.Doc(
            BsonField.Name("city") -> Selector.Type(BsonType.Text)),
          Selector.Doc(
            BsonField.Name("city") -> Selector.Regex("^B[AEIOU]+LD.*", true, true, false, false))))))
    }.pendingUntilFixed(notOnPar)

    "plan filter with !~" in {
      plan("select * from zips where city !~ \"^B[AEIOU]+LD.*\"") must beWorkflow(chain[Workflow](
        $read(collection("db", "zips")),
        $match(Selector.And(
          Selector.Doc(
            BsonField.Name("city") -> Selector.Type(BsonType.Text)),
          Selector.Doc(ListMap[BsonField, Selector.SelectorExpr](
            BsonField.Name("city") -> Selector.NotExpr(Selector.Regex("^B[AEIOU]+LD.*", false, true, false, false))))))))
    }.pendingUntilFixed(notOnPar)

    "plan filter with !~*" in {
      plan("select * from zips where city !~* \"^B[AEIOU]+LD.*\"") must beWorkflow(chain[Workflow](
        $read(collection("db", "zips")),
        $match(Selector.And(
          Selector.Doc(
            BsonField.Name("city") -> Selector.Type(BsonType.Text)),
          Selector.Doc(ListMap[BsonField, Selector.SelectorExpr](
            BsonField.Name("city") -> Selector.NotExpr(Selector.Regex("^B[AEIOU]+LD.*", true, true, false, false))))))))
    }.pendingUntilFixed(notOnPar)

    "plan filter with alternative ~" in {
      plan("select * from a where \"foo\" ~ pattern or target ~ pattern") must beWorkflow(chain[Workflow](
        $read(collection("db", "a")),
        $simpleMap(NonEmptyList(MapExpr(JsFn(Name("x"), obj(
          "__tmp8" -> Call(
            Select(New(Name("RegExp"), List(Select(ident("x"), "pattern"), jscore.Literal(Js.Str("m")))), "test"),
            List(jscore.Literal(Js.Str("foo")))),
          "__tmp9" -> ident("x"),
          "__tmp10" -> Select(ident("x"), "pattern"),
          "__tmp11" -> Select(ident("x"), "target"),
          "__tmp12" -> Call(
            Select(New(Name("RegExp"), List(Select(ident("x"), "pattern"), jscore.Literal(Js.Str("m")))), "test"),
            List(Select(ident("x"), "target"))))))),
          ListMap()),
        $match(
          Selector.Or(
            Selector.And(
              Selector.Doc(
                BsonField.Name("__tmp9") \ BsonField.Name("pattern") ->
                  Selector.Type(BsonType.Text)),
              Selector.Doc(
                BsonField.Name("__tmp8") -> Selector.Eq(Bson.Bool(true)))),
            Selector.And(
              Selector.Doc(
                BsonField.Name("__tmp10") -> Selector.Type(BsonType.Text)),
              Selector.And(
                Selector.Doc(
                  BsonField.Name("__tmp11") -> Selector.Type(BsonType.Text)),
                Selector.Doc(
                  BsonField.Name("__tmp12") -> Selector.Eq(Bson.Bool(true))))))),
        $project(
          reshape("value" -> $field("__tmp9")),
          ExcludeId)))
    }.pendingUntilFixed(notOnPar)

    "plan filter with negate(s)" in {
      plan("select * from foo where bar != -10 and baz > -1.0") must
       beWorkflow(chain[Workflow](
         $read(collection("db", "foo")),
         $match(
           Selector.And(
             isNumeric(BsonField.Name("baz")),
             Selector.And(
               Selector.Doc(
                 BsonField.Name("bar") -> Selector.Neq(Bson.Int32(-10))),
               Selector.Doc(
                 BsonField.Name("baz") -> Selector.Gt(Bson.Dec(-1.0))))))))
    }.pendingUntilFixed(notOnPar)

    "plan complex filter" in {
      plan("select * from foo where bar > 10 and (baz = \"quux\" or foop = \"zebra\")") must
       beWorkflow(chain[Workflow](
         $read(collection("db", "foo")),
         $match(
           Selector.And(
             isNumeric(BsonField.Name("bar")),
             Selector.And(
               Selector.Doc(BsonField.Name("bar") -> Selector.Gt(Bson.Int32(10))),
               Selector.Or(
                 Selector.Doc(
                   BsonField.Name("baz") -> Selector.Eq(Bson.Text("quux"))),
                 Selector.Doc(
                   BsonField.Name("foop") -> Selector.Eq(Bson.Text("zebra")))))))))
    }.pendingUntilFixed(notOnPar)

    "plan filter with not" in {
      plan("select * from zips where not (pop > 0 and pop < 1000)") must
       beWorkflow(chain[Workflow](
         $read(collection("db", "zips")),
         $match(
           Selector.And(
             // TODO: eliminate duplication
             isNumeric(BsonField.Name("pop")),
             Selector.And(
               isNumeric(BsonField.Name("pop")),
               Selector.Or(
                 Selector.Doc(ListMap[BsonField, Selector.SelectorExpr](
                   BsonField.Name("pop") -> Selector.NotExpr(Selector.Gt(Bson.Int32(0))))),
                 Selector.Doc(ListMap[BsonField, Selector.SelectorExpr](
                   BsonField.Name("pop") -> Selector.NotExpr(Selector.Lt(Bson.Int32(1000)))))))))))
    }.pendingUntilFixed(notOnPar)

    "plan filter with not and equality" in {
      plan("select * from zips where not (pop = 0)") must
        beWorkflow(chain[Workflow](
          $read(collection("db", "zips")),
          $match(
            Selector.Doc(ListMap[BsonField, Selector.SelectorExpr](
              BsonField.Name("pop") -> Selector.NotExpr(Selector.Eq(Bson.Int32(0))))))))
    }.pendingUntilFixed(notOnPar)

    "plan filter with \"is not null\"" in {
      plan("select * from zips where city is not null") must
        beWorkflow(chain[Workflow](
          $read(collection("db", "zips")),
          $match(
            Selector.Doc(ListMap[BsonField, Selector.SelectorExpr](
              BsonField.Name("city") -> Selector.Expr(Selector.Neq(Bson.Null)))))))
    }.pendingUntilFixed(notOnPar)

    "plan filter with both index and field projections" in {
      plan("select count(parents[0].sha) as count from slamengine_commits where parents[0].sha = \"56d1caf5d082d1a6840090986e277d36d03f1859\"") must
        beWorkflow(chain[Workflow](
          $read(collection("db", "slamengine_commits")),
          $match(Selector.Where(
            If(
              BinOp(jscore.And,
                Call(Select(ident("Array"), "isArray"), List(Select(ident("this"), "parents"))),
                BinOp(jscore.And,
                  Call(ident("isObject"), List(
                    Access(
                      Select(ident("this"), "parents"),
                      jscore.Literal(Js.Num(0, false))))),
                  UnOp(jscore.Not,
                    Call(Select(ident("Array"), "isArray"), List(
                      Access(
                        Select(ident("this"), "parents"),
                        jscore.Literal(Js.Num(0, false)))))))),
              BinOp(jscore.Eq,
                Select(
                  Access(
                    Select(ident("this"), "parents"),
                    jscore.Literal(Js.Num(0, false))),
                  "sha"),
                jscore.Literal(Js.Str("56d1caf5d082d1a6840090986e277d36d03f1859"))),
              ident("undefined")).toJs)),
          // NB: This map _looks_ unnecessary, but is actually simpler than the
          //     default impl that would be triggered by the $where selector
          //     above.
          $simpleMap(
            NonEmptyList(MapExpr(JsFn(Name("x"), obj()))),
            ListMap()),
          $group(
            grouped("count" -> $sum($literal(Bson.Int32(1)))),
            \/-($literal(Bson.Null)))))
    }.pendingUntilFixed(notOnPar)

    "plan simple having filter" in {
      plan("select city from zips group by city having count(*) > 10") must
      beWorkflow(chain[Workflow](
        $read(collection("db", "zips")),
        $group(
          grouped(
            "__tmp1" -> $sum($literal(Bson.Int32(1)))),
          -\/(reshape("0" -> $field("city")))),
        $match(Selector.Doc(
          BsonField.Name("__tmp1") -> Selector.Gt(Bson.Int32(10)))),
        $project(
          reshape("value" -> $field("_id", "0")),
          ExcludeId)))
    }.pendingUntilFixed(notOnPar)

    "plan having with multiple projections" in {
      plan("select city, sum(pop) from zips group by city having sum(pop) > 50000") must
      beWorkflow(chain[Workflow](
        $read(collection("db", "zips")),
        $group(
          grouped(
            "1" ->
              $sum(
                $cond(
                  $and(
                    $lt($literal(Bson.Null), $field("pop")),
                    $lt($field("pop"), $literal(Bson.Text("")))),
                  $field("pop"),
                  $literal(Bson.Undefined)))),
          -\/(reshape("0" -> $field("city")))),
        $match(Selector.Doc(
          BsonField.Name("1") -> Selector.Gt(Bson.Int32(50000)))),
        $project(
          reshape(
            "city" -> $field("_id", "0"),
            "1"    -> $include()),
          IgnoreId)))
    }.pendingUntilFixed(notOnPar)

    "prefer projection+filter over JS filter" in {
      plan("select * from zips where city <> state") must
      beWorkflow(chain[Workflow](
        $read(collection("db", "zips")),
        $project(
          reshape(
            "__tmp0" -> $neq($field("city"), $field("state")),
            "__tmp1" -> $$ROOT),
          IgnoreId),
        $match(
          Selector.Doc(
            BsonField.Name("__tmp0") -> Selector.Eq(Bson.Bool(true)))),
        $project(
          reshape("value" -> $field("__tmp1")),
          ExcludeId)))
    }.pendingUntilFixed(notOnPar)

    "prefer projection+filter over nested JS filter" in {
      plan("select * from zips where city <> state and pop < 10000") must
      beWorkflow(chain[Workflow](
        $read(collection("db", "zips")),
        $project(
          reshape(
            "__tmp4" ->
              $cond(
                $or(
                  $and(
                    $lt($literal(Bson.Null), $field("pop")),
                    $lt($field("pop"), $literal(Bson.Doc()))),
                  $and(
                    $lte($literal(Bson.Bool(false)), $field("pop")),
                    $lt($field("pop"), $literal(Bson.Regex("", ""))))),
                $and(
                  $neq($field("city"), $field("state")),
                  $lt($field("pop"), $literal(Bson.Int32(10000)))),
                $literal(Bson.Undefined)),
            "__tmp5" -> $$ROOT),
          IgnoreId),
        $match(
          Selector.Doc(
            BsonField.Name("__tmp4") -> Selector.Eq(Bson.Bool(true)))),
        $project(
          reshape("value" -> $field("__tmp5")),
          ExcludeId)))
    }.pendingUntilFixed(notOnPar)

    "filter on constant true" in {
      plan("select * from zips where true") must
        beWorkflow($read(collection("db", "zips")))
    }

    "select partially-applied substing" in {
      plan ("select substring(\"abcdefghijklmnop\", 5, pop / 10000) from zips") must
        beWorkflow(chain[Workflow](
          $read(collection("db", "zips")),
          $project(
            reshape(
              "value" ->
                $cond(
                  $and(
                    $lt($literal(Bson.Null), $field("pop")),
                    $lt($field("pop"), $literal(Bson.Text("")))),
                  $substr(
                    $literal(Bson.Text("fghijklmnop")),
                    $literal(Bson.Int32(0)),
                    $divide($field("pop"), $literal(Bson.Int32(10000)))),
                  $literal(Bson.Undefined))),
            ExcludeId)))
    }

    "drop nothing" in {
      plan("select * from zips limit 5 offset 0") must
        beWorkflow(chain[Workflow](
          $read(collection("db", "zips")),
          $limit(5)))
    }

    "concat with empty string" in {
      plan("select \"\" || city || \"\" from zips") must
        beWorkflow(chain[Workflow](
          $read(collection("db", "zips")),
          $project(
            reshape("value" ->
              $cond(
                $or(
                  $and(
                    $lte($literal(Bson.Arr()), $field("city")),
                    $lt($field("city"), $literal(Bson.Binary.fromArray(scala.Array[Byte]())))),
                  $and(
                    $lte($literal(Bson.Text("")), $field("city")),
                    $lt($field("city"), $literal(Bson.Doc())))),
                $field("city"),
                $literal(Bson.Undefined))),
            ExcludeId)))
    }

    "plan simple sort with field in projection" in {
      plan("select bar from foo order by bar") must
        beWorkflow(chain[Workflow](
          $read(collection("db", "foo")),
          $sort(NonEmptyList(BsonField.Name("bar") -> SortDir.Ascending)),
          $project(
            reshape("value" -> $field("bar")),
            ExcludeId)))
    }.pendingUntilFixed(notOnPar)

    "plan simple sort with wildcard" in {
      plan("select * from zips order by pop") must
        beWorkflow(chain[Workflow](
          $read(collection("db", "zips")),
          $sort(NonEmptyList(BsonField.Name("pop") -> SortDir.Ascending))))
    }.pendingUntilFixed(notOnPar)

    "plan sort with expression in key" in {
      plan("select baz from foo order by bar/10") must
        beWorkflow(chain[Workflow](
          $read(collection("db", "foo")),
          $project(
            reshape(
              "baz"    -> $field("baz"),
              "__tmp2" ->
                $cond(
                  $or(
                    $and(
                      $lt($literal(Bson.Null), $field("bar")),
                      $lt($field("bar"), $literal(Bson.Text("")))),
                    $and(
                      $lte($literal(Check.minDate), $field("bar")),
                      $lt($field("bar"), $literal(Bson.Regex("", ""))))),
                  $divide($field("bar"), $literal(Bson.Int32(10))),
                  $literal(Bson.Undefined))),
            IgnoreId),
          $sort(NonEmptyList(BsonField.Name("__tmp2") -> SortDir.Ascending)),
          $project(
            reshape("baz" -> $field("baz")),
            ExcludeId)))
    }.pendingUntilFixed(notOnPar)

    "plan select with wildcard and field" in {
      plan("select *, pop from zips") must
        beWorkflow(chain[Workflow](
          $read(collection("db", "zips")),
          $simpleMap(
            NonEmptyList(MapExpr(JsFn(Name("x"),
              SpliceObjects(List(
                ident("x"),
                obj(
                  "pop" -> Select(ident("x"), "pop"))))))),
            ListMap())))
    }.pendingUntilFixed(notOnPar)

    "plan select with wildcard and two fields" in {
      plan("select *, city as city2, pop as pop2 from zips") must
        beWorkflow(chain[Workflow](
          $read(collection("db", "zips")),
          $simpleMap(
            NonEmptyList(MapExpr(JsFn(Name("x"),
              SpliceObjects(List(
                ident("x"),
                obj(
                  "city2" -> Select(ident("x"), "city")),
                obj(
                  "pop2"  -> Select(ident("x"), "pop"))))))),
            ListMap())))
    }.pendingUntilFixed(notOnPar)

    "plan select with wildcard and two constants" in {
      plan("select *, \"1\", \"2\" from zips") must
        beWorkflow(chain[Workflow](
          $read(collection("db", "zips")),
          $simpleMap(
            NonEmptyList(MapExpr(JsFn(Name("x"),
              SpliceObjects(List(
                ident("x"),
                obj(
                  "1" -> jscore.Literal(Js.Str("1"))),
                obj(
                  "2" -> jscore.Literal(Js.Str("2")))))))),
            ListMap())))
    }.pendingUntilFixed(notOnPar)

    "plan select with multiple wildcards and fields" in {
      plan("select state as state2, *, city as city2, *, pop as pop2 from zips where pop < 1000") must
        beWorkflow(chain[Workflow](
          $read(collection("db", "zips")),
          $match(Selector.And(
            isNumeric(BsonField.Name("pop")),
            Selector.Doc(
              BsonField.Name("pop") -> Selector.Lt(Bson.Int32(1000))))),
          $simpleMap(
            NonEmptyList(MapExpr(JsFn(Name("x"),
              obj(
                "__tmp2" -> SpliceObjects(List(
                  obj(
                    "state2" -> Select(ident("x"), "state")),
                  ident("x"),
                  obj(
                    "city2" -> Select(ident("x"), "city")),
                  ident("x"),
                  obj(
                    "pop2" -> Select(ident("x"), "pop")))))))),
            ListMap()),
          $project(
            reshape("value" -> $field("__tmp2")),
            ExcludeId)))
    }.pendingUntilFixed(notOnPar)

    "plan sort with wildcard and expression in key" in {
      plan("select * from zips order by pop/10 desc") must
        beWorkflow(chain[Workflow](
          $read(collection("db", "zips")),
          $simpleMap(
            NonEmptyList(MapExpr(JsFn(Name("__val"), SpliceObjects(List(
              ident("__val"),
              obj(
                "__sd__0" ->
                  jscore.If(
                    BinOp(jscore.Or, BinOp(jscore.Or,
                      Call(ident("isNumber"), List(Select(ident("__val"), "pop"))),
                      BinOp(jscore.Or,
                        BinOp(Instance, Select(ident("__val"), "pop"), ident("NumberInt")),
                        BinOp(Instance, Select(ident("__val"), "pop"), ident("NumberLong")))),
                      BinOp(jscore.Or,
                        BinOp(Instance, Select(ident("__val"), "pop"), ident("Date")),
                        BinOp(Instance, Select(ident("__val"), "pop"), ident("Timestamp")))),
                    BinOp(Div, Select(ident("__val"), "pop"), jscore.Literal(Js.Num(10, false))),
                    ident("undefined")))))))),
            ListMap()),
          $simpleMap(
            NonEmptyList(MapExpr(JsFn(Name("__val"), obj(
              "__tmp2" ->
                Call(ident("remove"),
                  List(ident("__val"), jscore.Literal(Js.Str("__sd__0")))),
              "__tmp3" -> Select(ident("__val"), "__sd__0"))))),
            ListMap()),
          $sort(NonEmptyList(BsonField.Name("__tmp3") -> SortDir.Descending)),
          $project(
            reshape("value" -> $field("__tmp2")),
            ExcludeId)))
    }.pendingUntilFixed(notOnPar)

    "plan simple sort with field not in projections" in {
      plan("select name from person order by height") must
        beWorkflow(chain[Workflow](
          $read(collection("db", "person")),
          $project(
            reshape(
              "name"   -> $field("name"),
              "__tmp0" -> $field("height")),
            IgnoreId),
          $sort(NonEmptyList(BsonField.Name("__tmp0") -> SortDir.Ascending)),
          $project(
            reshape("name" -> $field("name")),
            ExcludeId)))
    }.pendingUntilFixed(notOnPar)

    "plan sort with expression and alias" in {
      plan("select pop/1000 as popInK from zips order by popInK") must
        beWorkflow(chain[Workflow](
          $read(collection("db", "zips")),
          $project(
            reshape(
              "popInK" ->
                $cond(
                  $or(
                    $and(
                      $lt($literal(Bson.Null), $field("pop")),
                      $lt($field("pop"), $literal(Bson.Text("")))),
                    $and(
                      $lte($literal(Check.minDate), $field("pop")),
                      $lt($field("pop"), $literal(Bson.Regex("", ""))))),
                  $divide($field("pop"), $literal(Bson.Int32(1000))),
                  $literal(Bson.Undefined))),
            IgnoreId),
          $sort(NonEmptyList(BsonField.Name("popInK") -> SortDir.Ascending))))
    }.pendingUntilFixed(notOnPar)

    "plan sort with filter" in {
      plan("select city, pop from zips where pop <= 1000 order by pop desc, city") must
        beWorkflow(chain[Workflow](
          $read(collection("db", "zips")),
          $match(Selector.And(
            isNumeric(BsonField.Name("pop")),
            Selector.Doc(
              BsonField.Name("pop") -> Selector.Lte(Bson.Int32(1000))))),
          $project(
            reshape(
              "city" -> $field("city"),
              "pop"  -> $field("pop")),
            IgnoreId),
          $sort(NonEmptyList(
            BsonField.Name("pop") -> SortDir.Descending,
            BsonField.Name("city") -> SortDir.Ascending))))
    }.pendingUntilFixed(notOnPar)

    "plan sort with expression, alias, and filter" in {
      plan("select pop/1000 as popInK from zips where pop >= 1000 order by popInK") must
        beWorkflow(chain[Workflow](
          $read(collection("db", "zips")),
          $match(Selector.And(
            isNumeric(BsonField.Name("pop")),
            Selector.Doc(BsonField.Name("pop") -> Selector.Gte(Bson.Int32(1000))))),
          $project(
            reshape(
              "popInK" ->
                $cond(
                  $or(
                    $and(
                      $lt($literal(Bson.Null), $field("pop")),
                      $lt($field("pop"), $literal(Bson.Text("")))),
                    $and(
                      $lte($literal(Check.minDate), $field("pop")),
                      $lt($field("pop"), $literal(Bson.Regex("", ""))))),
                  $divide($field("pop"), $literal(Bson.Int32(1000))),
                  $literal(Bson.Undefined))),
            ExcludeId),
          $sort(NonEmptyList(BsonField.Name("popInK") -> SortDir.Ascending))))
    }.pendingUntilFixed(notOnPar)

    "plan multiple column sort with wildcard" in {
      plan("select * from zips order by pop, city desc") must
       beWorkflow(chain[Workflow](
         $read(collection("db", "zips")),
         $sort(NonEmptyList(
           BsonField.Name("pop") -> SortDir.Ascending,
           BsonField.Name("city") -> SortDir.Descending))))
    }.pendingUntilFixed(notOnPar)

    "plan many sort columns" in {
      plan("select * from zips order by pop, state, city, a4, a5, a6") must
       beWorkflow(chain[Workflow](
         $read(collection("db", "zips")),
         $sort(NonEmptyList(
           BsonField.Name("pop") -> SortDir.Ascending,
           BsonField.Name("state") -> SortDir.Ascending,
           BsonField.Name("city") -> SortDir.Ascending,
           BsonField.Name("a4") -> SortDir.Ascending,
           BsonField.Name("a5") -> SortDir.Ascending,
           BsonField.Name("a6") -> SortDir.Ascending))))
    }.pendingUntilFixed(notOnPar)

    "plan efficient count and field ref" in {
      plan("SELECT city, COUNT(*) AS cnt FROM zips ORDER BY cnt DESC") must
        beWorkflow {
          chain[Workflow](
            $read(collection("db", "zips")),
            $group(
              grouped(
                "city" -> $push($field("city")),
                "cnt"  -> $sum($literal(Bson.Int32(1)))),
              \/-($literal(Bson.Null))),
            $unwind(DocField("city")),
            $sort(NonEmptyList(BsonField.Name("cnt") -> SortDir.Descending)))
        }
    }.pendingUntilFixed(notOnPar)

    "plan count and js expr" in {
      plan("SELECT COUNT(*) as cnt, LENGTH(city) FROM zips") must
        beWorkflow {
          chain[Workflow](
            $read(collection("db", "zips")),
            $simpleMap(NonEmptyList(MapExpr(JsFn(Name("x"), obj(
              "1" ->
                If(Call(ident("isString"), List(Select(ident("x"), "city"))),
                  Call(ident("NumberLong"),
                    List(Select(Select(ident("x"), "city"), "length"))),
                  ident("undefined")))))),
              ListMap()),
            $group(
              grouped(
                "cnt" -> $sum($literal(Bson.Int32(1))),
                "1"   -> $push($field("1"))),
              \/-($literal(Bson.Null))),
            $unwind(DocField("1")))
        }
    }.pendingUntilFixed(notOnPar)

    "plan trivial group by" in {
      plan("select city from zips group by city") must
      beWorkflow(chain[Workflow](
        $read(collection("db", "zips")),
        $group(
          grouped(),
          -\/(reshape("0" -> $field("city")))),
        $project(
          reshape("value" -> $field("_id", "0")),
          ExcludeId)))
    }.pendingUntilFixed(notOnPar)

    "plan useless group by expression" in {
      plan("select city from zips group by lower(city)") must
      beWorkflow(chain[Workflow](
        $read(collection("db", "zips")),
        $project(
          reshape("value" -> $field("city")),
          ExcludeId)))
    }

    "plan useful group by" in {
      plan("select city || \", \" || state, sum(pop) from zips group by city, state") must
      beWorkflow(chain[Workflow](
        $read(collection("db", "zips")),
        $group(
          grouped(
            "__tmp10" ->
              $first(
                $cond(
                  $or(
                    $and(
                      $lte($literal(Bson.Arr()), $field("city")),
                      $lt($field("city"), $literal(Bson.Binary.fromArray(scala.Array[Byte]())))),
                    $and(
                      $lte($literal(Bson.Text("")), $field("city")),
                      $lt($field("city"), $literal(Bson.Doc())))),
                  $field("city"),
                  $literal(Bson.Undefined))),
            "__tmp11" ->
              $first(
                $cond(
                  $or(
                    $and(
                      $lte($literal(Bson.Arr()), $field("state")),
                      $lt($field("state"), $literal(Bson.Binary.fromArray(scala.Array[Byte]())))),
                    $and(
                      $lte($literal(Bson.Text("")), $field("state")),
                      $lt($field("state"), $literal(Bson.Doc())))),
                  $field("state"),
                  $literal(Bson.Undefined))),
            "1" ->
              $sum(
                $cond(
                  $and(
                    $lt($literal(Bson.Null), $field("pop")),
                    $lt($field("pop"), $literal(Bson.Text("")))),
                  $field("pop"),
                  $literal(Bson.Undefined)))),
          -\/(reshape(
            "0" -> $field("city"),
            "1" -> $field("state")))),
        $project(
          reshape(
            "0" ->
              $concat(
                $concat($field("__tmp10"), $literal(Bson.Text(", "))),
                $field("__tmp11")),
            "1" -> $field("1")),
          IgnoreId)))
    }.pendingUntilFixed(notOnPar)

    "plan group by expression" in {
      plan("select city, sum(pop) from zips group by lower(city)") must
      beWorkflow(chain[Workflow](
        $read(collection("db", "zips")),
        $group(
          grouped(
            "city" -> $push($field("city")),
            "1" ->
              $sum(
                $cond(
                  $and(
                    $lt($literal(Bson.Null), $field("pop")),
                    $lt($field("pop"), $literal(Bson.Text("")))),
                  $field("pop"),
                  $literal(Bson.Undefined)))),
          -\/(reshape(
            "0" ->
              $cond(
                $and(
                  $lte($literal(Bson.Text("")), $field("city")),
                  $lt($field("city"), $literal(Bson.Doc()))),
                $toLower($field("city")),
                $literal(Bson.Undefined))))),
        $unwind(DocField(BsonField.Name("city")))))
    }.pendingUntilFixed(notOnPar)

    "plan group by month" in {
      plan("select avg(score) as a, DATE_PART(\"month\", `date`) as m from caloriesBurnedData group by DATE_PART(\"month\", `date`)") must
        beWorkflow(chain[Workflow](
          $read(collection("db", "caloriesBurnedData")),
          $group(
            grouped(
              "a" ->
                $avg(
                  $cond(
                    $and(
                      $lt($literal(Bson.Null), $field("score")),
                      $lt($field("score"), $literal(Bson.Text("")))),
                    $field("score"),
                    $literal(Bson.Undefined)))),
            -\/(reshape(
              "0" ->
                $cond(
                  $and(
                    $lte($literal(Check.minDate), $field("date")),
                    $lt($field("date"), $literal(Bson.Regex("", "")))),
                  $month($field("date")),
                  $literal(Bson.Undefined))))),
          $project(
            reshape(
              "a" -> $include(),
              "m" -> $field("_id", "0")),
            IgnoreId)))
    }.pendingUntilFixed(notOnPar)

    "plan expr3 with grouping" in {
      plan("select case when pop > 1000 then city else lower(city) end, count(*) from zips group by city") must
        beRight
    }.pendingUntilFixed(notOnPar)

    "plan trivial group by with wildcard" in {
      plan("select * from zips group by city") must
        beWorkflow($read(collection("db", "zips")))
    }

    "plan count grouped by single field" in {
      plan("select count(*) from bar group by baz") must
        beWorkflow {
          chain[Workflow](
            $read(collection("db", "bar")),
            $group(
              grouped("__tmp0" -> $sum($literal(Bson.Int32(1)))),
              -\/(reshape("0" -> $field("baz")))),
            $project(
              reshape(
                "value" -> $field("__tmp0")),
              ExcludeId))
        }
    }.pendingUntilFixed(notOnPar)

    "plan count and sum grouped by single field" in {
      plan("select count(*) as cnt, sum(biz) as sm from bar group by baz") must
        beWorkflow {
          chain[Workflow](
            $read(collection("db", "bar")),
            $group(
              grouped(
                "cnt" -> $sum($literal(Bson.Int32(1))),
                "sm" ->
                  $sum(
                    $cond(
                      $and(
                        $lt($literal(Bson.Null), $field("biz")),
                        $lt($field("biz"), $literal(Bson.Text("")))),
                      $field("biz"),
                      $literal(Bson.Undefined)))),
              -\/(reshape("0" -> $field("baz")))))
        }
    }.pendingUntilFixed(notOnPar)

    "plan sum grouped by single field with filter" in {
      plan("select sum(pop) as sm from zips where state=\"CO\" group by city") must
        beWorkflow {
          chain[Workflow](
            $read(collection("db", "zips")),
            $match(Selector.Doc(
              BsonField.Name("state") -> Selector.Eq(Bson.Text("CO")))),
            $group(
              grouped("sm" ->
                $sum(
                  $cond(
                    $and(
                      $lt($literal(Bson.Null), $field("pop")),
                      $lt($field("pop"), $literal(Bson.Text("")))),
                    $field("pop"),
                    $literal(Bson.Undefined)))),
              -\/(reshape("0" -> $field("city")))))
        }
    }.pendingUntilFixed(notOnPar)

    "plan count and field when grouped" in {
      plan("select count(*) as cnt, city from zips group by city") must
        beWorkflow {
          chain[Workflow](
            $read(collection("db", "zips")),
            $group(
              grouped(
                "cnt"  -> $sum($literal(Bson.Int32(1)))),
              -\/(reshape("0" -> $field("city")))),
            $project(
              reshape(
                "cnt" -> $include(),
                "city" -> $field("_id", "0")),
              IgnoreId))
        }
    }.pendingUntilFixed(notOnPar)

    "collect unaggregated fields into single doc when grouping" in {
      plan("select city, state, sum(pop) from zips") must
      beWorkflow(chain[Workflow](
        $read(collection("db", "zips")),
        $project(
          reshape(
            "__tmp3" -> reshape(
              "city"  -> $field("city"),
              "state" -> $field("state")),
            "__tmp4" -> reshape(
              "__tmp2" ->
                $cond(
                  $and(
                    $lt($literal(Bson.Null), $field("pop")),
                    $lt($field("pop"), $literal(Bson.Text("")))),
                  $field("pop"),
                  $literal(Bson.Undefined)))),
          IgnoreId),
        $group(
          grouped(
            "2" -> $sum($field("__tmp4", "__tmp2")),
            "__tmp3" -> $push($field("__tmp3"))),
          \/-($literal(Bson.Null))),
        $unwind(DocField("__tmp3")),
        $project(
          reshape(
            "city"  -> $field("__tmp3", "city"),
            "state" -> $field("__tmp3", "state"),
            "2"     -> $field("2")),
          IgnoreId)))
    }.pendingUntilFixed(notOnPar)

    "plan unaggregated field when grouping, second case" in {
      // NB: the point being that we don't want to push $$ROOT
      plan("select max(pop)/1000, pop from zips") must
        beWorkflow {
          chain[Workflow](
            $read(collection("db", "zips")),
            $group(
              grouped(
                "__tmp3" ->
                  $max($cond(
                    $or(
                      $and(
                        $lt($literal(Bson.Null), $field("pop")),
                        $lt($field("pop"), $literal(Bson.Text("")))),
                      $and(
                        $lte($literal(Check.minDate), $field("pop")),
                        $lt($field("pop"), $literal(Bson.Regex("", ""))))),
                    $field("pop"),
                    $literal(Bson.Undefined))),
                "pop"    -> $push($field("pop"))),
              \/-($literal(Bson.Null))),
            $unwind(DocField("pop")),
            $project(
              reshape(
                "0"   -> $divide($field("__tmp3"), $literal(Bson.Int32(1000))),
                "pop" -> $field("pop")),
              IgnoreId))
        }
    }.pendingUntilFixed(notOnPar)

    "plan double aggregation with another projection" in {
      plan("select sum(avg(pop)), min(city) from zips group by foo") must
        beWorkflow {
          chain[Workflow](
            $read(collection("db", "zips")),
            $group(
              grouped(
                "1"    ->
                  $min($cond(
                    $or(
                      $and(
                        $lt($literal(Bson.Null), $field("city")),
                        $lt($field("city"), $literal(Bson.Doc()))),
                      $and(
                        $lte($literal(Bson.Bool(false)), $field("city")),
                        $lt($field("city"), $literal(Bson.Regex("", ""))))),
                    $field("city"),
                    $literal(Bson.Undefined))),
                "__tmp10" ->
                  $avg($cond(
                    $and(
                      $lt($literal(Bson.Null), $field("pop")),
                      $lt($field("pop"), $literal(Bson.Text("")))),
                    $field("pop"),
                    $literal(Bson.Undefined)))),
              -\/(reshape("0" -> $field("foo")))),
            $group(
              grouped(
                "0" -> $sum($field("__tmp10")),
                "1" -> $push($field("1"))),
              \/-($literal(Bson.Null))),
            $unwind(DocField("1")))
        }
    }.pendingUntilFixed(notOnPar)

    "plan aggregation on grouped field" in {
      plan("select city, count(city) from zips group by city") must
        beWorkflow {
          chain[Workflow](
            $read(collection("db", "zips")),
            $group(
              grouped(
                "1" -> $sum($literal(Bson.Int32(1)))),
              -\/(reshape("0" -> $field("city")))),
            $project(
              reshape(
                "city" -> $field("_id", "0"),
                "1"    -> $include()),
              IgnoreId))
        }
    }.pendingUntilFixed(notOnPar)

    "plan multiple expressions using same field" in {
      plan("select pop, sum(pop), pop/1000 from zips") must
      beWorkflow(chain[Workflow](
        $read (collection("db", "zips")),
        $project(
          reshape(
            "__tmp5" -> reshape(
              "pop" -> $field("pop"),
              "2"   ->
                $cond(
                  $or(
                    $and(
                      $lt($literal(Bson.Null), $field("pop")),
                      $lt($field("pop"), $literal(Bson.Text("")))),
                    $and(
                      $lte($literal(Check.minDate), $field("pop")),
                      $lt($field("pop"), $literal(Bson.Regex("", ""))))),
                  $divide($field("pop"), $literal(Bson.Int32(1000))),
                  $literal(Bson.Undefined))),
            "__tmp6" -> reshape(
              "__tmp2" ->
                $cond(
                  $and(
                    $lt($literal(Bson.Null), $field("pop")),
                    $lt($field("pop"), $literal(Bson.Text("")))),
                  $field("pop"),
                  $literal(Bson.Undefined)))),
          IgnoreId),
        $group(
          grouped(
            "1" -> $sum($field("__tmp6", "__tmp2")),
            "__tmp5" -> $push($field("__tmp5"))),
          \/-($literal(Bson.Null))),
        $unwind(DocField("__tmp5")),
        $project(
          reshape(
            "pop" -> $field("__tmp5", "pop"),
            "1"   -> $field("1"),
            "2"   -> $field("__tmp5", "2")),
          IgnoreId)))
    }.pendingUntilFixed(notOnPar)

    "plan sum of expression in expression with another projection when grouped" in {
      plan("select city, sum(pop-1)/1000 from zips group by city") must
      beWorkflow(chain[Workflow](
        $read(collection("db", "zips")),
        $group(
          grouped(
            "__tmp6" ->
              $sum(
                $cond(
                  $and(
                    $lt($literal(Bson.Null), $field("pop")),
                    $lt($field("pop"), $literal(Bson.Text("")))),
                  $subtract($field("pop"), $literal(Bson.Int32(1))),
                  $literal(Bson.Undefined)))),
          -\/(reshape("0" -> $field("city")))),
        $project(
          reshape(
            "city" -> $field("_id", "0"),
            "1"    -> $divide($field("__tmp6"), $literal(Bson.Int32(1000)))),
          IgnoreId)))
    }.pendingUntilFixed(notOnPar)

    "plan length of min (JS on top of reduce)" in {
      plan("select state, length(min(city)) as shortest from zips group by state") must
        beWorkflow(chain[Workflow](
          $read(collection("db", "zips")),
          $group(
            grouped(
              "__tmp6" ->
                $min(
                  $cond(
                    $and(
                      $lte($literal(Bson.Text("")), $field("city")),
                      $lt($field("city"), $literal(Bson.Doc()))),
                    $field("city"),
                    $literal(Bson.Undefined)))),
            -\/(reshape("0" -> $field("state")))),
          $project(
            reshape(
              "state"  -> $field("_id", "0"),
              "__tmp6" -> $include()),
            IgnoreId),
          $simpleMap(NonEmptyList(
            MapExpr(JsFn(Name("x"), obj(
              "state" -> Select(ident("x"), "state"),
              "shortest" ->
                Call(ident("NumberLong"),
                  List(Select(Select(ident("x"), "__tmp6"), "length"))))))),
            ListMap()),
          $project(
            reshape(
              "state"    -> $include(),
              "shortest" -> $include()),
            IgnoreId)))
    }.pendingUntilFixed(notOnPar)

    "plan js expr grouped by js expr" in {
      plan("select length(city) as len, count(*) as cnt from zips group by length(city)") must
        beWorkflow(chain[Workflow](
          $read(collection("db", "zips")),
          $simpleMap(
            NonEmptyList(MapExpr(JsFn(Name("x"),
              obj(
                "__tmp6" ->
                  If(Call(ident("isString"), List(Select(ident("x"), "city"))),
                    Call(ident("NumberLong"),
                      List(Select(Select(ident("x"), "city"), "length"))),
                    ident("undefined")))))),
            ListMap()),
          $group(
            grouped(
              "cnt" -> $sum($literal(Bson.Int32(1)))),
            -\/(reshape("0" -> $field("__tmp6")))),
          $project(
            reshape(
              "len" -> $field("_id", "0"),
              "cnt" -> $include()),
            IgnoreId)))
    }.pendingUntilFixed(notOnPar)

    "plan simple JS inside expression" in {
      plan("select length(city) + 1 from zips") must
        beWorkflow(chain[Workflow](
          $read(collection("db", "zips")),
          $simpleMap(NonEmptyList(MapExpr(JsFn(Name("x"), obj(
            "__tmp0" ->
              If(Call(ident("isString"), List(Select(ident("x"), "city"))),
                BinOp(jscore.Add,
                  Call(ident("NumberLong"),
                    List(Select(Select(ident("x"), "city"), "length"))),
                  jscore.Literal(Js.Num(1, false))),
                ident("undefined")))))),
            ListMap()),
          $project(
            reshape("value" -> $field("__tmp0")),
            ExcludeId)))
    }

    "plan expressions with ~"in {
      plan("select foo ~ \"bar.*\", \"abc\" ~ \"a|b\", \"baz\" ~ regex, target ~ regex from a") must beWorkflow(chain[Workflow](
        $read(collection("db", "a")),
        $simpleMap(NonEmptyList(MapExpr(JsFn(Name("x"),
          obj(
            "0" -> If(Call(ident("isString"), List(Select(ident("x"), "foo"))),
              Call(
                Select(New(Name("RegExp"), List(jscore.Literal(Js.Str("bar.*")), jscore.Literal(Js.Str("m")))), "test"),
                List(Select(ident("x"), "foo"))),
              ident("undefined")),
            "1" -> jscore.Literal(Js.Bool(true)),
            "2" -> If(Call(ident("isString"), List(Select(ident("x"), "regex"))),
              Call(
                Select(New(Name("RegExp"), List(Select(ident("x"), "regex"), jscore.Literal(Js.Str("m")))), "test"),
                List(jscore.Literal(Js.Str("baz")))),
              ident("undefined")),
            "3" ->
              If(
                BinOp(jscore.And,
                  Call(ident("isString"), List(Select(ident("x"), "regex"))),
                  Call(ident("isString"), List(Select(ident("x"), "target")))),
                Call(
                  Select(New(Name("RegExp"), List(Select(ident("x"), "regex"), jscore.Literal(Js.Str("m")))), "test"),
                  List(Select(ident("x"), "target"))),
                ident("undefined")))))),
          ListMap()),
        $project(
          reshape(
            "0" -> $include(),
            "1" -> $include(),
            "2" -> $include(),
            "3" -> $include()),
          IgnoreId)))
    }

    "plan object flatten" in {
      plan("select geo{*} from usa_factbook") must
        beWorkflow {
          chain[Workflow](
            $read(collection("db", "usa_factbook")),
            $simpleMap(
              NonEmptyList(
                MapExpr(JsFn(Name("x"), obj(
                  "__tmp2" ->
                    If(
                      BinOp(jscore.And,
                        Call(ident("isObject"), List(Select(ident("x"), "geo"))),
                        UnOp(jscore.Not,
                          Call(Select(ident("Array"), "isArray"), List(Select(ident("x"), "geo"))))),
                      Select(ident("x"), "geo"),
                      Obj(ListMap(Name("") -> ident("undefined"))))))),
                FlatExpr(JsFn(Name("x"), Select(ident("x"), "__tmp2")))),
              ListMap()),
            $project(
              reshape("value" -> $field("__tmp2")),
              ExcludeId))
        }
    }.pendingUntilFixed(notOnPar)

    "plan array project with concat" in {
      plan("select city, loc[0] from zips") must
        beWorkflow {
          chain[Workflow](
            $read(collection("db", "zips")),
            $simpleMap(
              NonEmptyList(
                MapExpr(JsFn(Name("x"), obj(
                  "city" -> Select(ident("x"), "city"),
                  "1" ->
                    If(Call(Select(ident("Array"), "isArray"), List(Select(ident("x"), "loc"))),
                      Access(Select(ident("x"), "loc"), jscore.Literal(Js.Num(0, false))),
                      ident("undefined")))))),
              ListMap()),
            $project(
              reshape(
                "city" -> $include(),
                "1"    -> $include()),
              IgnoreId))
        }
    }

    "plan array concat with filter" in {
      plan("select loc || [ pop ] from zips where city = \"BOULDER\"") must
        beWorkflow {
          chain[Workflow](
            $read(collection("db", "zips")),
            $match(Selector.Doc(
              BsonField.Name("city") -> Selector.Eq(Bson.Text("BOULDER")))),
            $simpleMap(NonEmptyList(MapExpr(JsFn(Name("x"), obj(
              "__tmp4" ->
                If(
                  BinOp(jscore.Or,
                    Call(Select(ident("Array"), "isArray"), List(Select(ident("x"), "loc"))),
                    Call(ident("isString"), List(Select(ident("x"), "loc")))),
                  SpliceArrays(List(
                    jscore.Select(ident("x"), "loc"),
                    jscore.Arr(List(jscore.Select(ident("x"), "pop"))))),
                  ident("undefined")))))),
              ListMap()),
            $project(
              reshape("value" -> $field("__tmp4")),
              ExcludeId))
        }
    }.pendingUntilFixed(notOnPar)

    "plan array flatten" in {
      plan("select loc[*] from zips") must
        beWorkflow {
          chain[Workflow](
            $read(collection("db", "zips")),
            $project(
              reshape(
                "__tmp2" ->
                  $cond(
                    $and(
                      $lte($literal(Bson.Arr(List())), $field("loc")),
                      $lt($field("loc"), $literal(Bson.Binary.fromArray(scala.Array[Byte]())))),
                    $field("loc"),
                    $literal(Bson.Arr(List(Bson.Undefined))))),
              IgnoreId),
            $unwind(DocField(BsonField.Name("__tmp2"))),
            $project(
              reshape("value" -> $field("__tmp2")),
              ExcludeId))
        }
    }.pendingUntilFixed(notOnPar)

    "plan array concat" in {
      plan("select loc || [ 0, 1, 2 ] from zips") must beWorkflow {
        chain[Workflow](
          $read(collection("db", "zips")),
          $simpleMap(NonEmptyList(
            MapExpr(JsFn(Name("x"),
              Obj(ListMap(
                Name("__tmp4") ->
                  If(
                    BinOp(jscore.Or,
                      Call(Select(ident("Array"), "isArray"), List(Select(ident("x"), "loc"))),
                      Call(ident("isString"), List(Select(ident("x"), "loc")))),
                    SpliceArrays(List(
                      Select(ident("x"), "loc"),
                      Arr(List(
                        jscore.Literal(Js.Num(0, false)),
                        jscore.Literal(Js.Num(1, false)),
                        jscore.Literal(Js.Num(2, false)))))),
                    ident("undefined"))))))),
            ListMap()),
          $project(
            reshape("value" -> $field("__tmp4")),
            ExcludeId))
      }
    }.pendingUntilFixed(notOnPar)

    "plan array flatten with unflattened field" in {
      plan("SELECT `_id` as zip, loc as loc, loc[*] as coord FROM zips") must
        beWorkflow {
          chain[Workflow](
            $read(collection("db", "zips")),
            $project(
              reshape(
                "__tmp2" ->
                  $cond(
                    $and(
                      $lte($literal(Bson.Arr(List())), $field("loc")),
                      $lt($field("loc"), $literal(Bson.Binary.fromArray(scala.Array[Byte]())))),
                    $field("loc"),
                    $literal(Bson.Arr(List(Bson.Undefined)))),
                "__tmp3" -> $$ROOT),
              IgnoreId),
            $unwind(DocField(BsonField.Name("__tmp2"))),
            $project(
              reshape(
                "zip"   -> $field("__tmp3", "_id"),
                "loc"   -> $field("__tmp3", "loc"),
                "coord" -> $field("__tmp2")),
              IgnoreId))
        }
    }.pendingUntilFixed(notOnPar)

    "unify flattened fields" in {
      plan("select loc[*] from zips where loc[*] < 0") must
      beWorkflow(chain[Workflow](
        $read(collection("db", "zips")),
        $project(
          reshape(
            "__tmp6" ->
              $cond(
                $and(
                  $lte($literal(Bson.Arr(List())), $field("loc")),
                  $lt($field("loc"), $literal(Bson.Binary.fromArray(scala.Array[Byte]())))),
                $field("loc"),
                $literal(Bson.Arr(List(Bson.Undefined))))),
          IgnoreId),
        $unwind(DocField(BsonField.Name("__tmp6"))),
        $match(Selector.Doc(
          BsonField.Name("__tmp6") -> Selector.Lt(Bson.Int32(0)))),
        $project(
          reshape("value" -> $field("__tmp6")),
          ExcludeId)))
    }.pendingUntilFixed(notOnPar)

    "group by flattened field" in {
      plan("select substring(parents[*].sha, 0, 1), count(*) from slamengine_commits group by substring(parents[*].sha, 0, 1)") must
      beWorkflow(chain[Workflow](
        $read(collection("db", "slamengine_commits")),
        $project(
          reshape(
            "__tmp12" ->
              $cond(
                $and(
                  $lte($literal(Bson.Arr(List())), $field("parents")),
                  $lt($field("parents"), $literal(Bson.Binary.fromArray(scala.Array[Byte]())))),
                $field("parents"),
                $literal(Bson.Arr(List(Bson.Undefined))))),
          IgnoreId),
        $unwind(DocField(BsonField.Name("__tmp12"))),
        $group(
          grouped(
            "1" -> $sum($literal(Bson.Int32(1)))),
          -\/(reshape(
            "0" ->
              $cond(
                $and(
                  $lte($literal(Bson.Text("")), $field("__tmp12", "sha")),
                  $lt($field("__tmp12", "sha"), $literal(Bson.Doc()))),
                $substr($field("__tmp12", "sha"), $literal(Bson.Int32(0)), $literal(Bson.Int32(1))),
                $literal(Bson.Undefined))))),
        $project(
          reshape(
            "0" -> $field("_id", "0"),
            "1" -> $include()),
          IgnoreId)))
    }.pendingUntilFixed(notOnPar)

    "unify flattened fields with unflattened field" in {
      plan("select `_id` as zip, loc[*] from zips order by loc[*]") must
      beWorkflow(chain[Workflow](
        $read(collection("db", "zips")),
        $project(
          reshape(
            "__tmp2" ->
              $cond(
                $and(
                  $lte($literal(Bson.Arr(List())), $field("loc")),
                  $lt($field("loc"), $literal(Bson.Binary.fromArray(scala.Array[Byte]())))),
                $field("loc"),
                $literal(Bson.Arr(List(Bson.Undefined)))),
            "__tmp3" -> $$ROOT),
          IgnoreId),
        $unwind(DocField(BsonField.Name("__tmp2"))),
        $project(
          reshape(
            "zip" -> $field("__tmp3", "_id"),
            "loc" -> $field("__tmp2")),
          IgnoreId),
        $sort(NonEmptyList(BsonField.Name("loc") -> SortDir.Ascending))))
    }.pendingUntilFixed(notOnPar)

    "unify flattened with double-flattened" in {
      plan("select * from user_comments where (comments[*].id LIKE \"%Dr%\" OR comments[*].replyTo[*] LIKE \"%Dr%\")") must
      beWorkflow(chain[Workflow](
        $read(collection("db", "user_comments")),
        $project(
          reshape(
            "__tmp14" ->
              $cond(
                $and(
                  $lte($literal(Bson.Arr(List())), $field("comments")),
                  $lt($field("comments"), $literal(Bson.Binary.fromArray(scala.Array[Byte]())))),
                $field("comments"),
                $literal(Bson.Arr(List(Bson.Undefined)))),
            "__tmp15" -> $$ROOT),
          IgnoreId),
        $unwind(DocField(BsonField.Name("__tmp14"))),
        $project(
          reshape(
            "__tmp18" ->
              $cond(
                $and(
                  $lte($literal(Bson.Arr(List())), $field("__tmp14", "replyTo")),
                  $lt($field("__tmp14", "replyTo"), $literal(Bson.Binary.fromArray(scala.Array[Byte]())))),
                $field("__tmp14", "replyTo"),
                $literal(Bson.Arr(List(Bson.Undefined)))),
            "__tmp19" -> $$ROOT),
          IgnoreId),
        $unwind(DocField(BsonField.Name("__tmp18"))),
        $match(Selector.Or(
          Selector.And(
            Selector.Doc(
              BsonField.Name("__tmp19") \ BsonField.Name("__tmp14") \ BsonField.Name("id") -> Selector.Type(BsonType.Text)),
            Selector.Doc(
              BsonField.Name("__tmp19") \ BsonField.Name("__tmp14") \ BsonField.Name("id") -> Selector.Regex("^.*Dr.*$", false, true, false, false))),
          Selector.Doc(
            BsonField.Name("__tmp18") -> Selector.Regex("^.*Dr.*$", false, true, false, false)))),
        $project(
          reshape("value" -> $field("__tmp19", "__tmp15")),
          ExcludeId)))
    }.pendingUntilFixed(notOnPar)

    "plan limit with offset" in {
      plan("SELECT * FROM zips OFFSET 100 LIMIT 5") must
        beWorkflow(chain[Workflow](
          $read(collection("db", "zips")),
          $limit(105),
          $skip(100)))
    }

    "plan sort and limit" in {
      plan("SELECT city, pop FROM zips ORDER BY pop DESC LIMIT 5") must
        beWorkflow {
          chain[Workflow](
            $read(collection("db", "zips")),
            $project(
              reshape(
                "city" -> $field("city"),
                "pop"  -> $field("pop")),
              IgnoreId),
            $sort(NonEmptyList(BsonField.Name("pop") -> SortDir.Descending)),
            $limit(5))
        }
    }.pendingUntilFixed(notOnPar)

    "plan simple single field selection and limit" in {
      plan("SELECT city FROM zips LIMIT 5") must
        beWorkflow {
          chain[Workflow](
            $read(collection("db", "zips")),
            $limit(5),
            $project(
              reshape("value" -> $field("city")),
              ExcludeId))
        }
    }.pendingUntilFixed(notOnPar)

    "plan complex group by with sorting and limiting" in {
      plan("SELECT city, SUM(pop) AS pop FROM zips GROUP BY city ORDER BY pop") must
        beWorkflow {
          chain[Workflow](
            $read(collection("db", "zips")),
            $group(
              grouped(
                "pop"  ->
                  $sum(
                    $cond(
                      $and(
                        $lt($literal(Bson.Null), $field("pop")),
                        $lt($field("pop"), $literal(Bson.Text("")))),
                      $field("pop"),
                      $literal(Bson.Undefined)))),
              -\/(reshape("0" -> $field("city")))),
            $project(
              reshape(
                "city" -> $field("_id", "0"),
                "pop"  -> $include()),
              IgnoreId),
            $sort(NonEmptyList(BsonField.Name("pop") -> SortDir.Ascending)))
        }
    }.pendingUntilFixed(notOnPar)

    "plan filter and expressions with IS NULL" in {
      plan("select foo is null from zips where foo is null") must
        beWorkflow(chain[Workflow](
          $read(collection("db", "zips")),
          $match(Selector.Doc(
            BsonField.Name("foo") -> Selector.Eq(Bson.Null))),
          $project(
            reshape("value" -> $eq($field("foo"), $literal(Bson.Null))),
            ExcludeId)))
    }.pendingUntilFixed(notOnPar)

    "plan implicit group by with filter" in {
      plan("select avg(pop), min(city) from zips where state = \"CO\"") must
        beWorkflow(chain[Workflow](
          $read(collection("db", "zips")),
          $match(Selector.Doc(
            BsonField.Name("state") -> Selector.Eq(Bson.Text("CO")))),
          $group(
            grouped(
              "0" ->
                $avg(
                  $cond(
                    $and(
                      $lt($literal(Bson.Null), $field("pop")),
                      $lt($field("pop"), $literal(Bson.Text("")))),
                    $field("pop"),
                    $literal(Bson.Undefined))),
              "1" ->
                $min(
                  $cond($or(
                    $and(
                      $lt($literal(Bson.Null), $field("city")),
                      $lt($field("city"), $literal(Bson.Doc()))),
                    $and(
                      $lte($literal(Bson.Bool(false)), $field("city")),
                      $lt($field("city"), $literal(Bson.Regex("", ""))))),
                    $field("city"),
                    $literal(Bson.Undefined)))),
            \/-($literal(Bson.Null)))))
    }.pendingUntilFixed(notOnPar)

    "plan simple distinct" in {
      plan("select distinct city, state from zips") must
      beWorkflow(
        chain[Workflow](
          $read(collection("db", "zips")),
          $group(
            grouped(),
            -\/(reshape(
              "0" -> $field("city"),
              "1" -> $field("state")))),
          $project(
            reshape(
              "city"  -> $field("_id", "0"),
              "state" -> $field("_id", "1")),
            IgnoreId)))
    }.pendingUntilFixed(notOnPar)

    "plan distinct as expression" in {
      plan("select count(distinct(city)) from zips") must
        beWorkflow(chain[Workflow](
          $read(collection("db", "zips")),
          $group(
            grouped(),
            -\/(reshape("0" -> $field("city")))),
          $group(
            grouped("__tmp2" -> $sum($literal(Bson.Int32(1)))),
            \/-($literal(Bson.Null))),
          $project(
            reshape("value" -> $field("__tmp2")),
            ExcludeId)))
    }.pendingUntilFixed(notOnPar)

    "plan distinct of expression as expression" in {
      plan("select count(distinct substring(city, 0, 1)) from zips") must
        beWorkflow(chain[Workflow](
          $read(collection("db", "zips")),
          $group(
            grouped(),
            -\/(reshape(
              "0" ->
                $cond(
                  $and(
                    $lte($literal(Bson.Text("")), $field("city")),
                    $lt($field("city"), $literal(Bson.Doc()))),
                  $substr(
                    $field("city"),
                    $literal(Bson.Int32(0)),
                    $literal(Bson.Int32(1))),
                  $literal(Bson.Undefined))))),
          $group(
            grouped("__tmp8" -> $sum($literal(Bson.Int32(1)))),
            \/-($literal(Bson.Null))),
          $project(
            reshape("value" -> $field("__tmp8")),
            ExcludeId)))
    }.pendingUntilFixed(notOnPar)

    "plan distinct of wildcard" in {
      plan("select distinct * from zips") must
        beWorkflow(chain[Workflow](
          $read(collection("db", "zips")),
          $simpleMap(NonEmptyList(MapExpr(JsFn(Name("x"),
            obj(
              "__tmp1" ->
                Call(ident("remove"),
                  List(ident("x"), jscore.Literal(Js.Str("_id")))))))),
            ListMap()),
          $group(
            grouped(),
            -\/(reshape("0" -> $field("__tmp1")))),
          $project(
            reshape("value" -> $field("_id", "0")),
            ExcludeId)))
    }.pendingUntilFixed(notOnPar)

    "plan distinct of wildcard as expression" in {
      plan("select count(distinct *) from zips") must
        beWorkflow(chain[Workflow](
          $read(collection("db", "zips")),
          $simpleMap(NonEmptyList(MapExpr(JsFn(Name("x"),
            obj(
              "__tmp4" ->
                Call(ident("remove"),
                  List(ident("x"), jscore.Literal(Js.Str("_id")))))))),
            ListMap()),
          $group(
            grouped(),
            -\/(reshape("0" -> $field("__tmp4")))),
          $group(
            grouped("__tmp6" -> $sum($literal(Bson.Int32(1)))),
            \/-($literal(Bson.Null))),
          $project(
            reshape("value" -> $field("__tmp6")),
            ExcludeId)))
    }.pendingUntilFixed(notOnPar)

    "plan distinct with simple order by" in {
      plan("select distinct city from zips order by city") must
        beWorkflow(
          chain[Workflow](
            $read(collection("db", "zips")),
            $project(
              reshape("city" -> $field("city")),
              IgnoreId),
            $sort(NonEmptyList(BsonField.Name("city") -> SortDir.Ascending)),
            $group(
              grouped(),
              -\/(reshape("0" -> $field("city")))),
            $project(
              reshape("city" -> $field("_id", "0")),
              IgnoreId),
            $sort(NonEmptyList(BsonField.Name("city") -> SortDir.Ascending))))
    }.pendingUntilFixed("#1803")

    "plan distinct with unrelated order by" in {
      plan("select distinct city from zips order by pop desc") must
        beWorkflow(
          chain[Workflow](
            $read(collection("db", "zips")),
            $project(
              reshape(
                "__sd__0" -> $field("pop"),
                "city"    -> $field("city")),
              IgnoreId),
            $sort(NonEmptyList(
              BsonField.Name("__sd__0") -> SortDir.Descending)),
            $group(
              grouped("__tmp2" -> $first($$ROOT)),
              -\/(reshape("city" -> $field("city")))),
            $project(
              reshape(
                "city" -> $field("__tmp2", "city"),
                "__tmp0" -> $field("__tmp2", "__sd__0")),
              IgnoreId),
            $sort(NonEmptyList(
              BsonField.Name("__tmp0") -> SortDir.Descending)),
            $project(
              reshape("city" -> $field("city")),
              ExcludeId)))
    }.pendingUntilFixed(notOnPar)

    "plan distinct as function with group" in {
      plan("select state, count(distinct(city)) from zips group by state") must
        beWorkflow(chain[Workflow](
          $read(collection("db", "zips")),
          $group(
            grouped("__tmp0" -> $first($$ROOT)),
            -\/(reshape("0" -> $field("city")))),
          $group(
            grouped(
              "state" -> $first($field("__tmp0", "state")),
              "1"     -> $sum($literal(Bson.Int32(1)))),
            \/-($literal(Bson.Null)))))
    }.pendingUntilFixed

    "plan distinct with sum and group" in {
      plan("SELECT DISTINCT SUM(pop) AS totalPop, city, state FROM zips GROUP BY city") must
        beWorkflow(chain[Workflow](
          $read(collection("db", "zips")),
          $group(
            grouped(
              "totalPop" ->
                $sum(
                  $cond(
                    $and(
                      $lt($literal(Bson.Null), $field("pop")),
                      $lt($field("pop"), $literal(Bson.Text("")))),
                    $field("pop"),
                    $literal(Bson.Undefined))),
              "state"    -> $push($field("state"))),
            -\/(reshape("0" -> $field("city")))),
          $project(
            reshape(
              "totalPop" -> $include(),
              "city"     -> $field("_id", "0"),
              "state"    -> $include()),
            IgnoreId),
          $unwind(DocField("state")),
          $group(
            grouped(),
            -\/(reshape(
              "0" -> $field("totalPop"),
              "1" -> $field("city"),
              "2" -> $field("state")))),
          $project(
            reshape(
              "totalPop" -> $field("_id", "0"),
              "city"     -> $field("_id", "1"),
              "state"    -> $field("_id", "2")),
            IgnoreId)))
    }.pendingUntilFixed(notOnPar)

    "plan distinct with sum, group, and orderBy" in {
      plan("SELECT DISTINCT SUM(pop) AS totalPop, city, state FROM zips GROUP BY city ORDER BY totalPop DESC") must
        beWorkflow(
          chain[Workflow](
            $read(collection("db", "zips")),
            $group(
              grouped(
                "totalPop" ->
                  $sum(
                    $cond(
                      $and(
                        $lt($literal(Bson.Null), $field("pop")),
                        $lt($field("pop"), $literal(Bson.Text("")))),
                      $field("pop"),
                      $literal(Bson.Undefined))),
                "state"    -> $push($field("state"))),
              -\/(reshape("0" -> $field("city")))),
            $project(
              reshape(
                "totalPop" -> $include(),
                "city"     -> $field("_id", "0"),
                "state"    -> $include()),
              IgnoreId),
            $unwind(DocField("state")),
            $sort(NonEmptyList(BsonField.Name("totalPop") -> SortDir.Descending)),
            $group(
              grouped(),
              -\/(reshape(
                "0" -> $field("totalPop"),
                "1" -> $field("city"),
                "2" -> $field("state")))),
            $project(
              reshape(
                "totalPop" -> $field("_id", "0"),
                "city"     -> $field("_id", "1"),
                "state"    -> $field("_id", "2")),
              IgnoreId),
            $sort(NonEmptyList(BsonField.Name("totalPop") -> SortDir.Descending))))

    }.pendingUntilFixed(notOnPar)

    "plan order by JS expr with filter" in {
      plan("select city, pop from zips where pop > 1000 order by length(city)") must
        beWorkflow(chain[Workflow](
          $read(collection("db", "zips")),
          $match(Selector.And(
            isNumeric(BsonField.Name("pop")),
            Selector.Doc(
              BsonField.Name("pop") -> Selector.Gt(Bson.Int32(1000))))),
          $simpleMap(NonEmptyList(MapExpr(JsFn(Name("x"), obj(
            "city"   -> Select(ident("x"), "city"),
            "pop"    -> Select(ident("x"), "pop"),
            "__tmp4" ->
              If(Call(ident("isString"), List(Select(ident("x"), "city"))),
                Call(ident("NumberLong"),
                  List(Select(Select(ident("x"), "city"), "length"))),
                ident("undefined")))))),
            ListMap()),
          $sort(NonEmptyList(BsonField.Name("__tmp4") -> SortDir.Ascending)),
          $project(
            reshape(
              "city" -> $field("city"),
              "pop"  -> $field("pop")),
            ExcludeId)))
    }.pendingUntilFixed(notOnPar)

    "plan select length()" in {
      plan("select length(city) from zips") must
        beWorkflow(chain[Workflow](
          $read(collection("db", "zips")),
          $simpleMap(NonEmptyList(MapExpr(JsFn(Name("x"), obj(
            "__tmp2" ->
              If(Call(ident("isString"), List(Select(ident("x"), "city"))),
                Call(ident("NumberLong"),
                  List(Select(Select(ident("x"), "city"), "length"))),
                ident("undefined")))))),
            ListMap()),
          $project(
            reshape("value" -> $field("__tmp2")),
            ExcludeId)))
    }.pendingUntilFixed(notOnPar)

    "plan select length() and simple field" in {
      plan("select city, length(city) from zips") must
      beWorkflow(chain[Workflow](
        $read(collection("db", "zips")),
        $simpleMap(NonEmptyList(MapExpr(JsFn(Name("x"), obj(
          "city" -> Select(ident("x"), "city"),
          "1" ->
            If(Call(ident("isString"), List(Select(ident("x"), "city"))),
              Call(ident("NumberLong"),
                List(Select(Select(ident("x"), "city"), "length"))),
              ident("undefined")))))),
          ListMap()),
        $project(
          reshape(
            "city" -> $include(),
            "1"    -> $include()),
          IgnoreId)))
    }

    "plan combination of two distinct sets" in {
      plan("SELECT (DISTINCT foo.bar) + (DISTINCT foo.baz) FROM foo") must
        beWorkflow(
          $read(collection("db", "zips")))
    }.pendingUntilFixed

    "plan filter with timestamp and interval" in {
      val date0 = Bson.Date.fromInstant(Instant.parse("2014-11-17T00:00:00Z")).get
      val date22 = Bson.Date.fromInstant(Instant.parse("2014-11-17T22:00:00Z")).get

      plan("""select * from days where date < timestamp("2014-11-17T22:00:00Z") and date - interval("PT12H") > timestamp("2014-11-17T00:00:00Z")""") must
        beWorkflow(chain[Workflow](
          $read(collection("db", "days")),
          $project(
            reshape(
              "__tmp6" ->
                $cond(
                  $or(
                    $and(
                      $lt($literal(Bson.Null), $field("date")),
                      $lt($field("date"), $literal(Bson.Text("")))),
                    $and(
                      $lte($literal(Check.minDate), $field("date")),
                      $lt($field("date"), $literal(Bson.Regex("", ""))))),
                  $cond(
                    $or(
                      $and(
                        $lt($literal(Bson.Null), $field("date")),
                        $lt($field("date"), $literal(Bson.Doc()))),
                      $and(
                        $lte($literal(Bson.Bool(false)), $field("date")),
                        $lt($field("date"), $literal(Bson.Regex("", ""))))),
                    $and(
                      $lt($field("date"), $literal(date22)),
                      $gt(
                        $subtract($field("date"), $literal(Bson.Dec(12*60*60*1000))),
                        $literal(date0))),
                    $literal(Bson.Undefined)),
                  $literal(Bson.Undefined)),
              "__tmp7" -> $$ROOT),
            IgnoreId),
          $match(
            Selector.Doc(
              BsonField.Name("__tmp6") -> Selector.Eq(Bson.Bool(true)))),
          $project(
            reshape("value" -> $field("__tmp7")),
            ExcludeId)))
    }.pendingUntilFixed(notOnPar)

    "plan time_of_day (JS)" in {
      plan("select time_of_day(ts) from days") must
        beRight // NB: way too complicated to spell out here, and will change as JS generation improves
    }

    "plan time_of_day (pipeline)" in {
      import FormatSpecifier._

      plan3_0("select time_of_day(ts) from days") must
        beWorkflow(chain[Workflow](
          $read(collection("db", "days")),
          $project(
            reshape("value" ->
              $cond(
                $and(
                  $lte($literal(Check.minDate), $field("ts")),
                  $lt($field("ts"), $literal(Bson.Regex("", "")))),
                $dateToString(Hour :: ":" :: Minute :: ":" :: Second :: "." :: Millisecond :: FormatString.empty, $field("ts")),
                $literal(Bson.Undefined))),
            ExcludeId)))
    }

    "plan filter on date" in {
      val date23 = Bson.Date.fromInstant(Instant.parse("2015-01-23T00:00:00Z")).get
      val date25 = Bson.Date.fromInstant(Instant.parse("2015-01-25T00:00:00Z")).get
      val date26 = Bson.Date.fromInstant(Instant.parse("2015-01-26T00:00:00Z")).get
      val date28 = Bson.Date.fromInstant(Instant.parse("2015-01-28T00:00:00Z")).get
      val date29 = Bson.Date.fromInstant(Instant.parse("2015-01-29T00:00:00Z")).get
      val date30 = Bson.Date.fromInstant(Instant.parse("2015-01-30T00:00:00Z")).get

      // Note: both of these boundaries require comparing with the start of the *next* day.
      plan("select * from logs " +
        "where ((ts > date(\"2015-01-22\") and ts <= date(\"2015-01-27\")) and ts != date(\"2015-01-25\")) " +
        "or ts = date(\"2015-01-29\")") must
        beWorkflow(chain[Workflow](
          $read(collection("db", "logs")),
          $match(Selector.Or(
            // TODO: Eliminate duplicates
            Selector.And(
              isNumeric(BsonField.Name("ts")),
              Selector.And(
                isNumeric(BsonField.Name("ts")),
                Selector.And(
                  Selector.And(
                    Selector.Doc(
                      BsonField.Name("ts") -> Selector.Gte(date23)),
                    Selector.Doc(
                      BsonField.Name("ts") -> Selector.Lt(date28))),
                  Selector.Or(
                    Selector.Doc(
                      BsonField.Name("ts") -> Selector.Lt(date25)),
                    Selector.Doc(
                      BsonField.Name("ts") -> Selector.Gte(date26)))))),
            Selector.And(
              Selector.Doc(
                BsonField.Name("ts") -> Selector.Gte(date29)),
              Selector.Doc(
                BsonField.Name("ts") -> Selector.Lt(date30)))))))
    }.pendingUntilFixed(notOnPar)

    "plan js and filter with id" in {
      Bson.ObjectId.fromString("0123456789abcdef01234567").fold[Result](
        failure("Couldn’t create ObjectId."))(
        oid => plan("""select length(city), foo = oid("0123456789abcdef01234567") from days where `_id` = oid("0123456789abcdef01234567")""") must
          beWorkflow(chain[Workflow](
            $read(collection("db", "days")),
            $match(Selector.Doc(
              BsonField.Name("_id") -> Selector.Eq(oid))),
            $simpleMap(
              NonEmptyList(MapExpr(JsFn(Name("x"),
                obj(
                  "0" ->
                    If(Call(ident("isString"), List(Select(ident("x"), "city"))),
                      Call(ident("NumberLong"),
                        List(Select(Select(ident("x"), "city"), "length"))),
                      ident("undefined")),
                  "1" ->
                    BinOp(jscore.Eq,
                      Select(ident("x"), "foo"),
                      New(Name("ObjectId"), List(jscore.Literal(Js.Str("0123456789abcdef01234567"))))))))),
              ListMap()),
            $project(
              reshape(
                "0" -> $field("0"),
                "1" -> $field("1")),
              ExcludeId))))
    }.pendingUntilFixed(notOnPar)

    "plan convert to timestamp" in {
      plan("select to_timestamp(epoch) from foo") must beWorkflow {
        chain[Workflow](
          $read(collection("db", "foo")),
          $project(
            reshape(
              "value" ->
                $cond(
                  $and(
                    $lt($literal(Bson.Null), $field("epoch")),
                    $lt($field("epoch"), $literal(Bson.Text("")))),
                  $add($literal(Bson.Date(0)), $field("epoch")),
                  $literal(Bson.Undefined))),
            ExcludeId))
      }
    }

    "plan convert to timestamp in map-reduce" in {

      plan("select length(name), to_timestamp(epoch) from foo") must beWorkflow {
        chain[Workflow](
          $read(collection("db", "foo")),
          $simpleMap(
            NonEmptyList(MapExpr(JsFn(Name("x"), obj(
              "0" ->
                If(Call(ident("isString"), List(Select(ident("x"), "name"))),
                  Call(ident("NumberLong"),
                    List(Select(Select(ident("x"), "name"), "length"))),
                  ident("undefined")),
              "1" ->
                If(
                  BinOp(jscore.Or,
                    Call(ident("isNumber"), List(Select(ident("x"), "epoch"))),
                    BinOp(jscore.Or,
                      BinOp(Instance, Select(ident("x"), "epoch"), ident("NumberInt")),
                      BinOp(Instance, Select(ident("x"), "epoch"), ident("NumberLong")))),
                  New(Name("Date"), List(Select(ident("x"), "epoch"))),
                  ident("undefined")))))),
            ListMap()),
          $project(
            reshape(
              "0" -> $include(),
              "1" -> $include()),
            IgnoreId))
      }
    }

    def joinStructure0(
      left: Workflow, leftName: String, leftBase: Fix[ExprOp], right: Workflow,
      leftKey: Reshape.Shape[ExprOp], rightKey: (String, Fix[ExprOp], Reshape.Shape[ExprOp]) \/ JsCore,
      fin: FixOp[WorkflowF],
      swapped: Boolean) = {

      val (leftLabel, rightLabel) =
        if (swapped) (JoinDir.Right.name, JoinDir.Left.name) else (JoinDir.Left.name, JoinDir.Right.name)
      def initialPipeOps(
        src: Workflow, name: String, base: Fix[ExprOp], key: Reshape.Shape[ExprOp], mainLabel: String, otherLabel: String):
          Workflow =
        chain[Workflow](
          src,
          $group(grouped(name -> $push(base)), key),
          $project(
            reshape(
              mainLabel  -> $field(name),
              otherLabel -> $literal(Bson.Arr(List())),
              "_id"      -> $include()),
            IncludeId))
      fin(
        $foldLeft(
          initialPipeOps(left, leftName, leftBase, leftKey, leftLabel, rightLabel),
          chain[Workflow](
            right,
            rightKey.fold(
              rk => initialPipeOps(_, rk._1, rk._2, rk._3, rightLabel, leftLabel),
              rk => $map($MapF.mapKeyVal(("key", "value"),
                rk.toJs,
                Js.AnonObjDecl(List(
                  (leftLabel, Js.AnonElem(List())),
                  (rightLabel, Js.AnonElem(List(Js.Ident("value"))))))),
                ListMap())),
            $reduce(
              Js.AnonFunDecl(List("key", "values"),
                List(
                  Js.VarDef(List(
                    ("result", Js.AnonObjDecl(List(
                      (leftLabel, Js.AnonElem(List())),
                      (rightLabel, Js.AnonElem(List()))))))),
                  Js.Call(Js.Select(Js.Ident("values"), "forEach"),
                    List(Js.AnonFunDecl(List("value"),
                      List(
                        Js.BinOp("=",
                          Js.Select(Js.Ident("result"), leftLabel),
                          Js.Call(
                            Js.Select(Js.Select(Js.Ident("result"), leftLabel), "concat"),
                            List(Js.Select(Js.Ident("value"), leftLabel)))),
                        Js.BinOp("=",
                          Js.Select(Js.Ident("result"), rightLabel),
                          Js.Call(
                            Js.Select(Js.Select(Js.Ident("result"), rightLabel), "concat"),
                            List(Js.Select(Js.Ident("value"), rightLabel)))))))),
                  Js.Return(Js.Ident("result")))),
              ListMap()))))
    }

    def joinStructure(
        left: Workflow, leftName: String, leftBase: Fix[ExprOp], right: Workflow,
        leftKey: Reshape.Shape[ExprOp], rightKey: (String, Fix[ExprOp], Reshape.Shape[ExprOp]) \/ JsCore,
        fin: FixOp[WorkflowF],
        swapped: Boolean) =
      Crystallize[WorkflowF].crystallize(joinStructure0(left, leftName, leftBase, right, leftKey, rightKey, fin, swapped))

    "plan simple join (map-reduce)" in {
      plan2_6("select zips2.city from zips join zips2 on zips.`_id` = zips2.`_id`") must
        beWorkflow(
          joinStructure(
            $read(collection("db", "zips")), "__tmp0", $$ROOT,
            $read(collection("db", "zips2")),
            reshape("0" -> $field("_id")),
            Obj(ListMap(Name("0") -> Select(ident("value"), "_id"))).right,
            chain[Workflow](_,
              $match(Selector.Doc(ListMap[BsonField, Selector.SelectorExpr](
                JoinHandler.LeftName -> Selector.NotExpr(Selector.Size(0)),
                JoinHandler.RightName -> Selector.NotExpr(Selector.Size(0))))),
              $unwind(DocField(JoinHandler.LeftName)),
              $unwind(DocField(JoinHandler.RightName)),
              $project(
                reshape("value" ->
                  $cond(
                    $and(
                      $lte($literal(Bson.Doc()), $field(JoinDir.Right.name)),
                      $lt($field(JoinDir.Right.name), $literal(Bson.Arr()))),
                    $field(JoinDir.Right.name, "city"),
                    $literal(Bson.Undefined))),
                ExcludeId)),
            false).op)
    }.pendingUntilFixed("#1560")

    "plan simple join ($lookup)" in {
      plan("select zips2.city from zips join zips2 on zips.`_id` = zips2.`_id`") must
        beWorkflow(chain[Workflow](
          $read(collection("db", "zips")),
          $match(Selector.Doc(
            BsonField.Name("_id") -> Selector.Exists(true))),
          $project(reshape(JoinDir.Left.name -> $$ROOT)),
          $lookup(
            CollectionName("zips2"),
            JoinHandler.LeftName \ BsonField.Name("_id"),
            BsonField.Name("_id"),
            JoinHandler.RightName),
          $unwind(DocField(JoinHandler.RightName)),
          $project(
            reshape("value" ->
              $cond(
                $and(
                  $lte($literal(Bson.Doc()), $field(JoinDir.Right.name)),
                  $lt($field(JoinDir.Right.name), $literal(Bson.Arr()))),
                $field(JoinDir.Right.name, "city"),
                $literal(Bson.Undefined))),
            ExcludeId)))
    }.pendingUntilFixed("#1560")

    "plan simple join with sharded inputs" in {
      // NB: cannot use $lookup, so fall back to the old approach
      val query = "select zips2.city from zips join zips2 on zips.`_id` = zips2.`_id`"
      plan3_2(query,
        c => Map(
          collection("db", "zips") -> CollectionStatistics(10, 100, true),
          collection("db", "zips2") -> CollectionStatistics(15, 150, true)).get(c),
        defaultIndexes) must_==
        plan2_6(query)
    }

    "plan simple join with sources in different DBs" in {
      // NB: cannot use $lookup, so fall back to the old approach
      val query = "select zips2.city from `/db1/zips` join `/db2/zips2` on zips.`_id` = zips2.`_id`"
      plan(query) must_== plan2_6(query)
    }

    "plan simple join with no index" in {
      // NB: cannot use $lookup, so fall back to the old approach
      val query = "select zips2.city from zips join zips2 on zips.pop = zips2.pop"
      plan(query) must_== plan2_6(query)
    }

    "plan non-equi join" in {
      plan("select zips2.city from zips join zips2 on zips.`_id` < zips2.`_id`") must
      beWorkflow(
        joinStructure(
          $read(collection("db", "zips")), "__tmp0", $$ROOT,
          $read(collection("db", "zips2")),
          $literal(Bson.Null),
          jscore.Literal(Js.Null).right,
          chain[Workflow](_,
            $match(Selector.Doc(ListMap[BsonField, Selector.SelectorExpr](
              JoinHandler.LeftName -> Selector.NotExpr(Selector.Size(0)),
              JoinHandler.RightName -> Selector.NotExpr(Selector.Size(0))))),
            $unwind(DocField(JoinHandler.LeftName)),
            $unwind(DocField(JoinHandler.RightName)),
            $project(
              reshape(
                "__tmp11"   ->
                  $cond(
                    $and(
                      $lte($literal(Bson.Doc()), $field(JoinDir.Right.name)),
                      $lt($field(JoinDir.Right.name), $literal(Bson.Arr()))),
                    $field(JoinDir.Right.name),
                    $literal(Bson.Undefined)),
                "__tmp12" ->
                  $cond(
                    $and(
                      $lte($literal(Bson.Doc()), $field(JoinDir.Right.name)),
                      $lt($field(JoinDir.Right.name), $literal(Bson.Arr(List())))),
                    $cond(
                      $or(
                        $and(
                          $lt($literal(Bson.Null), $field(JoinDir.Right.name, "_id")),
                          $lt($field(JoinDir.Right.name, "_id"), $literal(Bson.Doc()))),
                        $and(
                          $lte($literal(Bson.Bool(false)), $field(JoinDir.Right.name, "_id")),
                          $lt($field(JoinDir.Right.name, "_id"), $literal(Bson.Regex("", ""))))),
                      $cond(
                        $and(
                          $lte($literal(Bson.Doc()), $field(JoinDir.Left.name)),
                          $lt($field(JoinDir.Left.name), $literal(Bson.Arr(List())))),
                        $cond(
                          $or(
                            $and(
                              $lt($literal(Bson.Null), $field(JoinDir.Left.name, "_id")),
                              $lt($field(JoinDir.Left.name, "_id"), $literal(Bson.Doc()))),
                            $and(
                              $lte($literal(Bson.Bool(false)), $field(JoinDir.Left.name, "_id")),
                              $lt($field(JoinDir.Left.name, "_id"), $literal(Bson.Regex("", ""))))),
                          $lt($field(JoinDir.Left.name, "_id"), $field(JoinDir.Right.name, "_id")),
                          $literal(Bson.Undefined)),
                        $literal(Bson.Undefined)),
                      $literal(Bson.Undefined)),
                    $literal(Bson.Undefined))),
              IgnoreId),
            $match(
              Selector.Doc(
                BsonField.Name("__tmp12") -> Selector.Eq(Bson.Bool(true)))),
            $project(
              reshape("value" -> $field("__tmp11", "city")),
              ExcludeId)),
          false).op)
    }.pendingUntilFixed("#1560")

    "plan simple inner equi-join (map-reduce)" in {
      plan2_6(
        "select foo.name, bar.address from foo join bar on foo.id = bar.foo_id") must
      beWorkflow(
        joinStructure(
          $read(collection("db", "foo")), "__tmp0", $$ROOT,
          $read(collection("db", "bar")),
          reshape("0" -> $field("id")),
          Obj(ListMap(Name("0") -> Select(ident("value"), "foo_id"))).right,
          chain[Workflow](_,
            $match(Selector.Doc(ListMap[BsonField, Selector.SelectorExpr](
              JoinHandler.LeftName -> Selector.NotExpr(Selector.Size(0)),
              JoinHandler.RightName -> Selector.NotExpr(Selector.Size(0))))),
            $unwind(DocField(JoinHandler.LeftName)),
            $unwind(DocField(JoinHandler.RightName)),
            $project(
              reshape(
                "name"    ->
                  $cond(
                    $and(
                      $lte($literal(Bson.Doc()), $field(JoinDir.Left.name)),
                      $lt($field(JoinDir.Left.name), $literal(Bson.Arr()))),
                    $field(JoinDir.Left.name, "name"),
                    $literal(Bson.Undefined)),
                "address" ->
                  $cond(
                    $and(
                      $lte($literal(Bson.Doc()), $field(JoinDir.Right.name)),
                      $lt($field(JoinDir.Right.name), $literal(Bson.Arr()))),
                    $field(JoinDir.Right.name, "address"),
                    $literal(Bson.Undefined))),
              IgnoreId)),
          false).op)
    }.pendingUntilFixed("#1560")

    "plan simple inner equi-join ($lookup)" in {
      plan3_2(
        "select foo.name, bar.address from foo join bar on foo.id = bar.foo_id",
        defaultStats,
        indexes(collection("db", "bar") -> BsonField.Name("foo_id"))) must
      beWorkflow(chain[Workflow](
        $read(collection("db", "foo")),
        $match(Selector.Doc(
          BsonField.Name("id") -> Selector.Exists(true))),
        $project(reshape(JoinDir.Left.name -> $$ROOT)),
        $lookup(
          CollectionName("bar"),
          JoinHandler.LeftName \ BsonField.Name("id"),
          BsonField.Name("foo_id"),
          JoinHandler.RightName),
        $unwind(DocField(JoinHandler.RightName)),
        $project(reshape(
          "name" ->
            $cond(
              $and(
                $lte($literal(Bson.Doc()), $field(JoinDir.Left.name)),
                $lt($field(JoinDir.Left.name), $literal(Bson.Arr(Nil)))),
              $field(JoinDir.Left.name, "name"),
              $literal(Bson.Undefined)),
          "address" ->
            $cond(
              $and(
                $lte($literal(Bson.Doc()), $field(JoinDir.Right.name)),
                $lt($field(JoinDir.Right.name), $literal(Bson.Arr(Nil)))),
              $field(JoinDir.Right.name, "address"),
              $literal(Bson.Undefined))),
          IgnoreId)))
    }.pendingUntilFixed("#1560")

    "plan simple inner equi-join with expression ($lookup)" in {
      plan3_2(
        "select foo.name, bar.address from foo join bar on lower(foo.id) = bar.foo_id",
        defaultStats,
        indexes(collection("db", "bar") -> BsonField.Name("foo_id"))) must
      beWorkflow(chain[Workflow](
        $read(collection("db", "foo")),
        $project(reshape(
          JoinDir.Left.name -> $$ROOT,
          "__tmp0" -> $toLower($field("id"))),
          IgnoreId),
        $lookup(
          CollectionName("bar"),
          BsonField.Name("__tmp0"),
          BsonField.Name("foo_id"),
          JoinHandler.RightName),
        $project(reshape(
          JoinDir.Left.name -> $field(JoinDir.Left.name),
          JoinDir.Right.name -> $field(JoinDir.Right.name))),
        $unwind(DocField(JoinHandler.RightName)),
        $project(reshape(
          "name" ->
            $cond(
              $and(
                $lte($literal(Bson.Doc()), $field(JoinDir.Left.name)),
                $lt($field(JoinDir.Left.name), $literal(Bson.Arr()))),
              $field(JoinDir.Left.name, "name"),
              $literal(Bson.Undefined)),
          "address" ->
            $cond(
              $and(
                $lte($literal(Bson.Doc()), $field(JoinDir.Right.name)),
                $lt($field(JoinDir.Right.name), $literal(Bson.Arr()))),
              $field(JoinDir.Right.name, "address"),
              $literal(Bson.Undefined))),
          IgnoreId)))
    }.pendingUntilFixed("#1560")

    "plan simple inner equi-join with pre-filtering ($lookup)" in {
      plan3_2(
        "select foo.name, bar.address from foo join bar on foo.id = bar.foo_id where bar.rating >= 4",
        defaultStats,
        indexes(collection("db", "foo") -> BsonField.Name("id"))) must
      beWorkflow(chain[Workflow](
        $read(collection("db", "bar")),
        $match(
          Selector.And(
            isNumeric(BsonField.Name("rating")),
            Selector.Doc(
              BsonField.Name("rating") -> Selector.Gte(Bson.Int32(4))))),
        $project(reshape(
          JoinDir.Right.name -> $$ROOT,
          "__tmp2" -> $field("foo_id")),
          ExcludeId),
        $lookup(
          CollectionName("foo"),
          BsonField.Name("__tmp2"),
          BsonField.Name("id"),
          JoinHandler.LeftName),
        $project(reshape(
          JoinDir.Right.name -> $field(JoinDir.Right.name),
          JoinDir.Left.name -> $field(JoinDir.Left.name))),
        $unwind(DocField(JoinHandler.LeftName)),
        $project(reshape(
          "name" ->
            $cond(
              $and(
                $lte($literal(Bson.Doc()), $field(JoinDir.Left.name)),
                $lt($field(JoinDir.Left.name), $literal(Bson.Arr()))),
              $field(JoinDir.Left.name, "name"),
              $literal(Bson.Undefined)),
          "address" ->
            $cond(
              $and(
                $lte($literal(Bson.Doc()), $field(JoinDir.Right.name)),
                $lt($field(JoinDir.Right.name), $literal(Bson.Arr()))),
              $field(JoinDir.Right.name, "address"),
              $literal(Bson.Undefined))),
          IgnoreId)))
    }.pendingUntilFixed("#1560")

    "plan simple outer equi-join with wildcard" in {
      plan("select * from foo full join bar on foo.id = bar.foo_id") must
      beWorkflow(
        joinStructure(
          $read(collection("db", "foo")), "__tmp0", $$ROOT,
          $read(collection("db", "bar")),
          reshape("0" -> $field("id")),
          Obj(ListMap(Name("0") -> Select(ident("value"), "foo_id"))).right,
          chain[Workflow](_,
            $project(
              reshape(
                JoinDir.Left.name ->
                  $cond($eq($size($field(JoinDir.Left.name)), $literal(Bson.Int32(0))),
                    $literal(Bson.Arr(List(Bson.Doc()))),
                    $field(JoinDir.Left.name)),
                JoinDir.Right.name ->
                  $cond($eq($size($field(JoinDir.Right.name)), $literal(Bson.Int32(0))),
                    $literal(Bson.Arr(List(Bson.Doc()))),
                    $field(JoinDir.Right.name))),
              IgnoreId),
            $unwind(DocField(JoinHandler.LeftName)),
            $unwind(DocField(JoinHandler.RightName)),
            $simpleMap(
              NonEmptyList(
                MapExpr(JsFn(Name("x"),
                  Obj(ListMap(
                    Name("__tmp7") ->
                      If(
                        BinOp(jscore.And,
                          Call(ident("isObject"), List(Select(ident("x"), JoinDir.Right.name))),
                          UnOp(jscore.Not,
                            Call(Select(ident("Array"), "isArray"), List(Select(ident("x"), JoinDir.Right.name))))),
                        If(
                          BinOp(jscore.And,
                            Call(ident("isObject"), List(Select(ident("x"), JoinDir.Left.name))),
                            UnOp(jscore.Not,
                              Call(Select(ident("Array"), "isArray"), List(Select(ident("x"), JoinDir.Left.name))))),
                          SpliceObjects(List(
                            Select(ident("x"), JoinDir.Left.name),
                            Select(ident("x"), JoinDir.Right.name))),
                          ident("undefined")),
                        ident("undefined"))))))),
              ListMap()),
            $project(
              reshape("value" -> $field("__tmp7")),
              ExcludeId)),
          false).op)
    }.pendingUntilFixed("#1560")

    "plan simple left equi-join (map-reduce)" in {
      plan(
        "select foo.name, bar.address " +
          "from foo left join bar on foo.id = bar.foo_id") must
      beWorkflow(
        joinStructure(
          $read(collection("db", "foo")), "__tmp0", $$ROOT,
          $read(collection("db", "bar")),
          reshape("0" -> $field("id")),
          Obj(ListMap(Name("0") -> Select(ident("value"), "foo_id"))).right,
          chain[Workflow](_,
            $match(Selector.Doc(ListMap[BsonField, Selector.SelectorExpr](
              JoinHandler.LeftName -> Selector.NotExpr(Selector.Size(0))))),
            $project(
              reshape(
                JoinDir.Left.name  -> $field(JoinDir.Left.name),
                JoinDir.Right.name ->
                  $cond($eq($size($field(JoinDir.Right.name)), $literal(Bson.Int32(0))),
                    $literal(Bson.Arr(List(Bson.Doc()))),
                    $field(JoinDir.Right.name))),
              IgnoreId),
            $unwind(DocField(JoinHandler.LeftName)),
            $unwind(DocField(JoinHandler.RightName)),
            $project(
              reshape(
                "name"    ->
                  $cond(
                    $and(
                      $lte($literal(Bson.Doc()), $field(JoinDir.Left.name)),
                      $lt($field(JoinDir.Left.name), $literal(Bson.Arr()))),
                    $field(JoinDir.Left.name, "name"),
                    $literal(Bson.Undefined)),
                "address" ->
                  $cond(
                    $and(
                      $lte($literal(Bson.Doc()), $field(JoinDir.Right.name)),
                      $lt($field(JoinDir.Right.name), $literal(Bson.Arr()))),
                    $field(JoinDir.Right.name, "address"),
                    $literal(Bson.Undefined))),
              IgnoreId)),
          false).op)
    }.pendingUntilFixed("#1560")

    "plan simple left equi-join ($lookup)" in {
      plan3_2(
        "select foo.name, bar.address " +
          "from foo left join bar on foo.id = bar.foo_id",
        defaultStats,
        indexes(collection("db", "bar") -> BsonField.Name("foo_id"))) must
      beWorkflow(chain[Workflow](
        $read(collection("db", "foo")),
        $project(reshape(JoinDir.Left.name -> $$ROOT)),
        $lookup(
          CollectionName("bar"),
          JoinHandler.LeftName \ BsonField.Name("id"),
          BsonField.Name("foo_id"),
          JoinHandler.RightName),
        $unwind(DocField(JoinHandler.RightName)),  // FIXME: need to preserve docs with no match
        $project(reshape(
          "name" ->
            $cond(
              $and(
                $lte($literal(Bson.Doc()), $field(JoinDir.Left.name)),
                $lt($field(JoinDir.Left.name), $literal(Bson.Arr()))),
              $field(JoinDir.Left.name, "name"),
              $literal(Bson.Undefined)),
          "address" ->
            $cond(
              $and(
                $lte($literal(Bson.Doc()), $field(JoinDir.Right.name)),
                $lt($field(JoinDir.Right.name), $literal(Bson.Arr()))),
              $field(JoinDir.Right.name, "address"),
              $literal(Bson.Undefined))),
          IgnoreId)))
    }.pendingUntilFixed("TODO: left/right joins in $lookup")

    "plan simple right equi-join ($lookup)" in {
      plan3_2(
        "select foo.name, bar.address " +
          "from foo right join bar on foo.id = bar.foo_id",
        defaultStats,
        indexes(collection("db", "bar") -> BsonField.Name("foo_id"))) must
      beWorkflow(chain[Workflow](
        $read(collection("db", "bar")),
        $project(reshape(JoinDir.Right.name -> $$ROOT)),
        $lookup(
          CollectionName("foo"),
          JoinHandler.RightName \ BsonField.Name("foo_id"),
          BsonField.Name("id"),
          JoinHandler.LeftName),
        $unwind(DocField(JoinHandler.LeftName)),  // FIXME: need to preserve docs with no match
        $project(reshape(
          "name" ->
            $cond(
              $and(
                $lte($literal(Bson.Doc()), $field(JoinDir.Left.name)),
                $lt($field(JoinDir.Left.name), $literal(Bson.Arr()))),
              $field(JoinDir.Left.name, "name"),
              $literal(Bson.Undefined)),
          "address" ->
            $cond(
              $and(
                $lte($literal(Bson.Doc()), $field(JoinDir.Right.name)),
                $lt($field(JoinDir.Right.name), $literal(Bson.Arr()))),
              $field(JoinDir.Right.name, "address"),
              $literal(Bson.Undefined))),
          IgnoreId)))
    }.pendingUntilFixed("TODO: left/right joins in $lookup")

    "plan 3-way right equi-join (map-reduce)" in {
      plan2_6(
        "select foo.name, bar.address, baz.zip " +
          "from foo join bar on foo.id = bar.foo_id " +
          "right join baz on bar.id = baz.bar_id") must
      beWorkflow(
        joinStructure(
          $read(collection("db", "baz")), "__tmp1", $$ROOT,
          joinStructure0(
            $read(collection("db", "foo")), "__tmp0", $$ROOT,
            $read(collection("db", "bar")),
            reshape("0" -> $field("id")),
            Obj(ListMap(Name("0") -> Select(ident("value"), "foo_id"))).right,
            chain[Workflow](_,
              $match(Selector.Doc(ListMap[BsonField, Selector.SelectorExpr](
                JoinHandler.LeftName -> Selector.NotExpr(Selector.Size(0)),
                JoinHandler.RightName -> Selector.NotExpr(Selector.Size(0))))),
              $unwind(DocField(JoinHandler.LeftName)),
              $unwind(DocField(JoinHandler.RightName))),
            false),
          reshape("0" -> $field("bar_id")),
          Obj(ListMap(Name("0") -> Select(Select(ident("value"), JoinDir.Right.name), "id"))).right,
          chain[Workflow](_,
            $match(Selector.Doc(ListMap[BsonField, Selector.SelectorExpr](
              JoinHandler.LeftName -> Selector.NotExpr(Selector.Size(0))))),
            $project(
              reshape(
                JoinDir.Right.name ->
                  $cond($eq($size($field(JoinDir.Right.name)), $literal(Bson.Int32(0))),
                    $literal(Bson.Arr(List(Bson.Doc()))),
                    $field(JoinDir.Right.name)),
                JoinDir.Left.name -> $field(JoinDir.Left.name)),
              IgnoreId),
            $unwind(DocField(JoinHandler.RightName)),
            $unwind(DocField(JoinHandler.LeftName)),
            $project(
              reshape(
                "name"    ->
                  $cond(
                    $and(
                      $lte($literal(Bson.Doc()), $field(JoinDir.Left.name)),
                      $lt($field(JoinDir.Left.name), $literal(Bson.Arr()))),
                    $cond(
                      $and(
                        $lte($literal(Bson.Doc()), $field(JoinDir.Left.name, JoinDir.Left.name)),
                        $lt($field(JoinDir.Left.name, JoinDir.Left.name), $literal(Bson.Arr()))),
                      $field(JoinDir.Left.name, JoinDir.Left.name, "name"),
                      $literal(Bson.Undefined)),
                    $literal(Bson.Undefined)),
                "address" ->
                  $cond(
                    $and(
                      $lte($literal(Bson.Doc()), $field(JoinDir.Left.name)),
                      $lt($field(JoinDir.Left.name), $literal(Bson.Arr()))),
                    $cond(
                      $and(
                        $lte($literal(Bson.Doc()), $field(JoinDir.Left.name, JoinDir.Right.name)),
                        $lt($field(JoinDir.Left.name, JoinDir.Right.name), $literal(Bson.Arr()))),
                      $field(JoinDir.Left.name, JoinDir.Right.name, "address"),
                      $literal(Bson.Undefined)),
                    $literal(Bson.Undefined)),
                "zip"     ->
                  $cond(
                    $and(
                      $lte($literal(Bson.Doc()), $field(JoinDir.Right.name)),
                      $lt($field(JoinDir.Right.name), $literal(Bson.Arr()))),
                    $field(JoinDir.Right.name, "zip"),
                    $literal(Bson.Undefined))),
              IgnoreId)),
          true).op)
    }.pendingUntilFixed("#1560")

    "plan 3-way equi-join ($lookup)" in {
      plan3_2(
        "select foo.name, bar.address, baz.zip " +
          "from foo join bar on foo.id = bar.foo_id " +
          "join baz on bar.id = baz.bar_id",
        defaultStats,
        indexes(
          collection("db", "bar") -> BsonField.Name("foo_id"),
          collection("db", "baz") -> BsonField.Name("bar_id"))) must
        beWorkflow(chain[Workflow](
          $read(collection("db", "foo")),
          $match(Selector.Doc(
            BsonField.Name("id") -> Selector.Exists(true))),
          $project(reshape(JoinDir.Left.name -> $$ROOT)),
          $lookup(
            CollectionName("bar"),
            JoinHandler.LeftName \ BsonField.Name("id"),
            BsonField.Name("foo_id"),
            JoinHandler.RightName),
          $unwind(DocField(JoinHandler.RightName)),
          $match(Selector.Doc(
            JoinHandler.RightName \ BsonField.Name("id") -> Selector.Exists(true))),
          $project(reshape(JoinDir.Left.name -> $$ROOT)),
          $lookup(
            CollectionName("baz"),
            JoinHandler.LeftName \ JoinHandler.RightName \ BsonField.Name("id"),
            BsonField.Name("bar_id"),
            JoinHandler.RightName),
          $unwind(DocField(JoinHandler.RightName)),
          $project(reshape(
            "name" ->
              $cond(
                $and(
                  $lte($literal(Bson.Doc()), $field(JoinDir.Left.name)),
                  $lt($field(JoinDir.Left.name), $literal(Bson.Arr()))),
                $cond(
                  $and(
                    $lte($literal(Bson.Doc()), $field(JoinDir.Left.name, JoinDir.Left.name)),
                    $lt($field(JoinDir.Left.name, JoinDir.Left.name), $literal(Bson.Arr()))),
                  $field(JoinDir.Left.name, JoinDir.Left.name, "name"),
                  $literal(Bson.Undefined)),
                $literal(Bson.Undefined)),
            "address" ->
              $cond(
                $and(
                  $lte($literal(Bson.Doc()), $field(JoinDir.Left.name)),
                  $lt($field(JoinDir.Left.name), $literal(Bson.Arr()))),
                $cond(
                  $and(
                    $lte($literal(Bson.Doc()), $field(JoinDir.Left.name, JoinDir.Right.name)),
                    $lt($field(JoinDir.Left.name, JoinDir.Right.name), $literal(Bson.Arr()))),
                  $field(JoinDir.Left.name, JoinDir.Right.name, "address"),
                  $literal(Bson.Undefined)),
                $literal(Bson.Undefined)),
            "zip" ->
              $cond(
                $and(
                  $lte($literal(Bson.Doc()), $field(JoinDir.Right.name)),
                  $lt($field(JoinDir.Right.name), $literal(Bson.Arr()))),
                $field(JoinDir.Right.name, "zip"),
                $literal(Bson.Undefined))),
            IgnoreId)))
    }.pendingUntilFixed("#1560")

    "plan join with multiple conditions" in {
      plan("select l.sha as child, l.author.login as c_auth, r.sha as parent, r.author.login as p_auth from slamengine_commits as l join slamengine_commits as r on r.sha = l.parents[0].sha and l.author.login = r.author.login") must
      beWorkflow(
        joinStructure(
          chain[Workflow](
            $read(collection("db", "slamengine_commits")),
            $simpleMap(NonEmptyList(MapExpr(JsFn(Name("x"),
              obj(
                "__tmp4" -> Select(Access(Select(ident("x"), "parents"), jscore.Literal(Js.Num(0, false))), "sha"),
                "__tmp5" -> ident("x"),
                "__tmp6" -> Select(Select(ident("x"), "author"), "login"))))),
              ListMap())),
          "__tmp7", $field("__tmp5"),
          $read(collection("db", "slamengine_commits")),
          reshape(
            "0" -> $field("__tmp4"),
            "1" -> $field("__tmp6")),
          obj(
            "0" -> Select(ident("value"), "sha"),
            "1" -> Select(Select(ident("value"), "author"), "login")).right,
          chain[Workflow](_,
            $match(Selector.Doc(ListMap[BsonField, Selector.SelectorExpr](
              JoinHandler.LeftName -> Selector.NotExpr(Selector.Size(0)),
              JoinHandler.RightName -> Selector.NotExpr(Selector.Size(0))))),
            $unwind(DocField(JoinHandler.LeftName)),
            $unwind(DocField(JoinHandler.RightName)),
            $project(
              reshape(
                "child"  ->
                  $cond(
                    $and(
                      $lte($literal(Bson.Doc()), $field(JoinDir.Left.name)),
                      $lt($field(JoinDir.Left.name), $literal(Bson.Arr()))),
                    $field(JoinDir.Left.name, "sha"),
                    $literal(Bson.Undefined)),
                "c_auth" ->
                  $cond(
                    $and(
                      $lte($literal(Bson.Doc()), $field(JoinDir.Left.name)),
                      $lt($field(JoinDir.Left.name), $literal(Bson.Arr()))),
                    $cond(
                      $and(
                        $lte($literal(Bson.Doc()), $field(JoinDir.Left.name, "author")),
                        $lt($field(JoinDir.Left.name, "author"), $literal(Bson.Arr()))),
                      $field(JoinDir.Left.name, "author", "login"),
                      $literal(Bson.Undefined)),
                    $literal(Bson.Undefined)),
                "parent" ->
                  $cond(
                    $and(
                      $lte($literal(Bson.Doc()), $field(JoinDir.Right.name)),
                      $lt($field(JoinDir.Right.name), $literal(Bson.Arr()))),
                    $field(JoinDir.Right.name, "sha"),
                    $literal(Bson.Undefined)),
                "p_auth" ->
                  $cond(
                    $and(
                      $lte($literal(Bson.Doc()), $field(JoinDir.Right.name)),
                      $lt($field(JoinDir.Right.name), $literal(Bson.Arr()))),
                    $cond(
                      $and(
                        $lte($literal(Bson.Doc()), $field(JoinDir.Right.name, "author")),
                        $lt($field(JoinDir.Right.name, "author"), $literal(Bson.Arr()))),
                      $field(JoinDir.Right.name, "author", "login"),
                      $literal(Bson.Undefined)),
                    $literal(Bson.Undefined))),
              IgnoreId)),
        false).op)
    }.pendingUntilFixed("#1560")

    "plan join with non-JS-able condition" in {
      plan("select z1.city as city1, z1.loc, z2.city as city2, z2.pop from zips as z1 join zips as z2 on z1.loc[*] = z2.loc[*]") must
      beWorkflow(
        joinStructure(
          chain[Workflow](
            $read(collection("db", "zips")),
            $project(
              reshape(
                "__tmp0" -> $field("loc"),
                "__tmp1" -> $$ROOT),
              IgnoreId),
            $unwind(DocField(BsonField.Name("__tmp0")))),
          "__tmp2", $field("__tmp1"),
          chain[Workflow](
            $read(collection("db", "zips")),
            $project(
              reshape(
                "__tmp3" -> $field("loc"),
                "__tmp4" -> $$ROOT),
              IgnoreId),
            $unwind(DocField(BsonField.Name("__tmp3")))),
          reshape("0" -> $field("__tmp0")),
          ("__tmp5", $field("__tmp4"), reshape(
            "0" -> $field("__tmp3")).left).left,
          chain[Workflow](_,
            $match(Selector.Doc(ListMap[BsonField, Selector.SelectorExpr](
              JoinHandler.LeftName -> Selector.NotExpr(Selector.Size(0)),
              JoinHandler.RightName -> Selector.NotExpr(Selector.Size(0))))),
            $unwind(DocField(JoinHandler.LeftName)),
            $unwind(DocField(JoinHandler.RightName)),
            $project(
              reshape(
                "city1" ->
                  $cond(
                    $and(
                      $lte($literal(Bson.Doc()), $field(JoinDir.Left.name)),
                      $lt($field(JoinDir.Left.name), $literal(Bson.Arr()))),
                    $field(JoinDir.Left.name, "city"),
                    $literal(Bson.Undefined)),
                "loc" ->
                  $cond(
                    $and(
                      $lte($literal(Bson.Doc()), $field(JoinDir.Left.name)),
                      $lt($field(JoinDir.Left.name), $literal(Bson.Arr()))),
                    $field(JoinDir.Left.name, "loc"),
                    $literal(Bson.Undefined)),
                "city2" ->
                  $cond(
                    $and(
                      $lte($literal(Bson.Doc()), $field(JoinDir.Right.name)),
                      $lt($field(JoinDir.Right.name), $literal(Bson.Arr()))),
                    $field(JoinDir.Right.name, "city"),
                    $literal(Bson.Undefined)),
                "pop" ->
                  $cond(
                    $and(
                      $lte($literal(Bson.Doc()), $field(JoinDir.Right.name)),
                      $lt($field(JoinDir.Right.name), $literal(Bson.Arr()))),
                    $field(JoinDir.Right.name, "pop"),
                    $literal(Bson.Undefined))),
              IgnoreId)),
          false).op)
    }.pendingUntilFixed("#1560")

    "plan simple cross" in {
      plan("select zips2.city from zips, zips2 where zips.pop < zips2.pop") must
      beWorkflow(
        joinStructure(
          $read(collection("db", "zips")), "__tmp0", $$ROOT,
          $read(collection("db", "zips2")),
          $literal(Bson.Null),
          jscore.Literal(Js.Null).right,
          chain[Workflow](_,
            $match(Selector.Doc(ListMap[BsonField, Selector.SelectorExpr](
              JoinHandler.LeftName -> Selector.NotExpr(Selector.Size(0)),
              JoinHandler.RightName -> Selector.NotExpr(Selector.Size(0))))),
            $unwind(DocField(JoinHandler.LeftName)),
            $unwind(DocField(JoinHandler.RightName)),
            $project(
              reshape(
                "__tmp11"   ->
                  $cond(
                    $and(
                      $lte($literal(Bson.Doc()), $field(JoinDir.Right.name)),
                      $lt($field(JoinDir.Right.name), $literal(Bson.Arr()))),
                    $field(JoinDir.Right.name),
                    $literal(Bson.Undefined)),
                "__tmp12" ->
                  $cond(
                    $and(
                      $lte($literal(Bson.Doc()), $field(JoinDir.Right.name)),
                      $lt($field(JoinDir.Right.name), $literal(Bson.Arr(List())))),
                    $cond(
                      $or(
                        $and(
                          $lt($literal(Bson.Null), $field(JoinDir.Right.name, "pop")),
                          $lt($field(JoinDir.Right.name, "pop"), $literal(Bson.Doc()))),
                        $and(
                          $lte($literal(Bson.Bool(false)), $field(JoinDir.Right.name, "pop")),
                          $lt($field(JoinDir.Right.name, "pop"), $literal(Bson.Regex("", ""))))),
                      $cond(
                        $and(
                          $lte($literal(Bson.Doc()), $field(JoinDir.Left.name)),
                          $lt($field(JoinDir.Left.name), $literal(Bson.Arr(List())))),
                        $cond(
                          $or(
                            $and(
                              $lt($literal(Bson.Null), $field(JoinDir.Left.name, "pop")),
                              $lt($field(JoinDir.Left.name, "pop"), $literal(Bson.Doc()))),
                            $and(
                              $lte($literal(Bson.Bool(false)), $field(JoinDir.Left.name, "pop")),
                              $lt($field(JoinDir.Left.name, "pop"), $literal(Bson.Regex("", ""))))),
                          $lt($field(JoinDir.Left.name, "pop"), $field(JoinDir.Right.name, "pop")),
                          $literal(Bson.Undefined)),
                        $literal(Bson.Undefined)),
                      $literal(Bson.Undefined)),
                    $literal(Bson.Undefined))),
              IgnoreId),
            $match(
              Selector.Doc(
                BsonField.Name("__tmp12") -> Selector.Eq(Bson.Bool(true)))),
            $project(
              reshape("value" -> $field("__tmp11", "city")),
              ExcludeId)),
          false).op)
    }.pendingUntilFixed("#1560")

    def countOps(wf: Workflow, p: PartialFunction[WorkflowF[Fix[WorkflowF]], Boolean]): Int = {
      wf.foldMap(op => if (p.lift(op.unFix).getOrElse(false)) 1 else 0)
    }

    val WC = Inject[WorkflowOpCoreF, WorkflowF]

    def countAccumOps(wf: Workflow) = countOps(wf, { case WC($GroupF(_, _, _)) => true })
    def countUnwindOps(wf: Workflow) = countOps(wf, { case WC($UnwindF(_, _)) => true })
    def countMatchOps(wf: Workflow) = countOps(wf, { case WC($MatchF(_, _)) => true })

    def noConsecutiveProjectOps(wf: Workflow) =
      countOps(wf, { case WC($ProjectF(Embed(WC($ProjectF(_, _, _))), _, _)) => true }) aka "the occurrences of consecutive $project ops:" must_== 0
    def noConsecutiveSimpleMapOps(wf: Workflow) =
      countOps(wf, { case WC($SimpleMapF(Embed(WC($SimpleMapF(_, _, _))), _, _)) => true }) aka "the occurrences of consecutive $simpleMap ops:" must_== 0
    def maxAccumOps(wf: Workflow, max: Int) =
      countAccumOps(wf) aka "the number of $group ops:" must beLessThanOrEqualTo(max)
    def maxUnwindOps(wf: Workflow, max: Int) =
      countUnwindOps(wf) aka "the number of $unwind ops:" must beLessThanOrEqualTo(max)
    def maxMatchOps(wf: Workflow, max: Int) =
      countMatchOps(wf) aka "the number of $match ops:" must beLessThanOrEqualTo(max)
    def brokenProjectOps(wf: Workflow) =
      countOps(wf, { case WC($ProjectF(_, Reshape(shape), _)) => shape.isEmpty }) aka "$project ops with no fields"

    def danglingReferences(wf: Workflow) =
      wf.foldMap(_.unFix match {
        case IsSingleSource(op) =>
          simpleShape(op.src).map { shape =>
            val refs = Refs[WorkflowF].refs(op.wf)
            val missing = refs.collect { case v @ DocVar(_, Some(f)) if !shape.contains(f.flatten.head) => v }
            if (missing.isEmpty) Nil
            else List(missing.map(_.bson).mkString(", ") + " missing in\n" + Fix[WorkflowF](op.wf).render.shows)
          }.getOrElse(Nil)
        case _ => Nil
      }) aka "dangling references"

    def rootPushes(wf: Workflow) =
      wf.foldMap(_.unFix match {
        case WC(op @ $GroupF(src, Grouped(map), _)) if map.values.toList.contains($push($$ROOT)) && simpleShape(src).isEmpty => List(op)
        case _ => Nil
      }) aka "group ops pushing $$ROOT"

    def appropriateColumns0(wf: Workflow, q: Query) = {
      val fields = fieldNames(wf).map(_.filterNot(_ ≟ "_id"))
      fields aka "column order" must beSome(columnNames(q))
    }

    def appropriateColumns(wf: Workflow, q: Query) = {
      val fields = fieldNames(wf).map(_.filterNot(_ ≟ "_id"))
      (fields aka "column order" must beSome(columnNames(q))) or
        (fields must beSome(List("value"))) // NB: some edge cases (all constant projections) end up under "value" and aren't interesting anyway
    }

    "plan multiple reducing projections (all, distinct, orderBy)" >> Prop.forAll(select(distinct, maybeReducingExpr, Gen.option(filter), Gen.option(groupBySeveral), orderBySeveral)) { q =>
      plan(q.value) must beRight.which { fop =>
        val wf = fop.op
        noConsecutiveProjectOps(wf)
        noConsecutiveSimpleMapOps(wf)
        maxAccumOps(wf, 2)
        maxUnwindOps(wf, 1)
        maxMatchOps(wf, 1)
        danglingReferences(wf) must_== Nil
        brokenProjectOps(wf) must_== 0
        appropriateColumns(wf, q)
        rootPushes(wf) must_== Nil
      }
    }.set(maxSize = 3).pendingUntilFixed(notOnPar)  // FIXME: with more then a few keys in the order by, the planner gets *very* slow (see SD-658)

    "SD-1263 specific case of plan multiple reducing projections (all, distinct, orderBy)" in {
      val q = Query(
        "select distinct loc || [pop - 1] as p1, pop - 1 as p2 from zips group by territory order by p2")

      plan(q.value) must beRight.which { fop =>
        val wf = fop.op
        noConsecutiveProjectOps(wf)
        noConsecutiveSimpleMapOps(wf)
        countAccumOps(wf) must_== 1
        countUnwindOps(wf) must_== 0
        countMatchOps(wf) must_== 0
        danglingReferences(wf) must_== Nil
        brokenProjectOps(wf) must_== 0
        appropriateColumns(wf, q)
        rootPushes(wf) must_== Nil
      }
    }

    "plan multiple reducing projections (all, distinct)" >> Prop.forAll(select(distinct, maybeReducingExpr, Gen.option(filter), Gen.option(groupBySeveral), noOrderBy)) { q =>
      plan(q.value) must beRight.which { fop =>
        val wf = fop.op
        noConsecutiveProjectOps(wf)
        noConsecutiveSimpleMapOps(wf)
        maxAccumOps(wf, 2)
        maxUnwindOps(wf, 1)
        maxMatchOps(wf, 1)
        danglingReferences(wf) must_== Nil
        brokenProjectOps(wf) must_== 0
        appropriateColumns(wf, q)
        rootPushes(wf) must_== Nil
      }
    }.set(maxSize = 10).pendingUntilFixed(notOnPar)

    "plan multiple reducing projections (all)" >> Prop.forAll(select(notDistinct, maybeReducingExpr, Gen.option(filter), Gen.option(groupBySeveral), noOrderBy)) { q =>
      plan(q.value) must beRight.which { fop =>
        val wf = fop.op
        noConsecutiveProjectOps(wf)
        noConsecutiveSimpleMapOps(wf)
        maxAccumOps(wf, 1)
        maxUnwindOps(wf, 1)
        maxMatchOps(wf, 1)
        danglingReferences(wf) must_== Nil
        brokenProjectOps(wf) must_== 0
        appropriateColumns0(wf, q)
        rootPushes(wf) must_== Nil
      }
    }.set(maxSize = 10).pendingUntilFixed(notOnPar)

    // NB: tighter constraint because we know there's no filter.
    "plan multiple reducing projections (no filter)" >> Prop.forAll(select(notDistinct, maybeReducingExpr, noFilter, Gen.option(groupBySeveral), noOrderBy)) { q =>
      plan(q.value) must beRight.which { fop =>
        val wf = fop.op
        noConsecutiveProjectOps(wf)
        noConsecutiveSimpleMapOps(wf)
        maxAccumOps(wf, 1)
        maxUnwindOps(wf, 1)
        maxMatchOps(wf, 0)
        danglingReferences(wf) must_== Nil
        brokenProjectOps(wf) must_== 0
        appropriateColumns0(wf, q)
        rootPushes(wf) must_== Nil
      }
    }.set(maxSize = 10).pendingUntilFixed(notOnPar)
  }

  /**
    * @param q A selection query
    * @return The list of expected names for the projections of the selection
    * @throws AssertionError If the `Query` is not a selection
    */
  def columnNames(q: Query): List[String] =
    fixParser.parseExpr(q).toOption.get.project match {
      case Select(_, projections, _, _, _, _) =>
        projectionNames(projections, None).toOption.get.map(_._1)
      case _ => throw new java.lang.AssertionError("Query was expected to be a selection")
    }

  def fieldNames(wf: Workflow): Option[List[String]] =
    simpleShape(wf).map(_.map(_.asText))

  val notDistinct = Gen.const(SelectAll)
  val distinct = Gen.const(SelectDistinct)

  val noGroupBy = Gen.const[Option[GroupBy[Fix[Sql]]]](None)
  val groupBySeveral = Gen.nonEmptyListOf(Gen.oneOf(
    sql.IdentR("state"),
    sql.IdentR("territory"))).map(keys => GroupBy(keys.distinct, None))

  val noFilter = Gen.const[Option[Fix[Sql]]](None)
  val filter = Gen.oneOf(
    for {
      x <- genInnerInt
    } yield sql.BinopR(x, sql.IntLiteralR(100), quasar.sql.Lt),
    for {
      x <- genInnerStr
    } yield sql.InvokeFunctionR(CIName("search"), List(x, sql.StringLiteralR("^BOULDER"), sql.BoolLiteralR(false))),
    Gen.const(sql.BinopR(sql.IdentR("p"), sql.IdentR("q"), quasar.sql.Eq)))  // Comparing two fields requires a $project before the $match

  val noOrderBy: Gen[Option[OrderBy[Fix[Sql]]]] = Gen.const(None)

  val orderBySeveral: Gen[Option[OrderBy[Fix[Sql]]]] = {
    val order = Gen.oneOf(ASC, DESC) tuple Gen.oneOf(genInnerInt, genInnerStr)
    (order |@| Gen.listOf(order))((h, t) => Some(OrderBy(NonEmptyList(h, t: _*))))
  }

  val maybeReducingExpr = Gen.oneOf(genOuterInt, genOuterStr)

  def select(distinctGen: Gen[IsDistinct], exprGen: Gen[Fix[Sql]], filterGen: Gen[Option[Fix[Sql]]], groupByGen: Gen[Option[GroupBy[Fix[Sql]]]], orderByGen: Gen[Option[OrderBy[Fix[Sql]]]]): Gen[Query] =
    for {
      distinct <- distinctGen
      projs    <- (genReduceInt ⊛ Gen.nonEmptyListOf(exprGen))(_ :: _).map(_.zipWithIndex.map {
        case (x, n) => Proj(x, Some("p" + n))
      })
      filter   <- filterGen
      groupBy  <- groupByGen
      orderBy  <- orderByGen
    } yield Query(pprint(sql.SelectR(distinct, projs, Some(TableRelationAST(file("zips"), None)), filter, groupBy, orderBy)))

  def genInnerInt = Gen.oneOf(
    sql.IdentR("pop"),
    // IntLiteralR(0),  // TODO: exposes bugs (see SD-478)
    sql.BinopR(sql.IdentR("pop"), sql.IntLiteralR(1), Minus), // an ExprOp
    sql.InvokeFunctionR(CIName("length"), List(sql.IdentR("city")))) // requires JS
  def genReduceInt = genInnerInt.flatMap(x => Gen.oneOf(
    x,
    sql.InvokeFunctionR(CIName("min"), List(x)),
    sql.InvokeFunctionR(CIName("max"), List(x)),
    sql.InvokeFunctionR(CIName("sum"), List(x)),
    sql.InvokeFunctionR(CIName("count"), List(sql.SpliceR(None)))))
  def genOuterInt = Gen.oneOf(
    Gen.const(sql.IntLiteralR(0)),
    genReduceInt,
    genReduceInt.flatMap(sql.BinopR(_, sql.IntLiteralR(1000), quasar.sql.Div)),
    genInnerInt.flatMap(x => sql.BinopR(sql.IdentR("loc"), sql.ArrayLiteralR(List(x)), quasar.sql.Concat)))

  def genInnerStr = Gen.oneOf(
    sql.IdentR("city"),
    // StringLiteralR("foo"),  // TODO: exposes bugs (see SD-478)
    sql.InvokeFunctionR(CIName("lower"), List(sql.IdentR("city"))))
  def genReduceStr = genInnerStr.flatMap(x => Gen.oneOf(
    x,
    sql.InvokeFunctionR(CIName("min"), List(x)),
    sql.InvokeFunctionR(CIName("max"), List(x))))
  def genOuterStr = Gen.oneOf(
    Gen.const(sql.StringLiteralR("foo")),
    Gen.const(sql.IdentR("state")),  // possibly the grouping key, so never reduced
    genReduceStr,
    genReduceStr.flatMap(x => sql.InvokeFunctionR(CIName("lower"), List(x))),   // an ExprOp
    genReduceStr.flatMap(x => sql.InvokeFunctionR(CIName("length"), List(x))))  // requires JS

  implicit def shrinkQuery(implicit SS: Shrink[Fix[Sql]]): Shrink[Query] = Shrink { q =>
    fixParser.parseExpr(q).fold(κ(Stream.empty), SS.shrink(_).map(sel => Query(pprint(sel))))
  }

  /**
   Shrink a query by reducing the number of projections or grouping expressions. Do not
   change the "shape" of the query, by removing the group by entirely, etc.
   */
  implicit def shrinkExpr: Shrink[Fix[Sql]] = {
    /** Shrink a list, removing a single item at a time, but never producing an empty list. */
    def shortened[A](as: List[A]): Stream[List[A]] =
      if (as.length <= 1) Stream.empty
      else as.toStream.map(a => as.filterNot(_ == a))

    Shrink {
      case Embed(Select(d, projs, rel, filter, groupBy, orderBy)) =>
        val sDistinct = if (d == SelectDistinct) Stream(sql.SelectR(SelectAll, projs, rel, filter, groupBy, orderBy)) else Stream.empty
        val sProjs = shortened(projs).map(ps => sql.SelectR(d, ps, rel, filter, groupBy, orderBy))
        val sGroupBy = groupBy.map { case GroupBy(keys, having) =>
          shortened(keys).map(ks => sql.SelectR(d, projs, rel, filter, Some(GroupBy(ks, having)), orderBy))
        }.getOrElse(Stream.empty)
        sDistinct ++ sProjs ++ sGroupBy
      case expr => Stream(expr)
    }
  }

  "plan from LogicalPlan" should {
    import StdLib._

    "plan simple Sort" in {
      val lp =
        lpf.let(
          'tmp0, read("db/foo"),
          lpf.let(
            'tmp1, makeObj("bar" -> lpf.invoke2(ObjectProject, lpf.free('tmp0), lpf.constant(Data.Str("bar")))),
            lpf.let('tmp2,
              lpf.sort(
                lpf.free('tmp1),
                (lpf.invoke2(ObjectProject, lpf.free('tmp1), lpf.constant(Data.Str("bar"))), SortDir.asc).wrapNel),
              lpf.free('tmp2))))

      plan(lp) must beWorkflow(chain[Workflow](
        $read(collection("db", "foo")),
        $project(
          reshape("bar" -> $field("bar")),
          IgnoreId),
        $sort(NonEmptyList(BsonField.Name("bar") -> SortDir.Ascending))))
    }

    "plan Sort with expression" in {
      val lp =
        lpf.let(
          'tmp0, read("db/foo"),
          lpf.sort(
            lpf.free('tmp0),
            (math.Divide[Fix[LP]](
              lpf.invoke2(ObjectProject, lpf.free('tmp0), lpf.constant(Data.Str("bar"))),
              lpf.constant(Data.Dec(10.0))).embed, SortDir.asc).wrapNel))

      plan(lp) must beWorkflow(chain[Workflow](
        $read(collection("db", "foo")),
        $project(
          reshape(
            "__tmp0" -> $divide($field("bar"), $literal(Bson.Dec(10.0))),
            "__tmp1" -> $$ROOT),
          IgnoreId),
        $sort(NonEmptyList(BsonField.Name("__tmp0") -> SortDir.Ascending)),
        $project(
          reshape("value" -> $field("__tmp1")),
          ExcludeId)))
    }

    "plan Sort with expression and earlier pipeline op" in {
      val lp =
        lpf.let(
          'tmp0, read("db/foo"),
          lpf.let(
            'tmp1,
            lpf.invoke2(s.Filter,
              lpf.free('tmp0),
              lpf.invoke2(relations.Eq,
                lpf.invoke2(ObjectProject, lpf.free('tmp0), lpf.constant(Data.Str("baz"))),
                lpf.constant(Data.Int(0)))),
            lpf.sort(
              lpf.free('tmp1),
              (lpf.invoke2(ObjectProject, lpf.free('tmp1), lpf.constant(Data.Str("bar"))), SortDir.asc).wrapNel)))

      plan(lp) must beWorkflow(chain[Workflow](
        $read(collection("db", "foo")),
        $match(Selector.Doc(
          BsonField.Name("baz") -> Selector.Eq(Bson.Int32(0)))),
        $sort(NonEmptyList(BsonField.Name("bar") -> SortDir.Ascending))))
    }.pendingUntilFixed(notOnPar)

    "plan Sort expression (and extra project)" in {
      val lp =
        lpf.let(
          'tmp0, read("db/foo"),
          lpf.let(
            'tmp9,
            makeObj(
              "bar" -> lpf.invoke2(ObjectProject, lpf.free('tmp0), lpf.constant(Data.Str("bar")))),
            lpf.sort(
              lpf.free('tmp9),
              (math.Divide[Fix[LP]](
                lpf.invoke2(ObjectProject, lpf.free('tmp9), lpf.constant(Data.Str("bar"))),
                lpf.constant(Data.Dec(10.0))).embed, SortDir.asc).wrapNel)))

      plan(lp) must beWorkflow(chain[Workflow](
        $read(collection("db", "foo")),
        $project(
          reshape(
            "bar"    -> $field("bar"),
            "__tmp0" -> $divide($field("bar"), $literal(Bson.Dec(10.0)))),
          IgnoreId),
        $sort(NonEmptyList(BsonField.Name("__tmp0") -> SortDir.Ascending)),
        $project(
          reshape("bar" -> $field("bar")),
          ExcludeId)))
    }
<<<<<<< HEAD

    "plan distinct on full collection" in {
      plan(lpf.invoke1(s.Distinct, read("db/cities"))) must
        beWorkflow(chain[Workflow](
          $read(collection("db", "cities")),
          $simpleMap(NonEmptyList(MapExpr(JsFn(Name("x"),
            obj(
              "__tmp1" ->
                Call(jscore.ident("remove"),
                  List(jscore.ident("x"), jscore.Literal(Js.Str("_id")))))))),
            ListMap()),
          $group(
            grouped(),
            -\/(reshape("0" -> $field("__tmp1")))),
          $project(
            reshape("value" -> $field("_id", "0")),
            ExcludeId)))
    }.pendingUntilFixed(notOnPar)
=======
  }

  "alignJoinsƒ" should {
    "leave well enough alone" in {
      MongoDbPlanner.alignJoinsƒ(
        lp.Invoke(s.InnerJoin,
          Func.Input3(lpf.free('left), lpf.free('right),
            lpf.invoke2(relations.And,
              lpf.invoke2(relations.Eq,
                lpf.invoke2(ObjectProject, lpf.free('left), lpf.constant(Data.Str("foo"))),
                lpf.invoke2(ObjectProject, lpf.free('right), lpf.constant(Data.Str("bar")))),
              lpf.invoke2(relations.Eq,
                lpf.invoke2(ObjectProject, lpf.free('left), lpf.constant(Data.Str("baz"))),
                lpf.invoke2(ObjectProject, lpf.free('right), lpf.constant(Data.Str("zab")))))))) must beLike {
        case \/-(plan) =>
          plan must beTreeEqual(
            Fix(s.InnerJoin[Fix[LP]](lpf.free('left), lpf.free('right),
              lpf.invoke2(relations.And,
                lpf.invoke2(relations.Eq,
                  lpf.invoke2(ObjectProject, lpf.free('left), lpf.constant(Data.Str("foo"))),
                  lpf.invoke2(ObjectProject, lpf.free('right), lpf.constant(Data.Str("bar")))),
                lpf.invoke2(relations.Eq,
                  lpf.invoke2(ObjectProject, lpf.free('left), lpf.constant(Data.Str("baz"))),
                  lpf.invoke2(ObjectProject, lpf.free('right), lpf.constant(Data.Str("zab"))))))))
      }
    }

    "swap a reversed condition" in {
      MongoDbPlanner.alignJoinsƒ(
        lp.Invoke(s.InnerJoin,
          Func.Input3(lpf.free('left), lpf.free('right),
            lpf.invoke2(relations.And,
              lpf.invoke2(relations.Eq,
                lpf.invoke2(ObjectProject, lpf.free('right), lpf.constant(Data.Str("bar"))),
                lpf.invoke2(ObjectProject, lpf.free('left), lpf.constant(Data.Str("foo")))),
              lpf.invoke2(relations.Eq,
                lpf.invoke2(ObjectProject, lpf.free('left), lpf.constant(Data.Str("baz"))),
                lpf.invoke2(ObjectProject, lpf.free('right), lpf.constant(Data.Str("zab")))))))) must beLike {
        case \/-(plan) =>
          plan must beTreeEqual(
            Fix(s.InnerJoin[Fix[LP]](lpf.free('left), lpf.free('right),
              lpf.invoke2(relations.And,
                lpf.invoke2(relations.Eq,
                  lpf.invoke2(ObjectProject, lpf.free('left), lpf.constant(Data.Str("foo"))),
                  lpf.invoke2(ObjectProject, lpf.free('right), lpf.constant(Data.Str("bar")))),
                lpf.invoke2(relations.Eq,
                  lpf.invoke2(ObjectProject, lpf.free('left), lpf.constant(Data.Str("baz"))),
                  lpf.invoke2(ObjectProject, lpf.free('right), lpf.constant(Data.Str("zab"))))))))
      }
    }

    "swap multiple reversed conditions" in {
      MongoDbPlanner.alignJoinsƒ(
        lp.Invoke(s.InnerJoin,
          Func.Input3(lpf.free('left), lpf.free('right),
            lpf.invoke2(relations.And,
              lpf.invoke2(relations.Eq,
                lpf.invoke2(ObjectProject, lpf.free('right), lpf.constant(Data.Str("bar"))),
                lpf.invoke2(ObjectProject, lpf.free('left), lpf.constant(Data.Str("foo")))),
              lpf.invoke2(relations.Eq,
                lpf.invoke2(ObjectProject, lpf.free('right), lpf.constant(Data.Str("zab"))),
                lpf.invoke2(ObjectProject, lpf.free('left), lpf.constant(Data.Str("baz")))))))) must beLike {
        case \/-(plan) =>
          plan must beTreeEqual(
            Fix(s.InnerJoin[Fix[LP]](lpf.free('left), lpf.free('right),
              lpf.invoke2(relations.And,
                lpf.invoke2(relations.Eq,
                  lpf.invoke2(ObjectProject, lpf.free('left), lpf.constant(Data.Str("foo"))),
                  lpf.invoke2(ObjectProject, lpf.free('right), lpf.constant(Data.Str("bar")))),
                lpf.invoke2(relations.Eq,
                  lpf.invoke2(ObjectProject, lpf.free('left), lpf.constant(Data.Str("baz"))),
                  lpf.invoke2(ObjectProject, lpf.free('right), lpf.constant(Data.Str("zab"))))))))
      }
    }

    "fail with “mixed” conditions" in {
      MongoDbPlanner.alignJoinsƒ(
        lp.Invoke(s.InnerJoin,
          Func.Input3(lpf.free('left), lpf.free('right),
            lpf.invoke2(relations.And,
              lpf.invoke2(relations.Eq,
                lpf.invoke2(math.Add,
                  lpf.invoke2(ObjectProject, lpf.free('right), lpf.constant(Data.Str("bar"))),
                  lpf.invoke2(ObjectProject, lpf.free('left), lpf.constant(Data.Str("baz")))),
                lpf.invoke2(ObjectProject, lpf.free('left), lpf.constant(Data.Str("foo")))),
              lpf.invoke2(relations.Eq,
                lpf.invoke2(ObjectProject, lpf.free('left), lpf.constant(Data.Str("baz"))),
                lpf.invoke2(ObjectProject, lpf.free('right), lpf.constant(Data.Str("zab")))))))) must beLike {
        case -\/(UnsupportedJoinCondition(cond)) =>
          cond must beTreeEqual(
            lpf.invoke2(relations.Eq,
              lpf.invoke2(math.Add,
                lpf.invoke2(ObjectProject, lpf.free('right), lpf.constant(Data.Str("bar"))),
                lpf.invoke2(ObjectProject, lpf.free('left), lpf.constant(Data.Str("baz")))),
              lpf.invoke2(ObjectProject, lpf.free('left), lpf.constant(Data.Str("foo")))))
      }
    }
>>>>>>> 518dc93b

    "plan with extra squash and flattening" in {
      // NB: this case occurs when a view's LP is embedded in a larger query
      //     (See SD-1403), because type-checks are inserted into the inner and
      //     outer queries separately.

      val lp =
        lpf.let(
          'tmp0,
          lpf.let(
            'check0,
            lpf.invoke1(identity.Squash, read("db/zips")),
            lpf.typecheck(
              lpf.free('check0),
              Type.Obj(Map(), Some(Type.Top)),
              lpf.free('check0),
              lpf.constant(Data.NA))),
          lpf.invoke1(identity.Squash,
            makeObj(
              "city" ->
                lpf.invoke2(ObjectProject,
                  lpf.invoke2(s.Filter,
                    lpf.free('tmp0),
                    lpf.invoke3(string.Search,
                      lpf.invoke1(FlattenArray,
                        lpf.let(
                          'check1,
                          lpf.invoke2(ObjectProject, lpf.free('tmp0), lpf.constant(Data.Str("loc"))),
                          lpf.typecheck(
                            lpf.free('check1),
                            Type.FlexArr(0, None, Type.Str),
                            lpf.free('check1),
                            lpf.constant(Data.Arr(List(Data.NA)))))),
                      lpf.constant(Data.Str("^.*MONT.*$")),
                      lpf.constant(Data.Bool(false)))),
                  lpf.constant(Data.Str("city"))))))

      plan(lp) must beWorkflow(chain[Workflow](
        $read(collection("db", "zips")),
        $project(
          reshape(
            "__tmp4" -> $cond(
              $and(
                $lte($literal(Bson.Doc()), $$ROOT),
                $lt($$ROOT, $literal(Bson.Arr(List())))),
              $$ROOT,
              $literal(Bson.Undefined)),
            "__tmp5" -> $$ROOT),
          IgnoreId),
        $project(
          reshape(
            "__tmp6" -> $cond(
              $and(
                $lte($literal(Bson.Arr(List())), $field("__tmp4", "loc")),
                $lt($field("__tmp4", "loc"), $literal(Bson.Binary.fromArray(Array[Byte]())))),
              $field("__tmp4", "loc"),
              $literal(Bson.Arr(List(Bson.Undefined)))),
            "__tmp7" -> $field("__tmp5")),
          IgnoreId),
        $unwind(DocField("__tmp6")),
        $match(
          Selector.Doc(
            BsonField.Name("__tmp6") -> Selector.Regex("^.*MONT.*$", false, true, false, false))),
        $project(
          reshape(
            "__tmp8" -> $cond(
              $and(
                $lte($literal(Bson.Doc()), $field("__tmp7")),
                $lt($field("__tmp7"), $literal(Bson.Arr(List())))),
              $field("__tmp7"),
              $literal(Bson.Undefined))),
          IgnoreId),
        $project(
<<<<<<< HEAD
          reshape("city" -> $field("__tmp16", "city")),
          IgnoreId),
        $group(
          grouped(),
          -\/(reshape("0" -> $field("city")))),
        $project(
          reshape("city" -> $field("_id", "0")),
          IgnoreId)))
    }.pendingUntilFixed(notOnPar)
=======
          reshape("city" -> $field("__tmp8", "city")),
          ExcludeId)))
    }
>>>>>>> 518dc93b
  }

  "planner log" should {
    "include all phases when successful" in {
      planLog("select city from zips").map(_.map(_.name)) must
        beRightDisjunction(Vector(
          "SQL AST", "Variables Substituted", "Absolutized", "Normalized Projections",
          "Sort Keys Projected", "Annotated Tree",
          "Logical Plan", "Optimized", "Typechecked", "Rewritten Joins",
          "QScript", "QScript (Mongo-specific)",
          "Workflow Builder", "Workflow (raw)", "Workflow (crystallized)"))
    }

    "include correct phases with type error" in {
      planLog("select 'a' + 0 from zips").map(_.map(_.name)) must
        beRightDisjunction(Vector(
          "SQL AST", "Variables Substituted", "Absolutized", "Annotated Tree", "Logical Plan", "Optimized"))
    }.pendingUntilFixed("SD-1249")

    "include correct phases with planner error" in {
      planLog("""select date_part("isoyear", bar) from zips""").map(_.map(_.name)) must
        beRightDisjunction(Vector(
          "SQL AST", "Variables Substituted", "Absolutized", "Normalized Projections",
          "Sort Keys Projected", "Annotated Tree",
          "Logical Plan", "Optimized", "Typechecked", "Rewritten Joins",
          "QScript", "QScript (Mongo-specific)"))
    }
  }
}<|MERGE_RESOLUTION|>--- conflicted
+++ resolved
@@ -3903,124 +3903,6 @@
           reshape("bar" -> $field("bar")),
           ExcludeId)))
     }
-<<<<<<< HEAD
-
-    "plan distinct on full collection" in {
-      plan(lpf.invoke1(s.Distinct, read("db/cities"))) must
-        beWorkflow(chain[Workflow](
-          $read(collection("db", "cities")),
-          $simpleMap(NonEmptyList(MapExpr(JsFn(Name("x"),
-            obj(
-              "__tmp1" ->
-                Call(jscore.ident("remove"),
-                  List(jscore.ident("x"), jscore.Literal(Js.Str("_id")))))))),
-            ListMap()),
-          $group(
-            grouped(),
-            -\/(reshape("0" -> $field("__tmp1")))),
-          $project(
-            reshape("value" -> $field("_id", "0")),
-            ExcludeId)))
-    }.pendingUntilFixed(notOnPar)
-=======
-  }
-
-  "alignJoinsƒ" should {
-    "leave well enough alone" in {
-      MongoDbPlanner.alignJoinsƒ(
-        lp.Invoke(s.InnerJoin,
-          Func.Input3(lpf.free('left), lpf.free('right),
-            lpf.invoke2(relations.And,
-              lpf.invoke2(relations.Eq,
-                lpf.invoke2(ObjectProject, lpf.free('left), lpf.constant(Data.Str("foo"))),
-                lpf.invoke2(ObjectProject, lpf.free('right), lpf.constant(Data.Str("bar")))),
-              lpf.invoke2(relations.Eq,
-                lpf.invoke2(ObjectProject, lpf.free('left), lpf.constant(Data.Str("baz"))),
-                lpf.invoke2(ObjectProject, lpf.free('right), lpf.constant(Data.Str("zab")))))))) must beLike {
-        case \/-(plan) =>
-          plan must beTreeEqual(
-            Fix(s.InnerJoin[Fix[LP]](lpf.free('left), lpf.free('right),
-              lpf.invoke2(relations.And,
-                lpf.invoke2(relations.Eq,
-                  lpf.invoke2(ObjectProject, lpf.free('left), lpf.constant(Data.Str("foo"))),
-                  lpf.invoke2(ObjectProject, lpf.free('right), lpf.constant(Data.Str("bar")))),
-                lpf.invoke2(relations.Eq,
-                  lpf.invoke2(ObjectProject, lpf.free('left), lpf.constant(Data.Str("baz"))),
-                  lpf.invoke2(ObjectProject, lpf.free('right), lpf.constant(Data.Str("zab"))))))))
-      }
-    }
-
-    "swap a reversed condition" in {
-      MongoDbPlanner.alignJoinsƒ(
-        lp.Invoke(s.InnerJoin,
-          Func.Input3(lpf.free('left), lpf.free('right),
-            lpf.invoke2(relations.And,
-              lpf.invoke2(relations.Eq,
-                lpf.invoke2(ObjectProject, lpf.free('right), lpf.constant(Data.Str("bar"))),
-                lpf.invoke2(ObjectProject, lpf.free('left), lpf.constant(Data.Str("foo")))),
-              lpf.invoke2(relations.Eq,
-                lpf.invoke2(ObjectProject, lpf.free('left), lpf.constant(Data.Str("baz"))),
-                lpf.invoke2(ObjectProject, lpf.free('right), lpf.constant(Data.Str("zab")))))))) must beLike {
-        case \/-(plan) =>
-          plan must beTreeEqual(
-            Fix(s.InnerJoin[Fix[LP]](lpf.free('left), lpf.free('right),
-              lpf.invoke2(relations.And,
-                lpf.invoke2(relations.Eq,
-                  lpf.invoke2(ObjectProject, lpf.free('left), lpf.constant(Data.Str("foo"))),
-                  lpf.invoke2(ObjectProject, lpf.free('right), lpf.constant(Data.Str("bar")))),
-                lpf.invoke2(relations.Eq,
-                  lpf.invoke2(ObjectProject, lpf.free('left), lpf.constant(Data.Str("baz"))),
-                  lpf.invoke2(ObjectProject, lpf.free('right), lpf.constant(Data.Str("zab"))))))))
-      }
-    }
-
-    "swap multiple reversed conditions" in {
-      MongoDbPlanner.alignJoinsƒ(
-        lp.Invoke(s.InnerJoin,
-          Func.Input3(lpf.free('left), lpf.free('right),
-            lpf.invoke2(relations.And,
-              lpf.invoke2(relations.Eq,
-                lpf.invoke2(ObjectProject, lpf.free('right), lpf.constant(Data.Str("bar"))),
-                lpf.invoke2(ObjectProject, lpf.free('left), lpf.constant(Data.Str("foo")))),
-              lpf.invoke2(relations.Eq,
-                lpf.invoke2(ObjectProject, lpf.free('right), lpf.constant(Data.Str("zab"))),
-                lpf.invoke2(ObjectProject, lpf.free('left), lpf.constant(Data.Str("baz")))))))) must beLike {
-        case \/-(plan) =>
-          plan must beTreeEqual(
-            Fix(s.InnerJoin[Fix[LP]](lpf.free('left), lpf.free('right),
-              lpf.invoke2(relations.And,
-                lpf.invoke2(relations.Eq,
-                  lpf.invoke2(ObjectProject, lpf.free('left), lpf.constant(Data.Str("foo"))),
-                  lpf.invoke2(ObjectProject, lpf.free('right), lpf.constant(Data.Str("bar")))),
-                lpf.invoke2(relations.Eq,
-                  lpf.invoke2(ObjectProject, lpf.free('left), lpf.constant(Data.Str("baz"))),
-                  lpf.invoke2(ObjectProject, lpf.free('right), lpf.constant(Data.Str("zab"))))))))
-      }
-    }
-
-    "fail with “mixed” conditions" in {
-      MongoDbPlanner.alignJoinsƒ(
-        lp.Invoke(s.InnerJoin,
-          Func.Input3(lpf.free('left), lpf.free('right),
-            lpf.invoke2(relations.And,
-              lpf.invoke2(relations.Eq,
-                lpf.invoke2(math.Add,
-                  lpf.invoke2(ObjectProject, lpf.free('right), lpf.constant(Data.Str("bar"))),
-                  lpf.invoke2(ObjectProject, lpf.free('left), lpf.constant(Data.Str("baz")))),
-                lpf.invoke2(ObjectProject, lpf.free('left), lpf.constant(Data.Str("foo")))),
-              lpf.invoke2(relations.Eq,
-                lpf.invoke2(ObjectProject, lpf.free('left), lpf.constant(Data.Str("baz"))),
-                lpf.invoke2(ObjectProject, lpf.free('right), lpf.constant(Data.Str("zab")))))))) must beLike {
-        case -\/(UnsupportedJoinCondition(cond)) =>
-          cond must beTreeEqual(
-            lpf.invoke2(relations.Eq,
-              lpf.invoke2(math.Add,
-                lpf.invoke2(ObjectProject, lpf.free('right), lpf.constant(Data.Str("bar"))),
-                lpf.invoke2(ObjectProject, lpf.free('left), lpf.constant(Data.Str("baz")))),
-              lpf.invoke2(ObjectProject, lpf.free('left), lpf.constant(Data.Str("foo")))))
-      }
-    }
->>>>>>> 518dc93b
 
     "plan with extra squash and flattening" in {
       // NB: this case occurs when a view's LP is embedded in a larger query
@@ -4094,7 +3976,6 @@
               $literal(Bson.Undefined))),
           IgnoreId),
         $project(
-<<<<<<< HEAD
           reshape("city" -> $field("__tmp16", "city")),
           IgnoreId),
         $group(
@@ -4104,11 +3985,6 @@
           reshape("city" -> $field("_id", "0")),
           IgnoreId)))
     }.pendingUntilFixed(notOnPar)
-=======
-          reshape("city" -> $field("__tmp8", "city")),
-          ExcludeId)))
-    }
->>>>>>> 518dc93b
   }
 
   "planner log" should {

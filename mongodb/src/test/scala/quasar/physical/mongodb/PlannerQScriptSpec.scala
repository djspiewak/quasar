--- conflicted
+++ resolved
@@ -51,104 +51,12 @@
 
   val json = Fixed[Fix[EJson]]
 
-<<<<<<< HEAD
-  val simpleInnerEquiJoinWithExpression =
-    fix.EquiJoin(
-      fix.Unreferenced,
-      free.Filter(
-        free.ShiftedRead[AFile](rootDir </> dir("db") </> file("zips"), qscript.ExcludeId),
-        func.Guard(
-          func.Guard(func.Hole, Type.AnyObject, func.ProjectKeyS(func.Hole, "_id"), func.Undefined),
-          Type.Str,
-          func.Constant(json.bool(true)),
-          func.Constant(json.bool(false)))),
-      free.Filter(
-        free.ShiftedRead[AFile](rootDir </> dir("db") </> file("smallZips"), qscript.ExcludeId),
-        func.Guard(func.Hole, Type.AnyObject, func.Constant(json.bool(true)), func.Constant(json.bool(false)))),
-      List(
-        (
-          func.Guard(
-            func.Hole,
-            Type.AnyObject,
-            func.Lower(
-              func.ProjectKeyS(func.Hole, "_id")),
-            func.Undefined),
-          func.ProjectKeyS(func.Hole, "_id"))),
-      JoinType.Inner,
-      func.StaticMapS(
-        "city" ->
-          // qscript is generated with 3 guards here:
-          // func.Guard(
-          //   func.Guard(func.LeftSide, Type.AnyObject, func.LeftSide, func.Undefined),
-          //   Type.AnyObject,
-          //   func.Guard(func.LeftSide, Type.AnyObject, func.ProjectKeyS(func.LeftSide, "city"), func.Undefined),
-          //   func.Undefined)),
-          func.Guard(func.LeftSide, Type.AnyObject, func.ProjectKeyS(func.LeftSide, "city"), func.Undefined),
-        "state" ->
-          func.Guard(func.RightSide, Type.AnyObject, func.ProjectKeyS(func.RightSide, "state"), func.Undefined)))
-
-  val simpleInnerEquiJoinWithPrefiltering =
-    fix.EquiJoin(
-      fix.Unreferenced,
-      free.Filter(
-        free.ShiftedRead[AFile](rootDir </> dir("db") </> file("zips"), qscript.ExcludeId),
-        func.Guard(func.Hole, Type.AnyObject, func.Constant(json.bool(true)), func.Constant(json.bool(false)))),
-      free.Filter(
-        free.ShiftedRead[AFile](rootDir </> dir("test") </> file("smallZips"), qscript.ExcludeId),
-        func.Guard(
-          func.Guard(func.Hole, Type.AnyObject,
-            func.ProjectKeyS(func.Hole, "pop"),
-            func.Undefined),
-          Type.Coproduct(Type.Coproduct(Type.Coproduct(Type.Coproduct(Type.Coproduct(Type.Int, Type.Dec), Type.Interval), Type.Str), Type.Coproduct(Type.Coproduct(Type.Timestamp, Type.Date), Type.Time)), Type.Bool),
-          func.Guard(func.Hole, Type.AnyObject,
-            func.Gte(
-              func.ProjectKeyS(func.Hole, "pop"),
-              func.Constant(json.int(10000))),
-            func.Undefined),
-          func.Undefined)),
-      List(
-        (
-          func.ProjectKeyS(func.Hole, "_id"),
-          func.Guard(func.Hole, Type.AnyObject,
-            func.ProjectKeyS(func.Hole, "_id"),
-            func.Undefined))),
-      JoinType.Inner,
-      func.StaticMapS(
-        "city" ->
-          func.Guard(
-            func.LeftSide,
-            Type.AnyObject,
-            func.ProjectKeyS(func.LeftSide, "city"),
-            func.Undefined),
-        "state" ->
-          func.Guard(
-            func.Guard(
-              func.RightSide,
-              Type.AnyObject,
-              func.RightSide,
-              func.Undefined),
-            Type.AnyObject,
-            func.Guard(
-              func.RightSide,
-              Type.AnyObject,
-              func.ProjectKeyS(func.RightSide, "state"),
-              func.Undefined),
-            func.Undefined)))
-
-  val threeWayEquiJoin =
-    fix.EquiJoin(
-      fix.Unreferenced,
-      free.Filter(
-        free.EquiJoin(
-          free.Unreferenced,
-=======
   "plan from qscript" should {
     "plan simple inner equi-join with expression ($lookup)" in {
       qplan(
         fix.EquiJoin(
           fix.Unreferenced,
           free.ShiftedRead[AFile](rootDir </> dir("db") </> file("smallZips"), qscript.ExcludeId),
->>>>>>> d5b8e4ce
           free.Filter(
             free.ShiftedRead[AFile](rootDir </> dir("db") </> file("zips"), qscript.ExcludeId),
             func.Guard(
@@ -160,17 +68,15 @@
             (func.ProjectKey(func.Hole, func.Constant(json.str("_id"))),
               func.Lower(func.ProjectKey(func.Hole, func.Constant(json.str("_id")))))),
           JoinType.Inner,
-          func.ConcatMaps(
-            func.MakeMap(
-              func.Constant(json.str("c1")),
-              func.ProjectKey(
+          func.StaticMapS(
+            "c1" ->
+              func.ProjectKeyS(
                 func.LeftSide,
-                func.Constant(json.str("name")))),
-            func.MakeMap(
-              func.Constant(json.str("c2")),
-              func.ProjectKey(
+                "name"),
+            "c2" ->
+              func.ProjectKeyS(
                 func.RightSide,
-                func.Constant(json.str("name"))))))) must beWorkflow0(
+                "name")))) must beWorkflow0(
         chain[Workflow](
           $read(collection("db", "zips")),
           $match(Selector.Doc(BsonField.Name("_id") -> Selector.Type(BsonType.Text))),
@@ -211,181 +117,15 @@
             (func.ProjectKey(func.Hole, func.Constant(json.str("id"))),
               func.ProjectKey(func.Hole, func.Constant(json.str("foo_id"))))),
           JoinType.Inner,
-<<<<<<< HEAD
-          func.ConcatArrays(
-            func.MakeArray(func.LeftSide),
-            func.MakeArray(func.RightSide))),
-        func.Guard(
-          func.ProjectIndexI(func.Hole, 1),
-          Type.AnyObject,
-          func.Constant(json.bool(true)),
-          func.Constant(json.bool(false)))),
-      free.Filter(
-        free.ShiftedRead[AFile](
-          rootDir </> dir("db") </> file("zips"),
-          qscript.ExcludeId),
-        func.Guard(
-          func.Hole,
-          Type.AnyObject,
-          func.Constant(json.bool(true)),
-          func.Constant(json.bool(false)))),
-      List(
-        (
-          func.ProjectKeyS(func.ProjectIndexI(func.Hole, 1), "_id"),
-          func.ProjectKeyS(func.Hole, "_id"))),
-      JoinType.Inner,
-      func.StaticMapS(
-        "city" ->
-            func.Guard(
-              func.StaticMapS(
-                ("left",
-                  func.ProjectIndexI(func.LeftSide, 0)),
-                ("right",
-                  func.ProjectIndexI(func.LeftSide, 1))),
-              Type.AnyObject,
-              func.Guard(
-                func.ProjectIndexI(func.LeftSide, 0),
-                Type.AnyObject,
-                func.ProjectKeyS(func.ProjectIndexI(func.LeftSide, 0), "city"),
-                func.Undefined),
-              func.Undefined),
-        "state" ->
-            func.Guard(
-              func.StaticMapS(
-                ("left",
-                  func.ProjectIndexI(func.LeftSide, 0)),
-                ("right",
-                  func.ProjectIndexI(func.LeftSide, 1))),
-              Type.AnyObject,
-              func.Guard(
-                func.ProjectIndexI(func.LeftSide, 1),
-                Type.AnyObject,
-                func.ProjectKeyS(func.ProjectIndexI(func.LeftSide, 1), "state"),
-                func.Undefined),
-              func.Undefined),
-        "pop" ->
-          func.Guard(
-            func.RightSide,
-            Type.AnyObject,
-            func.ProjectKeyS(func.RightSide, "pop"),
-            func.Undefined)))
-
-  "plan from qscript" should {
-
-    "plan simple inner equi-join with expression ($lookup)" in {
-      qplan(simpleInnerEquiJoinWithExpression) must beWorkflow0(chain[Workflow](
-        $read(collection("db", "zips")),
-        $project(reshape(
-          JoinDir.Left.name -> $$ROOT,
-          "__tmp0" -> $toLower($field("_id"))),
-          IgnoreId),
-        $lookup(
-          CollectionName("smallZips"),
-          BsonField.Name("_id"),
-          BsonField.Name("__tmp0"),
-          JoinHandler.RightName),
-        $project(reshape(
-          JoinDir.Left.name -> $field(JoinDir.Left.name),
-          JoinDir.Right.name -> $field(JoinDir.Right.name))),
-        $unwind(DocField(JoinHandler.RightName)),
-        $project(reshape(
-          "city" ->
-            $cond(
-              $and(
-                $lte($literal(Bson.Doc()), $field(JoinDir.Left.name)),
-                $lt($field(JoinDir.Left.name), $literal(Bson.Arr()))),
-              $field(JoinDir.Left.name, "city"),
-              $literal(Bson.Undefined)),
-          "state" ->
-            $cond(
-              $and(
-                $lte($literal(Bson.Doc()), $field(JoinDir.Right.name)),
-                $lt($field(JoinDir.Right.name), $literal(Bson.Arr()))),
-              $field(JoinDir.Right.name, "state"),
-              $literal(Bson.Undefined))),
-          IgnoreId)))
-          // There are unnecessary stages and there's a $match that is a NOP
-          // but at least it's on agg
-    }.pendingWithActual(notOnPar, qtestFile("plan simple inner equi-join with expression ($lookup)"))
-
-    "plan simple inner equi-join with pre-filtering ($lookup)" in {
-      qplan(simpleInnerEquiJoinWithPrefiltering) must beWorkflow0(chain[Workflow](
-        $read(collection("db", "smallZips")),
-        $match(
-          Selector.And(
-            isNumeric(BsonField.Name("pop")),
-            Selector.Doc(
-              BsonField.Name("pop") -> Selector.Gte(Bson.Int32(10000))))),
-        $project(reshape(
-          JoinDir.Right.name -> $$ROOT,
-          "__tmp2" -> $field("_id")),
-          ExcludeId),
-        $lookup(
-          CollectionName("zips"),
-          BsonField.Name("__tmp2"),
-          BsonField.Name("_id"),
-          JoinHandler.LeftName),
-        $project(reshape(
-          JoinDir.Right.name -> $field(JoinDir.Right.name),
-          JoinDir.Left.name -> $field(JoinDir.Left.name))),
-        $unwind(DocField(JoinHandler.LeftName)),
-        $project(reshape(
-          "city" ->
-            $cond(
-              $and(
-                $lte($literal(Bson.Doc()), $field(JoinDir.Left.name)),
-                $lt($field(JoinDir.Left.name), $literal(Bson.Arr()))),
-              $field(JoinDir.Left.name, "city"),
-              $literal(Bson.Undefined)),
-          "state" ->
-            $cond(
-              $and(
-                $lte($literal(Bson.Doc()), $field(JoinDir.Right.name)),
-                $lt($field(JoinDir.Right.name), $literal(Bson.Arr()))),
-              $field(JoinDir.Right.name, "state"),
-              $literal(Bson.Undefined))),
-          IgnoreId)))
-          // Not on agg
-    }.pendingWithActual(notOnPar, qtestFile("plan simple inner equi-join with pre-filtering ($lookup)"))
-
-    "plan 3-way equi-join ($lookup)" in {
-      qplan(threeWayEquiJoin) must beWorkflow0(chain[Workflow](
-        $read(collection("db", "extraSmallZips")),
-        $match(Selector.Doc(
-          BsonField.Name("_id") -> Selector.Exists(true))),
-        $project(reshape(JoinDir.Left.name -> $$ROOT)),
-        $lookup(
-          CollectionName("smallZips"),
-          JoinHandler.LeftName \ BsonField.Name("_id"),
-          BsonField.Name("_id"),
-          JoinHandler.RightName),
-        $unwind(DocField(JoinHandler.RightName)),
-        $match(Selector.Doc(
-          JoinHandler.RightName \ BsonField.Name("_id") -> Selector.Exists(true))),
-        $project(reshape(JoinDir.Left.name -> $$ROOT)),
-        $lookup(
-          CollectionName("zips"),
-          JoinHandler.LeftName \ JoinHandler.RightName \ BsonField.Name("_id"),
-          BsonField.Name("_id"),
-          JoinHandler.RightName),
-        $unwind(DocField(JoinHandler.RightName)),
-        $project(reshape(
-          "city" ->
-            $cond(
-              $and(
-                $lte($literal(Bson.Doc()), $field(JoinDir.Left.name)),
-                $lt($field(JoinDir.Left.name), $literal(Bson.Arr()))),
-=======
-          func.ConcatMaps(
-            func.MakeMap(func.Constant(json.str("name")),
-              func.ProjectKey(
+          func.StaticMapS(
+            "name" ->
+              func.ProjectKeyS(
                 func.LeftSide,
-                func.Constant(json.str("name")))),
-            func.MakeMap(
-              func.Constant(json.str("address")),
-              func.ProjectKey(
+                "name"),
+            "address" ->
+              func.ProjectKeyS(
                 func.RightSide,
-                func.Constant(json.str("address")))))),
+                "address"))),
         defaultStats, indexes(collection("db", "foo") -> BsonField.Name("id"))) must beWorkflow0(
         chain[Workflow](
           $read(collection("db", "bar")),
@@ -421,51 +161,45 @@
               free.ShiftedRead[AFile](rootDir </> dir("db") </> file("foo"), qscript.ExcludeId),
               free.ShiftedRead[AFile](rootDir </> dir("db") </> file("bar"), qscript.ExcludeId),
               List(
-                (func.ProjectKey(func.Hole, func.Constant(json.str("id"))),
-                  func.ProjectKey(func.Hole, func.Constant(json.str("foo_id"))))),
+                (func.ProjectKeyS(func.Hole, "id"),
+                  func.ProjectKeyS(func.Hole, "foo_id"))),
               JoinType.Inner,
-              func.ConcatMaps(
-                func.MakeMap(
-                  func.Constant(json.str("left")),
-                  func.LeftSide),
-                func.MakeMap(
-                  func.Constant(json.str("right")),
-                  func.RightSide))),
+              func.StaticMapS(
+                "left" ->
+                  func.LeftSide,
+                "right" ->
+                  func.RightSide)),
             func.Guard(
-              func.ProjectKey(func.Hole, func.Constant(json.str("right"))),
+              func.ProjectKeyS(func.Hole, "right"),
               Type.Obj(Map(), Some(Type.Top)),
               func.Constant(json.bool(true)),
               func.Constant(json.bool(false)))),
           free.ShiftedRead[AFile](rootDir </> dir("db") </> file("baz"), qscript.ExcludeId),
           List(
-            (func.ProjectKey(
-              func.ProjectKey(func.Hole, func.Constant(json.str("right"))),
-              func.Constant(json.str("id"))),
-              func.ProjectKey(func.Hole, func.Constant(json.str("bar_id"))))),
+            (func.ProjectKeyS(
+              func.ProjectKeyS(func.Hole, "right"),
+              "id"),
+              func.ProjectKeyS(func.Hole, "bar_id"))),
           JoinType.Inner,
-          func.ConcatMaps(
-            func.ConcatMaps(
-              func.MakeMap(
-                func.Constant(json.str("name")),
-                func.Guard(
-                  func.ProjectKey(func.LeftSide, func.Constant(json.str("left"))),
-                  Type.Obj(Map(), Some(Type.Top)),
-                  func.ProjectKey(
-                    func.ProjectKey(func.LeftSide, func.Constant(json.str("left"))),
-                    func.Constant(json.str("name"))),
-                  func.Undefined)),
-              func.MakeMap(
-                func.Constant(json.str("address")),
-                func.Guard(
-                  func.ProjectKey(func.LeftSide, func.Constant(json.str("right"))),
-                  Type.Obj(Map(), Some(Type.Top)),
-                  func.ProjectKey(
-                    func.ProjectKey(func.LeftSide, func.Constant(json.str("right"))),
-                    func.Constant(json.str("address"))),
-                  func.Undefined))),
-            func.MakeMap(
-              func.Constant(json.str("zip")),
-              func.ProjectKey(func.RightSide, func.Constant(json.str("zip")))))) , defaultStats,
+          func.StaticMapS(
+            "name" ->
+              func.Guard(
+                func.ProjectKeyS(func.LeftSide, "left"),
+                Type.Obj(Map(), Some(Type.Top)),
+                func.ProjectKeyS(
+                  func.ProjectKeyS(func.LeftSide, "left"),
+                  "name"),
+                func.Undefined),
+            "address" ->
+              func.Guard(
+                func.ProjectKeyS(func.LeftSide, "right"),
+                Type.Obj(Map(), Some(Type.Top)),
+                func.ProjectKeyS(
+                  func.ProjectKeyS(func.LeftSide, "right"),
+                  "address"),
+                func.Undefined),
+            "zip" ->
+              func.ProjectKeyS(func.RightSide, "zip"))), defaultStats,
         indexes(
           collection("db", "bar") -> BsonField.Name("foo_id"),
           collection("db", "baz") -> BsonField.Name("bar_id"))) must beWorkflow0(
@@ -491,7 +225,6 @@
           $unwind(DocField(JoinHandler.RightName)),
           $project(reshape(
             "name" ->
->>>>>>> d5b8e4ce
               $cond(
                 $and(
                   $lte($literal(Bson.Doc()), $field(JoinDir.Left.name)),

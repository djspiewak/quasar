/*
 *  ____    ____    _____    ____    ___     ____ 
 * |  _ \  |  _ \  | ____|  / ___|  / _/    / ___|        Precog (R)
 * | |_) | | |_) | |  _|   | |     | |  /| | |  _         Advanced Analytics Engine for NoSQL Data
 * |  __/  |  _ <  | |___  | |___  |/ _| | | |_| |        Copyright (C) 2010 - 2013 SlamData, Inc.
 * |_|     |_| \_\ |_____|  \____|   /__/   \____|        All Rights Reserved.
 *
 * This program is free software: you can redistribute it and/or modify it under the terms of the 
 * GNU Affero General Public License as published by the Free Software Foundation, either version 
 * 3 of the License, or (at your option) any later version.
 *
 * This program is distributed in the hope that it will be useful, but WITHOUT ANY WARRANTY; 
 * without even the implied warranty of MERCHANTABILITY or FITNESS FOR A PARTICULAR PURPOSE. See 
 * the GNU Affero General Public License for more details.
 *
 * You should have received a copy of the GNU Affero General Public License along with this 
 * program. If not, see <http://www.gnu.org/licenses/>.
 *
 */
package com.precog.shard
package jdbc

import blueeyes.json._
import blueeyes.json.serialization._
import DefaultSerialization._

import com.precog.common._
import com.precog.common.json._
import com.precog.common.accounts._
import com.precog.common.security._
import com.precog.daze._
import com.precog.muspelheim._
import com.precog.yggdrasil._
import com.precog.yggdrasil.actor._
import com.precog.yggdrasil.jdbm3._
import com.precog.yggdrasil.metadata._
import com.precog.yggdrasil.serialization._
import com.precog.yggdrasil.table._
import com.precog.yggdrasil.table.jdbc._
import com.precog.yggdrasil.util._
import com.precog.util.FilesystemFileOps

import akka.actor.ActorSystem
import akka.dispatch._
import akka.pattern.ask
import akka.util.duration._
import akka.util.Duration
import akka.util.Timeout

import org.streum.configrity.Configuration

import com.weiglewilczek.slf4s.Logging

import java.io.File
import java.nio.CharBuffer
import java.sql.DriverManager

import scalaz._
import scalaz.Validation._
import scalaz.effect.IO
import scalaz.syntax.monad._
import scalaz.syntax.bifunctor._
import scalaz.syntax.std.either._
import scalaz.syntax.std.option._
import scala.collection.JavaConverters._

class JDBCQueryExecutorConfig(val config: Configuration)
  extends BaseConfig
  with ColumnarTableModuleConfig
  with JDBCColumnarTableModuleConfig
  with BlockStoreColumnarTableModuleConfig
  with ShardQueryExecutorConfig
  with IdSourceConfig
  with ShardConfig {
    
  val maxSliceSize = config[Int]("mongo.max_slice_size", 10000)
  val smallSliceSize = config[Int]("mongo.small_slice_size", 8)

  val shardId = "standalone"
  val logPrefix = "jdbc"

  val idSource = new FreshAtomicIdSource

  val dbMap = config.detach("databases").data

  def masterAPIKey: String = config[String]("masterAccount.apiKey", "12345678-9101-1121-3141-516171819202")

  val clock = blueeyes.util.Clock.System

  val ingestConfig = None
}

object JDBCQueryExecutor {
  def apply(config: Configuration)(implicit ec: ExecutionContext, M: Monad[Future]): Platform[Future, StreamT[Future, CharBuffer]] = {
    new JDBCQueryExecutor(new JDBCQueryExecutorConfig(config))
  }  
}

class JDBCQueryExecutor(val yggConfig: JDBCQueryExecutorConfig)(implicit extAsyncContext: ExecutionContext, extM: Monad[Future])
    extends ShardQueryExecutorPlatform[Future] 
    with JDBCColumnarTableModule 
    with Logging { platform =>
  type YggConfig = JDBCQueryExecutorConfig

  trait TableCompanion extends JDBCColumnarTableCompanion
  object Table extends TableCompanion {
    val databaseMap = yggConfig.dbMap
  }

  // Not for production
  val unescapeColumnNames = false

  lazy val storage = new JDBCStorageMetadataSource(yggConfig.dbMap)
  def userMetadataView(apiKey: APIKey) = storage.userMetadataView(apiKey)

  // to satisfy abstract defines in parent traits
  val asyncContext = extAsyncContext
  val M = extM

  def startup() = Promise.successful(true)
  def shutdown() = Promise.successful(true)

  implicit val nt = NaturalTransformation.refl[Future]
  object executor extends ShardQueryExecutor[Future](M) with IdSourceScannerModule {
    val M = platform.M
    type YggConfig = platform.YggConfig
    val yggConfig = platform.yggConfig
<<<<<<< HEAD
    val report = LoggingQueryLogger[Future, instructions.Line](M)
    def warn(warning: JValue) = report.warn(warning, "warning")
=======
    val queryReport = LoggingQueryLogger(M)
>>>>>>> 7a32be69
  }

  def executorFor(apiKey: APIKey): Future[Validation[String, QueryExecutor[Future, StreamT[Future, CharBuffer]]]] = {
    Future(Success(executor))
  }

  def Evaluator[N[+_]](N0: Monad[N])(implicit mn: Future ~> N, nm: N ~> Future): EvaluatorLike[N] = {
    new Evaluator[N](N0) with IdSourceScannerModule {
      type YggConfig = platform.YggConfig // JDBMQueryExecutorConfig
      val yggConfig = platform.yggConfig
      val report = LoggingQueryLogger[N, instructions.Line](N0)
    }
  }

  val metadataClient = new MetadataClient[Future] {
    def browse(userUID: String, path: Path): Future[Validation[String, JArray]] = {
      Future {
        path.elements.toList match {
          case Nil =>
            Success(yggConfig.dbMap.keys.toList.map { d => "/" + d + "/" }.serialize.asInstanceOf[JArray])

          case dbName :: Nil =>
            // A little more complicated. Need to use metadata interface to enumerate table names
            yggConfig.dbMap.get(dbName).toSuccess("DB %s is not configured".format(dbName)) flatMap { url =>
              Validation.fromTryCatch {
                val conn = DriverManager.getConnection(url)

                try {
                  // May need refinement to get meaningful results
                  val results = conn.getMetaData.getTables(null, null, "%", Array("TABLE"))

                  var tables = List.empty[String]

                  while (results.next) {
                    tables ::= "/" + results.getString("TABLE_NAME") + "/"
                  }

                  tables.serialize.asInstanceOf[JArray]
                } finally {
                  conn.close()
                }
              }.bimap({ t => logger.error("Error enumerating tables", t); t.getMessage }, x => x)
            }

          case _ =>
            Failure("JDBC paths have the form /databaseName/tableName; longer paths are not supported.")
        }
      }
    }

    def structure(userUID: String, path: Path, cpath: CPath): Future[Validation[String, JObject]] = Promise.successful (
      Success(JObject.empty) // TODO: Implement from table metadata
    )
  }
}


// vim: set ts=4 sw=4 et:<|MERGE_RESOLUTION|>--- conflicted
+++ resolved
@@ -125,12 +125,7 @@
     val M = platform.M
     type YggConfig = platform.YggConfig
     val yggConfig = platform.yggConfig
-<<<<<<< HEAD
-    val report = LoggingQueryLogger[Future, instructions.Line](M)
-    def warn(warning: JValue) = report.warn(warning, "warning")
-=======
-    val queryReport = LoggingQueryLogger(M)
->>>>>>> 7a32be69
+    val queryReport = LoggingQueryLogger[Future, Option[FaultPosition]](M)
   }
 
   def executorFor(apiKey: APIKey): Future[Validation[String, QueryExecutor[Future, StreamT[Future, CharBuffer]]]] = {

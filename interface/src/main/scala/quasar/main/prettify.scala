/*
 * Copyright 2014–2016 SlamData Inc.
 *
 * Licensed under the Apache License, Version 2.0 (the "License");
 * you may not use this file except in compliance with the License.
 * You may obtain a copy of the License at
 *
 *     http://www.apache.org/licenses/LICENSE-2.0
 *
 * Unless required by applicable law or agreed to in writing, software
 * distributed under the License is distributed on an "AS IS" BASIS,
 * WITHOUT WARRANTIES OR CONDITIONS OF ANY KIND, either express or implied.
 * See the License for the specific language governing permissions and
 * limitations under the License.
 */

package quasar.main

import quasar.Predef._
import quasar.fp._
import quasar._
<<<<<<< HEAD
import scalaz._
=======

import scala.Predef.{ArrowAssoc, augmentString, intWrapper}

import scalaz._, Scalaz._
>>>>>>> cfd454d7

object Prettify {
  sealed trait Segment extends Product with Serializable
  final case class FieldSeg(name: String) extends Segment
  final case class IndexSeg(index: Int) extends Segment

  final case class Path(segs: List[Segment]) {
    def label = segs.foldLeft(List[String]() -> true) { case ((acc, first), seg) =>
      (acc :+ (seg match {
        case FieldSeg(name) if first => name
        case FieldSeg(name)          => "." + name
        case IndexSeg(index)         => "[" + index + "]"
      })) -> false
    }._1.mkString

    def ::(prefix: Segment): Path = Path(prefix :: segs)
  }
  object Path{
    def singleton(seg: Segment): Path = Path(List(seg))

    def parse(str: String): String \/ Path = PathParser(str)

    import scala.util.parsing.combinator._

    object PathParser extends RegexParsers {
      override def skipWhitespace = false

      private def path: Parser[List[Segment]] =
        leading ~ rep(trailing) ^^ { case h ~ t => h :: t }

      private def leading: Parser[Segment] =
        field | subscript

      private def trailing: Parser[Segment] =
         ("." ~> field) | subscript

      private def field: Parser[Segment] =
        "[0-9]+".r                   ^^ { digits => IndexSeg(digits.toInt) } |
        """[^0-9.\[\]][^.\[\]]*""".r ^^ { chars => FieldSeg(chars) }

      private def subscript: Parser[IndexSeg] =
        "[" ~> "[0-9]+".r <~ "]" ^^ { digits => IndexSeg(digits.toInt) }

      def apply(input: String): String \/ Path = parseAll(path, input) match {
        case Success(result, _)  => \/-(Path(result))
        case failure : NoSuccess => -\/("failed to parse ‘" + input + "’: " + failure.msg)
      }
    }
  }

  def mergePaths(as: List[Path], bs: List[Path]): List[Path] =
    (as ++ bs).distinct

  def flatten(data: Data): ListMap[Path, Data] = {
    def loop(data: Data): Data \/ List[(Path, Data)] = {
      def prepend(name: Segment, data: Data): List[(Path, Data)] =
        loop(data) match {
          case -\/ (value) => (Path.singleton(name) -> value) :: Nil
          case  \/-(map)   => map.map(t => (name :: t._1) -> t._2)
        }
      data match {
        case Data.Arr(value) =>  \/-(value.zipWithIndex.flatMap { case (c, i) => prepend(IndexSeg(i), c) })
        case Data.Obj(value) =>  \/-(value.toList.flatMap { case (f, c) => prepend(FieldSeg(f), c) })
        case _               => -\/ (data)
      }
    }

    loop(data) match {
      case -\/ (value) => ListMap(Path.singleton(FieldSeg("value")) -> value)
      case  \/-(map)   => map.toListMap
    }
  }

  def unflatten(values: ListMap[Path, Data]): Data = {
    val init = Data.Obj(ListMap())

    def append(v: Data, p: Path, d: Data): Data = (v, p) match {
      case (Data.Obj(values), Path(FieldSeg(s) :: Nil)) =>
        Data.Obj(values + (s -> d))
      case (Data.Obj(values), Path(FieldSeg(s) :: rest)) =>
        Data.Obj(values + (s -> append(values.get(s).getOrElse(init), Path(rest), d)))
      case (Data.Obj(values), Path(IndexSeg(_) :: _)) if values.isEmpty =>
        append(Data.Arr(List()), p, d)

      case (Data.Arr(values), Path(IndexSeg(x) :: _)) if values.size < x =>
        append(Data.Arr(values :+ Data.Null), p, d)
      case (Data.Arr(values), Path(IndexSeg(x) :: Nil)) if values.size ≟ x =>
        Data.Arr(values :+ d)
      case (Data.Arr(values), Path(IndexSeg(x) :: rest)) if values.size ≟ x =>
        Data.Arr(values :+ append(init, Path(rest), d))
      case (Data.Arr(values), Path(IndexSeg(x) :: rest))
          if values.size ≟ (x + 1) =>
        Data.Arr(values.dropRight(1) :+ append(values.lastOption.getOrElse(init), Path(rest), d))

      case _ => v
    }
    values.foldLeft[Data](init) { case (v, (p, str)) => append(v, p, str) }
  }

  sealed trait Aligned[A] {
    def value: A
  }
  object Aligned {
    final case class Left[A](value: A) extends Aligned[A]
    final case class Right[A](value: A) extends Aligned[A]
  }

  /** Render any atomic Data value to a String that should either be left-aligned
    * (Str values), or right-aligned (all others).
    */
  def render(data: Data): Aligned[String] = data match {
    case Data.Str(str) => Aligned.Left(str)
    case _ => Aligned.Right(DataCodec.Readable.encode(data).fold(
      _ => "unexpected: " + data,
      json => json.fold(
        "null",
        _.toString,
        _.asJson.pretty(minspace),
        ι,
        // NB: the non-atomic types never appear here because the Data has been
        // flattened.
        _ => "unexpected: " + data,
        _ => "unexpected: " + data
      )))
  }

  def parse(str: String): Option[Data] = {
    import argonaut._

    str match {
      case ""      => None
      case "null"  => Data.Null.some
      case "true"  => Data.Bool(true).some
      case "false" => Data.Bool(false).some
      case _       =>
        str.parseBigInt.toOption.map(Data.Int(_)) orElse
          str.parseBigDecimal.toOption.map(Data.Dec(_)) orElse
          DataCodec.Readable.decode(Json.jString(str)).toOption
    }
  }

  /**
   Render a list of non-atomic values to a table:
   - Str values are left-aligned; all other values are right-aligned
   - There is a column for every field/index, at any depth, that appears in any value.
   - The table is formatted as in GitHub-flavored MarkDown.
   */
  def renderTable(rows: List[Data]): List[String] =
    if (rows.isEmpty) Nil
    else {
      val flat = rows.map(flatten)
      val columnNames0 = flat.map(_.keys.toList).foldLeft[List[Path]](Nil)(mergePaths)
      val columnNames = if (columnNames0.isEmpty) List(Path.singleton(FieldSeg("<empty>"))) else columnNames0

      val columns: List[(Path, List[Aligned[String]])] =
        columnNames.map(n => n -> flat.map(m => m.get(n).fold[Aligned[String]](Aligned.Left(""))(render)))

      val widths: List[((Path, List[Aligned[String]]), Int)] =
        columns.map { case (path, vals) => (path, vals) -> (path.label.length :: vals.map(_.value).map(_.length + 1)).max }

      widths.map { case ((path, _), width) => s" %-${width}s |" format path.label }.mkString ::
        widths.map { case (_, width) => List.fill(width+2)('-').mkString + "|" }.mkString ::
        (0 until widths.map(_._1._2.length).max).map { i =>
          widths.map { case ((_, vals), width) => vals(i) match {
           case Aligned.Left(value) => s" %-${width}s |" format value
           case Aligned.Right(value) => s" %${width}s |" format value
          }}.mkString
        }.toList
    }

  import scalaz.stream._

  /**
   Render an unbounded series of values to a series of rows, all with the same
   columns, which are discovered by pre-processing the first `n (>= 1)` values.
   That means we never have more than `n` values in memory, and for the common
   case where all values have the same fields, a small value of `n` (even 1)
   is sufficient. However, if elements contain variable-length arrays/sets and/or
   objects with varying fields, then values are more likely to be omitted.
   - The first row is the names of the columns, based on the first `n` values.
   - Each row contains the "pretty" String values for each of the corresponding
       fields, if present.
   - If new fields appear after the first `n` rows, they're ignored.
   */
  def renderStream[F[_]](src: Process[F, Data], n: Int): Process[F, List[String]] = {
    // Combinator that handles sampling the stream, computing some value from the sample,
    // and emiting a single "header" value, followed by each transformed value. The types
    // make this look generic, but it's not clear what else this would be useful for.
    def sampleMap[A, B, C](src: Process[F, A], n: Int, sample: IndexedSeq[A] => B, prefix: B => C, f: (A, B) => C): Process[F, C] = {
      (src.chunk(n) ++ Process.emit(Vector.empty) ++ Process.emit(Vector.empty)).zipWithState[Option[B]](None) { case (as, optB) =>
        optB.orElse(Some(sample(as)))
      }.zipWithPrevious.flatMap {
        case (None, _)                           => Process.halt
        case (Some((as, None)), (_, Some(b)))    => Process.emit(prefix(b)) ++
                                                      Process.emitAll(as.map(a => f(a, b)))
        case (Some((as, Some(_))), (_, Some(b))) => Process.emitAll(as.map(a => f(a, b)))
        case (Some(_), (_, None))                => Process.halt  // Actually doesn't happen
      }
    }

    sampleMap[Data, List[Path], List[String]](
      src,
      n max 1,
      { rows =>
        val cols = rows.map(flatten(_).keys.toList).foldLeft[List[Path]](Nil)(mergePaths)
        if (cols.isEmpty) List(Path.singleton(FieldSeg("<empty>"))) else cols
      },
      _.map(_.label),
      { (row, cols) =>
        val flat = flatten(row)
        cols.map(n => flat.get(n).fold("")(render(_).value))
      })
  }

  /** Pure version of `renderStream. */
  def renderValues(src: List[Data]): List[List[String]] = {
    renderStream(Process.emitAll(src), src.length).toList
  }
}<|MERGE_RESOLUTION|>--- conflicted
+++ resolved
@@ -19,14 +19,8 @@
 import quasar.Predef._
 import quasar.fp._
 import quasar._
-<<<<<<< HEAD
-import scalaz._
-=======
-
 import scala.Predef.{ArrowAssoc, augmentString, intWrapper}
-
 import scalaz._, Scalaz._
->>>>>>> cfd454d7
 
 object Prettify {
   sealed trait Segment extends Product with Serializable

/*
 *  ____    ____    _____    ____    ___     ____ 
 * |  _ \  |  _ \  | ____|  / ___|  / _/    / ___|        Precog (R)
 * | |_) | | |_) | |  _|   | |     | |  /| | |  _         Advanced Analytics Engine for NoSQL Data
 * |  __/  |  _ <  | |___  | |___  |/ _| | | |_| |        Copyright (C) 2010 - 2013 SlamData, Inc.
 * |_|     |_| \_\ |_____|  \____|   /__/   \____|        All Rights Reserved.
 *
 * This program is free software: you can redistribute it and/or modify it under the terms of the 
 * GNU Affero General Public License as published by the Free Software Foundation, either version 
 * 3 of the License, or (at your option) any later version.
 *
 * This program is distributed in the hope that it will be useful, but WITHOUT ANY WARRANTY; 
 * without even the implied warranty of MERCHANTABILITY or FITNESS FOR A PARTICULAR PURPOSE. See 
 * the GNU Affero General Public License for more details.
 *
 * You should have received a copy of the GNU Affero General Public License along with this 
 * program. If not, see <http://www.gnu.org/licenses/>.
 *
 */
package com.precog.shard
package service

import com.precog.daze._
import com.precog.common._
import com.precog.common.security._
import com.precog.common.jobs._

import blueeyes.core.data._
import blueeyes.core.http._
import blueeyes.core.http.HttpStatusCodes._
import blueeyes.core.service._
import blueeyes.json._
import blueeyes.json.serialization.SerializationImplicits._
import blueeyes.util.Clock

import akka.dispatch.Future
import akka.dispatch.ExecutionContext

import com.weiglewilczek.slf4s.Logging

import java.nio.CharBuffer

import scalaz._
import scalaz.Validation.{ success, failure }
import scalaz.syntax.monad._

<<<<<<< HEAD
abstract class QueryServiceHandler[A](implicit M: Monad[Future])
    extends CustomHttpService[Future[JValue], (APIKey, Path, String, QueryOptions) => Future[HttpResponse[QueryResult]]] with Logging {
=======
final class QueryServiceNotAvailable(implicit M: Monad[Future])
    extends CustomHttpService[Future[JValue], (APIKeyRecord, Path, String, QueryOptions) => Future[HttpResponse[QueryResult]]] {
  val service = { (request: HttpRequest[Future[JValue]]) =>
    success({ (r: APIKeyRecord, p: Path, q: String, opts: QueryOptions) =>
      M.point(HttpResponse(HttpStatus(NotFound, "This service is not available in this version.")))
    })
  }

  val metadata = Some(DescriptionMetadata("Takes a quirrel query and returns the result of evaluating the query."))
}

sealed trait QueryServiceHandler[A] extends CustomHttpService[Future[JValue], (APIKeyRecord, Path, String, QueryOptions) => Future[HttpResponse[QueryResult]]]
with Logging {
  import scalaz.syntax.monad._

  implicit def dispatcher: MessageDispatcher
  implicit def M: Monad[Future]
>>>>>>> 585f61dd

  def queryExecutorFactory: QueryExecutorFactory[Future, A]
  def extractResponse(request: HttpRequest[Future[JValue]], a: A): HttpResponse[QueryResult]

  private val Command = """:(\w+)\s+(.+)""".r

  private def handleErrors[A](qt: String, result: EvaluationError): HttpResponse[QueryResult] = result match {
    case UserError(errorData) =>
      HttpResponse[QueryResult](UnprocessableEntity, content = Some(Left(errorData)))
  
    case AccessDenied(reason) =>
      HttpResponse[QueryResult](HttpStatus(Unauthorized, reason))
  
    case TimeoutError =>
      HttpResponse[QueryResult](RequestEntityTooLarge)
  
    case SystemError(error) =>
      error.printStackTrace()
      logger.error("An error occurred processing the query: " + qt, error)
      HttpResponse[QueryResult](HttpStatus(InternalServerError, "A problem was encountered processing your query. We're looking into it!"))

    case InvalidStateError(error) =>
      HttpResponse[QueryResult](HttpStatus(PreconditionFailed, error))
  }

<<<<<<< HEAD
  val service = (request: HttpRequest[Future[JValue]]) => {
    success((apiKey: APIKey, path: Path, query: String, opts: QueryOptions) => query.trim match {
      case Command("ls", arg) => list(apiKey, Path(arg.trim))
      case Command("list", arg) => list(apiKey, Path(arg.trim))
      case Command("ds", arg) => describe(apiKey, Path(arg.trim))
      case Command("describe", arg) => describe(apiKey, Path(arg.trim))
=======
  lazy val service = { (request: HttpRequest[Future[JValue]]) =>
    success((r: APIKeyRecord, p: Path, q: String, opts: QueryOptions) => q.trim match {
      case Command("ls", arg) => list(r.apiKey, Path(arg.trim))
      case Command("list", arg) => list(r.apiKey, Path(arg.trim))
      case Command("ds", arg) => describe(r.apiKey, Path(arg.trim))
      case Command("describe", arg) => describe(r.apiKey, Path(arg.trim))
>>>>>>> 585f61dd
      case qt =>
        val executorV = queryExecutorFactory.executorFor(apiKey)
        executorV flatMap {
          case Success(executor) =>
            executor.execute(apiKey, query, path, opts) map {
              case Success(result) =>
                extractResponse(request, result)
              case Failure(error) =>
                handleErrors(qt, error)
            }

          case Failure(error) =>
            logger.error("Failure during evaluator setup: " + error)
            M.point(HttpResponse[QueryResult](HttpStatus(InternalServerError, "A problem was encountered processing your query. We're looking into it!")))
        }
    })
  }

  def metadata = Some(DescriptionMetadata(
    """
Takes a quirrel query and returns the result of evaluating the query.
    """
  ))

  
  def list(apiKey: APIKey, p: Path) = {
    queryExecutorFactory.browse(apiKey, p).map {
      case Success(r) => HttpResponse[QueryResult](OK, content = Some(Left(r)))
      case Failure(e) => HttpResponse[QueryResult](BadRequest, content = Some(Left(JString("Error listing path: " + p))))
    }
  }

  def describe(apiKey: APIKey, p: Path) = {
    queryExecutorFactory.structure(apiKey, p).map {
      case Success(r) => HttpResponse[QueryResult](OK, content = Some(Left(r)))
      case Failure(e) => HttpResponse[QueryResult](BadRequest, content = Some(Left(JString("Error describing path: " + p))))
    }
  }
}

<<<<<<< HEAD
class SyncQueryServiceHandler(val queryExecutorFactory: QueryExecutorFactory[Future, StreamT[Future, CharBuffer]])(implicit M: Monad[Future]) extends QueryServiceHandler[StreamT[Future, CharBuffer]] {
=======
class BasicQueryServiceHandler(
    val queryExecutorFactory: QueryExecutorFactory[Future, StreamT[Future, CharBuffer]])(implicit
    val dispatcher: MessageDispatcher,
    val M: Monad[Future]) extends QueryServiceHandler[StreamT[Future, CharBuffer]] {
>>>>>>> 585f61dd

  def extractResponse(request: HttpRequest[Future[JValue]], stream: StreamT[Future, CharBuffer]): HttpResponse[QueryResult] = {
    HttpResponse[QueryResult](OK, content = Some(Right(stream)))
  }
}

<<<<<<< HEAD
class AsyncQueryServiceHandler(val queryExecutorFactory: QueryExecutorFactory[Future, JobId])(implicit M: Monad[Future]) extends QueryServiceHandler[JobId] {
=======
sealed trait SyncResultFormat
object SyncResultFormat {
  case object Simple extends SyncResultFormat
  case object Detailed extends SyncResultFormat
}

class SyncQueryServiceHandler(
    val queryExecutorFactory: QueryExecutorFactory[Future, (Option[JobId], StreamT[Future, CharBuffer])],
    jobManager: JobManager[Future],
    defaultFormat: SyncResultFormat)(implicit
    val dispatcher: MessageDispatcher,
    val M: Monad[Future]) extends QueryServiceHandler[(Option[JobId], StreamT[Future, CharBuffer])] {

  import scalaz.syntax.std.option._
  import scalaz.std.option._
  import JobManager._

  def extractResponse(request: HttpRequest[Future[JValue]], result: (Option[JobId], StreamT[Future, CharBuffer])): HttpResponse[QueryResult] = {
    import SyncResultFormat._

    val format = request.parameters get 'format map {
      case "simple" => Right(Simple)
      case "detailed" => Right(Detailed)
      case badFormat => Left("unknown format '%s'" format badFormat)
    } getOrElse Right(defaultFormat)

    (format, result._1, result._2) match {
      case (Left(msg), _, _) =>
        HttpResponse[QueryResult](HttpStatus(BadRequest, msg))

      case (Right(Simple), _, data) =>
        HttpResponse[QueryResult](OK, content = Some(Right(data)))

      case (Right(Detailed), None, data) =>
        val prefix = CharBuffer.wrap("""{"errors":[],"warnings":[{"message":"Job service is down; errors/warnings are disabled."}],"data":""")
        val result: StreamT[Future, CharBuffer] = (prefix :: data) ++ (CharBuffer.wrap("}") :: StreamT.empty[Future, CharBuffer])
        HttpResponse[QueryResult](OK, content = Some(Right(result)))

      case (Right(Detailed), Some(jobId), data) =>
        val prefix = CharBuffer.wrap("""{ "data" : """)
        val result = StreamT.unfoldM(some(prefix :: data)) {
          case Some(stream) =>
            stream.uncons flatMap {
              case Some((buffer, tail)) =>
                M.point(Some((buffer, Some(tail))))
              case None =>
                for {
                  warnings <- jobManager.listMessages(jobId, channels.Warning, None)
                  errors <- jobManager.listMessages(jobId, channels.Error, None)
                } yield {
                  val suffix = """, "errors": %s, "warnings": %s }""" format (
                    JArray(errors.toList map (_.value)).renderCompact,
                    JArray(warnings.toList map (_.value)).renderCompact
                  )
                  Some((CharBuffer.wrap(suffix), None))
                }
            }

          case None =>
            M.point(None)
        }
        HttpResponse[QueryResult](OK, content = Some(Right(result)))
    }
  }
}

class AsyncQueryServiceHandler(
    val queryExecutorFactory: QueryExecutorFactory[Future, JobId])(implicit
    val dispatcher: MessageDispatcher,
    val M: Monad[Future]) extends QueryServiceHandler[JobId] {
>>>>>>> 585f61dd

  def extractResponse(request: HttpRequest[Future[JValue]], jobId: JobId): HttpResponse[QueryResult] = {
    val result = JObject(JField("jobId", JString(jobId)) :: Nil)
    HttpResponse[QueryResult](Accepted, content = Some(Left(result)))
  }
}
<|MERGE_RESOLUTION|>--- conflicted
+++ resolved
@@ -44,10 +44,6 @@
 import scalaz.Validation.{ success, failure }
 import scalaz.syntax.monad._
 
-<<<<<<< HEAD
-abstract class QueryServiceHandler[A](implicit M: Monad[Future])
-    extends CustomHttpService[Future[JValue], (APIKey, Path, String, QueryOptions) => Future[HttpResponse[QueryResult]]] with Logging {
-=======
 final class QueryServiceNotAvailable(implicit M: Monad[Future])
     extends CustomHttpService[Future[JValue], (APIKeyRecord, Path, String, QueryOptions) => Future[HttpResponse[QueryResult]]] {
   val service = { (request: HttpRequest[Future[JValue]]) =>
@@ -59,13 +55,8 @@
   val metadata = Some(DescriptionMetadata("Takes a quirrel query and returns the result of evaluating the query."))
 }
 
-sealed trait QueryServiceHandler[A] extends CustomHttpService[Future[JValue], (APIKeyRecord, Path, String, QueryOptions) => Future[HttpResponse[QueryResult]]]
-with Logging {
-  import scalaz.syntax.monad._
-
-  implicit def dispatcher: MessageDispatcher
-  implicit def M: Monad[Future]
->>>>>>> 585f61dd
+abstract class QueryServiceHandler[A](implicit M: Monad[Future])
+    extends CustomHttpService[Future[JValue], (APIKey, Path, String, QueryOptions) => Future[HttpResponse[QueryResult]]] with Logging {
 
   def queryExecutorFactory: QueryExecutorFactory[Future, A]
   def extractResponse(request: HttpRequest[Future[JValue]], a: A): HttpResponse[QueryResult]
@@ -91,21 +82,12 @@
       HttpResponse[QueryResult](HttpStatus(PreconditionFailed, error))
   }
 
-<<<<<<< HEAD
-  val service = (request: HttpRequest[Future[JValue]]) => {
+  lazy val service = (request: HttpRequest[Future[JValue]]) => {
     success((apiKey: APIKey, path: Path, query: String, opts: QueryOptions) => query.trim match {
       case Command("ls", arg) => list(apiKey, Path(arg.trim))
       case Command("list", arg) => list(apiKey, Path(arg.trim))
       case Command("ds", arg) => describe(apiKey, Path(arg.trim))
       case Command("describe", arg) => describe(apiKey, Path(arg.trim))
-=======
-  lazy val service = { (request: HttpRequest[Future[JValue]]) =>
-    success((r: APIKeyRecord, p: Path, q: String, opts: QueryOptions) => q.trim match {
-      case Command("ls", arg) => list(r.apiKey, Path(arg.trim))
-      case Command("list", arg) => list(r.apiKey, Path(arg.trim))
-      case Command("ds", arg) => describe(r.apiKey, Path(arg.trim))
-      case Command("describe", arg) => describe(r.apiKey, Path(arg.trim))
->>>>>>> 585f61dd
       case qt =>
         val executorV = queryExecutorFactory.executorFor(apiKey)
         executorV flatMap {
@@ -146,35 +128,21 @@
   }
 }
 
-<<<<<<< HEAD
-class SyncQueryServiceHandler(val queryExecutorFactory: QueryExecutorFactory[Future, StreamT[Future, CharBuffer]])(implicit M: Monad[Future]) extends QueryServiceHandler[StreamT[Future, CharBuffer]] {
-=======
-class BasicQueryServiceHandler(
-    val queryExecutorFactory: QueryExecutorFactory[Future, StreamT[Future, CharBuffer]])(implicit
-    val dispatcher: MessageDispatcher,
-    val M: Monad[Future]) extends QueryServiceHandler[StreamT[Future, CharBuffer]] {
->>>>>>> 585f61dd
-
+class BasicQueryServiceHandler(val queryExecutorFactory: BasicQueryExecutorFactory[Future])(implicit M: Monad[Future])
+    extends QueryServiceHandler[StreamT[Future, CharBuffer]] {
   def extractResponse(request: HttpRequest[Future[JValue]], stream: StreamT[Future, CharBuffer]): HttpResponse[QueryResult] = {
     HttpResponse[QueryResult](OK, content = Some(Right(stream)))
   }
 }
 
-<<<<<<< HEAD
-class AsyncQueryServiceHandler(val queryExecutorFactory: QueryExecutorFactory[Future, JobId])(implicit M: Monad[Future]) extends QueryServiceHandler[JobId] {
-=======
 sealed trait SyncResultFormat
 object SyncResultFormat {
   case object Simple extends SyncResultFormat
   case object Detailed extends SyncResultFormat
 }
 
-class SyncQueryServiceHandler(
-    val queryExecutorFactory: QueryExecutorFactory[Future, (Option[JobId], StreamT[Future, CharBuffer])],
-    jobManager: JobManager[Future],
-    defaultFormat: SyncResultFormat)(implicit
-    val dispatcher: MessageDispatcher,
-    val M: Monad[Future]) extends QueryServiceHandler[(Option[JobId], StreamT[Future, CharBuffer])] {
+class SyncQueryServiceHandler(val queryExecutorFactory: SyncQueryExecutorFactory[Future], jobManager: JobManager[Future], defaultFormat: SyncResultFormat)(implicit M: Monad[Future])
+    extends QueryServiceHandler[(Option[JobId], StreamT[Future, CharBuffer])] {
 
   import scalaz.syntax.std.option._
   import scalaz.std.option._
@@ -229,12 +197,7 @@
   }
 }
 
-class AsyncQueryServiceHandler(
-    val queryExecutorFactory: QueryExecutorFactory[Future, JobId])(implicit
-    val dispatcher: MessageDispatcher,
-    val M: Monad[Future]) extends QueryServiceHandler[JobId] {
->>>>>>> 585f61dd
-
+class AsyncQueryServiceHandler(val queryExecutorFactory: AsyncQueryExecutorFactory[Future])(implicit M: Monad[Future]) extends QueryServiceHandler[JobId] {
   def extractResponse(request: HttpRequest[Future[JValue]], jobId: JobId): HttpResponse[QueryResult] = {
     val result = JObject(JField("jobId", JString(jobId)) :: Nil)
     HttpResponse[QueryResult](Accepted, content = Some(Left(result)))

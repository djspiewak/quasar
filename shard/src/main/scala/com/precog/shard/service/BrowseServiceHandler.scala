/*
 *  ____    ____    _____    ____    ___     ____ 
 * |  _ \  |  _ \  | ____|  / ___|  / _/    / ___|        Precog (R)
 * | |_) | | |_) | |  _|   | |     | |  /| | |  _         Advanced Analytics Engine for NoSQL Data
 * |  __/  |  _ <  | |___  | |___  |/ _| | | |_| |        Copyright (C) 2010 - 2013 SlamData, Inc.
 * |_|     |_| \_\ |_____|  \____|   /__/   \____|        All Rights Reserved.
 *
 * This program is free software: you can redistribute it and/or modify it under the terms of the 
 * GNU Affero General Public License as published by the Free Software Foundation, either version 
 * 3 of the License, or (at your option) any later version.
 *
 * This program is distributed in the hope that it will be useful, but WITHOUT ANY WARRANTY; 
 * without even the implied warranty of MERCHANTABILITY or FITNESS FOR A PARTICULAR PURPOSE. See 
 * the GNU Affero General Public License for more details.
 *
 * You should have received a copy of the GNU Affero General Public License along with this 
 * program. If not, see <http://www.gnu.org/licenses/>.
 *
 */
package com.precog.shard
package service

import blueeyes.core.http._
import blueeyes.core.http.HttpStatusCodes._
import blueeyes.core.service._
import blueeyes.json._
import blueeyes.util.Clock

import akka.dispatch.Future
import akka.dispatch.MessageDispatcher

import com.weiglewilczek.slf4s.Logging

import com.precog.daze._
import com.precog.common._
import com.precog.common.security._

<<<<<<< HEAD
import scalaz.std.string._
import scalaz.syntax.validation._
import scalaz.syntax.apply._

class BrowseServiceHandler(queryExecutor: QueryExecutor[Future], accessControl: AccessControl[Future])(implicit dispatcher: MessageDispatcher)
extends CustomHttpService[Future[JValue], (APIKeyRecord, Path) => Future[HttpResponse[QueryResult]]] with Logging {
  val service = (request: HttpRequest[Future[JValue]]) => { 
    success((r: APIKeyRecord, p: Path) => {
      queryExecutor.browse(r.apiKey, p) flatMap { browseResult => browseResult match {
        case Success(_) =>
          queryExecutor.structure(r.apiKey, p) map { structureResult =>
            (browseResult |@| structureResult) { (children, structure) =>
              JObject(
                JField("children", children) ::
=======
import scalaz.Success
import scalaz.Failure
import scalaz.Validation._
import scalaz.std.string._
import scalaz.syntax.apply._
import scalaz.syntax.validation._

class BrowseServiceHandler(metadataClient: MetadataClient[Future], accessControl: AccessControl[Future])(implicit dispatcher: MessageDispatcher)
extends CustomHttpService[Future[JValue], (APIKeyRecord, Path) => Future[HttpResponse[QueryResult]]] with Logging {
  val service = (request: HttpRequest[Future[JValue]]) => { 
    success((t: APIKeyRecord, p: Path) => {
      accessControl.mayAccess(t.tid, p, Set(t.tid), ReadPermission).flatMap { 
        case true =>
          for {
            browseResult <- metadataClient.browse(t.tid, p) 
            structureResult <- metadataClient.structure(t.tid, p) 
          } yield {
            (browseResult |@| structureResult) { (children, structure) =>
              JObject(
                JField("children", children) ::
                // JField("structure", structure) ::
>>>>>>> 43736dba
                Nil
              )
            } match {
              case Success(response) =>
                HttpResponse[QueryResult](OK, content = Some(Left(response)))
               case Failure(error) =>
                HttpResponse[QueryResult](HttpStatus(BadRequest, error))
            }
          }
<<<<<<< HEAD
        case Failure(error) =>
          Future(HttpResponse[QueryResult](HttpStatus(BadRequest, error)))
      }}
=======

        case false =>
          Future(HttpResponse[QueryResult](HttpStatus(Unauthorized, "The specified API key may not browse this location")))
      }
>>>>>>> 43736dba
    })
  }

  val metadata = Some(DescriptionMetadata(
"""
Browse the children of the given path. 
"""
  ))
}<|MERGE_RESOLUTION|>--- conflicted
+++ resolved
@@ -35,44 +35,21 @@
 import com.precog.common._
 import com.precog.common.security._
 
-<<<<<<< HEAD
+import scalaz._
 import scalaz.std.string._
 import scalaz.syntax.validation._
 import scalaz.syntax.apply._
 
-class BrowseServiceHandler(queryExecutor: QueryExecutor[Future], accessControl: AccessControl[Future])(implicit dispatcher: MessageDispatcher)
+class BrowseServiceHandler(metadataClient: MetadataClient[Future], accessControl: AccessControl[Future])(implicit dispatcher: MessageDispatcher)
 extends CustomHttpService[Future[JValue], (APIKeyRecord, Path) => Future[HttpResponse[QueryResult]]] with Logging {
   val service = (request: HttpRequest[Future[JValue]]) => { 
-    success((r: APIKeyRecord, p: Path) => {
-      queryExecutor.browse(r.apiKey, p) flatMap { browseResult => browseResult match {
+    Success((r: APIKeyRecord, p: Path) => {
+      metadataClient.browse(r.apiKey, p) flatMap { browseResult => browseResult match {
         case Success(_) =>
-          queryExecutor.structure(r.apiKey, p) map { structureResult =>
+          metadataClient.structure(r.apiKey, p) map { structureResult =>
             (browseResult |@| structureResult) { (children, structure) =>
               JObject(
                 JField("children", children) ::
-=======
-import scalaz.Success
-import scalaz.Failure
-import scalaz.Validation._
-import scalaz.std.string._
-import scalaz.syntax.apply._
-import scalaz.syntax.validation._
-
-class BrowseServiceHandler(metadataClient: MetadataClient[Future], accessControl: AccessControl[Future])(implicit dispatcher: MessageDispatcher)
-extends CustomHttpService[Future[JValue], (APIKeyRecord, Path) => Future[HttpResponse[QueryResult]]] with Logging {
-  val service = (request: HttpRequest[Future[JValue]]) => { 
-    success((t: APIKeyRecord, p: Path) => {
-      accessControl.mayAccess(t.tid, p, Set(t.tid), ReadPermission).flatMap { 
-        case true =>
-          for {
-            browseResult <- metadataClient.browse(t.tid, p) 
-            structureResult <- metadataClient.structure(t.tid, p) 
-          } yield {
-            (browseResult |@| structureResult) { (children, structure) =>
-              JObject(
-                JField("children", children) ::
-                // JField("structure", structure) ::
->>>>>>> 43736dba
                 Nil
               )
             } match {
@@ -82,16 +59,9 @@
                 HttpResponse[QueryResult](HttpStatus(BadRequest, error))
             }
           }
-<<<<<<< HEAD
         case Failure(error) =>
           Future(HttpResponse[QueryResult](HttpStatus(BadRequest, error)))
       }}
-=======
-
-        case false =>
-          Future(HttpResponse[QueryResult](HttpStatus(Unauthorized, "The specified API key may not browse this location")))
-      }
->>>>>>> 43736dba
     })
   }
 

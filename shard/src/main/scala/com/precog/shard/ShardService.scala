--- conflicted
+++ resolved
@@ -127,24 +127,16 @@
   }
 
   private def asyncQueryService(state: ShardState) = state match {
-    case BasicShardState(_, _, _) | ManagedQueryShardState(_, _, _, _, _, DisableAsyncQueries, _) =>
+    case BasicShardState(_, _, _) | ManagedQueryShardState(_, _, _, _, DisableAsyncQueries, _) =>
       new QueryServiceNotAvailable
-<<<<<<< HEAD
-    case ManagedQueryShardState(platform, _, _, _, _) =>
-=======
-    case ManagedQueryShardState(platform, _, _, _, _, _, _) =>
->>>>>>> 82adfbe3
+    case ManagedQueryShardState(platform, _, _, _, _, _) =>
       new AsyncQueryServiceHandler(platform.asynchronous)
   }
 
   private def syncQueryService(state: ShardState) = state match {
     case BasicShardState(platform, _, _) =>
       new BasicQueryServiceHandler(platform)
-<<<<<<< HEAD
-    case ManagedQueryShardState(platform, _, jobManager, _, _) =>
-=======
-    case ManagedQueryShardState(platform, _, _, jobManager, _, _, _) =>
->>>>>>> 82adfbe3
+    case ManagedQueryShardState(platform, _, jobManager, _, _, _) =>
       new SyncQueryServiceHandler(platform.synchronous, jobManager, SyncResultFormat.Simple)
   }
 
@@ -156,55 +148,32 @@
   }
 
   private def asyncHandler(state: ShardState) = {
-<<<<<<< HEAD
-    //val queryHandler: HttpService[Future[JValue], Future[HttpResponse[QueryResult]]] = {
-    val queryHandler = jsonAPIKey(state.apiKeyFinder) {
-      path("/analytics/queries") {
-        shardService[({ type λ[+α] = (APIKey => α) })#λ] {
-          asyncQuery(post(asyncQueryService(state)))
-=======
-    val queryHandler: HttpService[Future[JValue], Future[HttpResponse[QueryResult]]] = 
+    val queryHandler = 
       path("/analytics") {
-        apiKey(state.apiKeyManager) {
+        jsonAPIKey(state.apiKeyFinder) {
           path("/queries") {
-            asyncQuery(post(asyncQueryService(state)))
+            shardService[({ type λ[+α] = (APIKey => α) })#λ] {
+              asyncQuery(post(asyncQueryService(state)))
+            }
           }
->>>>>>> 82adfbe3
         }
       }
 
     state match {
-<<<<<<< HEAD
-      case ManagedQueryShardState(_, apiKeyFinder, jobManager, clock, _) =>
-        jsonAPIKey(apiKeyFinder) {
-          path("/analytics/queries/") {
-            path("'jobId") {
-              get(new AsyncQueryResultServiceHandler(jobManager)) ~
-              delete(new QueryDeleteHandler[ByteChunk](jobManager, clock))
-=======
-      case ManagedQueryShardState(_, apiKeyManager, _, jobManager, clock, _, _) =>
+      case ManagedQueryShardState(_, apiKeyFinder, jobManager, clock, _, _) =>
         path("/analytics") {
-          apiKey[ByteChunk, HttpResponse[ByteChunk]](apiKeyManager) {
+          jsonAPIKey(apiKeyFinder) {
             path("/queries") {
-              path("'jobId") {
+              path("/'jobId") {
                 get(new AsyncQueryResultServiceHandler(jobManager)) ~
-                delete(new QueryDeleteHandler(jobManager, clock))
+                delete(new QueryDeleteHandler[ByteChunk](jobManager, clock))
               }
->>>>>>> 82adfbe3
             }
           } 
         } ~ queryHandler
 
       case _ =>
-<<<<<<< HEAD
         queryHandler
-=======
-        queryHandler map {
-          _ map { response => response.copy(content = response.content map queryResult2byteChunk) }
-        } contramap {
-          implicitly[ByteChunk => Future[JValue]]
-        }
->>>>>>> 82adfbe3
     }
   }
 
